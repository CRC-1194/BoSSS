--- conflicted
+++ resolved
@@ -157,12 +157,8 @@
             C.NonLinearSolver.MaxSolverIterations = 100;
             C.NonLinearSolver.MinSolverIterations = 5;
             C.LinearSolver.NoOfMultigridLevels = 1;
-<<<<<<< HEAD
-            C.NonLinearSolver.ConvergenceCriterion = 1e-4;
-=======
             C.LinearSolver.SolverCode = LinearSolverCode.classic_mumps;
             C.NonLinearSolver.ConvergenceCriterion = 1e-12;
->>>>>>> d3e8b032
 
             // Timestepping
             // ============
