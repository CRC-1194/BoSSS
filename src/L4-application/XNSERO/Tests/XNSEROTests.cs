--- conflicted
+++ resolved
@@ -81,11 +81,7 @@
                 p.Init(ctrl);
                 p.RunSolverMode();
 
-<<<<<<< HEAD
-                double angularVelocitySol = -0.000525066469627393;
-=======
                 double angularVelocitySol = -0.002965960248025787;
->>>>>>> d3e8b032
                 double angularVelocityIs = p.Particles[0].Motion.GetRotationalVelocity(0);
 
                 double diff_Velocity = Math.Abs(angularVelocityIs - angularVelocitySol);
