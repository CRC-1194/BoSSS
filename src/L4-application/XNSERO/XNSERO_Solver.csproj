﻿<Project Sdk="Microsoft.NET.Sdk">
  <PropertyGroup>
    <TargetFramework>net5.0</TargetFramework>
    <OutputType>Exe</OutputType>
    <RootNamespace>BoSSS.Application.XNSERO_Solver</RootNamespace>
    <PublishUrl>publish\</PublishUrl>
    <Install>true</Install>
    <InstallFrom>Disk</InstallFrom>
    <UpdateEnabled>false</UpdateEnabled>
    <UpdateMode>Foreground</UpdateMode>
    <UpdateInterval>7</UpdateInterval>
    <UpdateIntervalUnits>Days</UpdateIntervalUnits>
    <UpdatePeriodically>false</UpdatePeriodically>
    <UpdateRequired>false</UpdateRequired>
    <MapFileExtensions>true</MapFileExtensions>
    <ApplicationRevision>0</ApplicationRevision>
    <ApplicationVersion>1.0.0.%2a</ApplicationVersion>
    <IsWebBootstrapper>false</IsWebBootstrapper>
    <UseApplicationTrust>false</UseApplicationTrust>
    <BootstrapperEnabled>true</BootstrapperEnabled>
    <GenerateAssemblyInfo>false</GenerateAssemblyInfo>
  </PropertyGroup>
  <PropertyGroup Condition=" '$(Configuration)|$(Platform)' == 'Debug|AnyCPU' ">
    <AllowUnsafeBlocks>true</AllowUnsafeBlocks>
    <TreatWarningsAsErrors>true</TreatWarningsAsErrors>
  </PropertyGroup>
<<<<<<< HEAD
  <PropertyGroup Condition=" '$(Configuration)|$(Platform)' == 'Release|AnyCPU' ">
    <PlatformTarget>AnyCPU</PlatformTarget>
    <DebugType>pdbonly</DebugType>
    <Optimize>true</Optimize>
    <OutputPath>bin\Release\</OutputPath>
    <DefineConstants>TRACE</DefineConstants>
    <ErrorReport>prompt</ErrorReport>
    <WarningLevel>4</WarningLevel>
    <Prefer32Bit>false</Prefer32Bit>
    <AllowUnsafeBlocks>true</AllowUnsafeBlocks>
  </PropertyGroup>
=======
>>>>>>> d3e8b032
  <PropertyGroup>
    <StartupObject>BoSSS.Application.XNSERO_Solver.XNSERO</StartupObject>
  </PropertyGroup>
  <ItemGroup>
    <Reference Include="nunit.framework, Version=3.12.0.0, Culture=neutral, PublicKeyToken=2638cd05610744eb, processorArchitecture=MSIL">
      <SpecificVersion>False</SpecificVersion>
      <HintPath>..\..\..\libs\NUnit.Framework-3.13.2\bin\netstandard2.0\nunit.framework.dll</HintPath>
    </Reference>
<<<<<<< HEAD
    <Reference Include="System" />
    <Reference Include="System.Core" />
    <Reference Include="System.Runtime.Serialization" />
    <Reference Include="System.Xml.Linq" />
    <Reference Include="System.Data.DataSetExtensions" />
    <Reference Include="Microsoft.CSharp" />
    <Reference Include="System.Data" />
    <Reference Include="System.Net.Http" />
    <Reference Include="System.Xml" />
  </ItemGroup>
  <ItemGroup>
    <Compile Include="ConvectionAtIB.cs" />
    <Compile Include="Auxillary.cs" />
    <Compile Include="Equations\Equations.cs" />
    <Compile Include="Equations\PhoreticField.cs" />
    <Compile Include="HardcodedControl_multipleActiveParticles.cs" />
    <Compile Include="ParticleCollision.cs" />
    <Compile Include="Parameters.cs" />
    <Compile Include="HardcodedControlTest.cs" />
    <Compile Include="Particle\Motion\InitializeMotion.cs" />
    <Compile Include="Particle\Motion\Motion.AddedDamping.cs" />
    <Compile Include="Particle\Motion\Motion.cs" />
    <Compile Include="Particle\Motion\Motion.Dry.cs" />
    <Compile Include="Particle\Motion\Motion.Dry.NoRotation.cs" />
    <Compile Include="Particle\Motion\Motion.Dry.NoTranslation.cs" />
    <Compile Include="Particle\Motion\Motion.Fixed.cs" />
    <Compile Include="Particle\Motion\Motion.FixedWithVelocity.cs" />
    <Compile Include="Particle\Motion\Motion.Wet.NoRotation.cs" />
    <Compile Include="Particle\Motion\Motion.Wet.NoTranslation.cs" />
    <Compile Include="Particle\Particle.cs" />
    <Compile Include="Particle\ParticleAddedDamping.cs" />
    <Compile Include="Particle\ParticleHydrodynamics.cs" />
    <Compile Include="Particle\ParticleHydrodynamicsIntegrator.cs" />
    <Compile Include="Particle\Shapes\Particle_Bean.cs" />
    <Compile Include="Particle\Shapes\Particle_Ellipsoid.cs" />
    <Compile Include="Particle\Shapes\Particle_Hippopede.cs" />
    <Compile Include="Particle\Shapes\Particle_Pentagone.cs" />
    <Compile Include="Particle\Shapes\Particle_Rectangle.cs" />
    <Compile Include="Particle\Shapes\Particle_Shell.cs" />
    <Compile Include="Particle\Shapes\Particle_Sphere.cs" />
    <Compile Include="Particle\Shapes\Particle_superEllipsoid.cs" />
    <Compile Include="Particle\Shapes\Particle_TrapLeft.cs" />
    <Compile Include="Particle\Shapes\Particle_TrapRight.cs" />
    <Compile Include="RTree.cs" />
    <Compile Include="Tests\XNSEROTests_Control.cs" />
    <Compile Include="Tests\XNSEROTests.cs" />
    <Compile Include="ViscosityAtIB.cs" />
    <Compile Include="XNSERO.cs" />
    <Compile Include="Properties\AssemblyInfo.cs" />
    <Compile Include="XNSERO_Control.cs" />
=======
>>>>>>> d3e8b032
  </ItemGroup>
  <ItemGroup>
    <ProjectReference Include="..\..\ilPSP\layer_1.1-MPI.NET\MPI.Wrappers\MPI.Wrappers.csproj" />
    <ProjectReference Include="..\..\ilPSP\layer_1.2-ilPSP\ilPSP\ilPSP.csproj" />
    <ProjectReference Include="..\..\L1-platform\BoSSS.Platform\BoSSS.Platform.csproj" />
    <ProjectReference Include="..\..\L2-foundation\BoSSS.Foundation.Grid\BoSSS.Foundation.Grid.csproj" />
    <ProjectReference Include="..\..\L2-foundation\BoSSS.Foundation.XDG\BoSSS.Foundation.XDG.csproj" />
    <ProjectReference Include="..\..\L2-foundation\BoSSS.Foundation\BoSSS.Foundation.csproj" />
    <ProjectReference Include="..\..\L3-solution\BoSSS.Solution.AdvancedSolvers\BoSSS.Solution.AdvancedSolvers.csproj" />
    <ProjectReference Include="..\..\L3-solution\BoSSS.Solution.EnergyCommon\BoSSS.Solution.EnergyCommon.csproj" />
    <ProjectReference Include="..\..\L3-solution\BoSSS.Solution.LevelSetTools\BoSSS.Solution.LevelSetTools.csproj" />
    <ProjectReference Include="..\..\L3-solution\BoSSS.Solution.NSECommon\BoSSS.Solution.NSECommon.csproj" />
    <ProjectReference Include="..\..\L3-solution\BoSSS.Solution.Tecplot\BoSSS.Solution.Tecplot.csproj" />
    <ProjectReference Include="..\..\L3-solution\BoSSS.Solution.XdgTimestepping\BoSSS.Solution.XdgTimestepping.csproj" />
    <ProjectReference Include="..\..\L3-solution\BoSSS.Solution.XNSECommon\BoSSS.Solution.XNSECommon.csproj" />
    <ProjectReference Include="..\..\L3-solution\BoSSS.Solution\BoSSS.Solution.csproj" />
    <ProjectReference Include="..\..\L4-application\XNSE_Solver\XNSE_Solver.csproj" />
  </ItemGroup>
  <ItemGroup>
    <!--BootstrapperPackage Include=".NETFramework,Version=v4.7.2">
      <Visible>False</Visible>
      <ProductName>Microsoft .NET Framework 4.7.2 %28x86 and x64%29</ProductName>
      <Install>true</Install>
    </BootstrapperPackage-->
    <!--BootstrapperPackage Include="Microsoft.Net.Framework.3.5.SP1">
      <Visible>False</Visible>
      <ProductName>.NET Framework 3.5 SP1</ProductName>
      <Install>false</Install>
    </BootstrapperPackage-->
  </ItemGroup>
</Project><|MERGE_RESOLUTION|>--- conflicted
+++ resolved
@@ -1,4 +1,7 @@
 ﻿<Project Sdk="Microsoft.NET.Sdk">
+<?xml version="1.0" encoding="utf-8"?>
+<Project ToolsVersion="15.0" xmlns="http://schemas.microsoft.com/developer/msbuild/2003">
+  <Import Project="$(MSBuildExtensionsPath)\$(MSBuildToolsVersion)\Microsoft.Common.props" Condition="Exists('$(MSBuildExtensionsPath)\$(MSBuildToolsVersion)\Microsoft.Common.props')" />
   <PropertyGroup>
     <TargetFramework>net5.0</TargetFramework>
     <OutputType>Exe</OutputType>
@@ -24,20 +27,7 @@
     <AllowUnsafeBlocks>true</AllowUnsafeBlocks>
     <TreatWarningsAsErrors>true</TreatWarningsAsErrors>
   </PropertyGroup>
-<<<<<<< HEAD
-  <PropertyGroup Condition=" '$(Configuration)|$(Platform)' == 'Release|AnyCPU' ">
-    <PlatformTarget>AnyCPU</PlatformTarget>
-    <DebugType>pdbonly</DebugType>
-    <Optimize>true</Optimize>
-    <OutputPath>bin\Release\</OutputPath>
-    <DefineConstants>TRACE</DefineConstants>
-    <ErrorReport>prompt</ErrorReport>
-    <WarningLevel>4</WarningLevel>
-    <Prefer32Bit>false</Prefer32Bit>
     <AllowUnsafeBlocks>true</AllowUnsafeBlocks>
-  </PropertyGroup>
-=======
->>>>>>> d3e8b032
   <PropertyGroup>
     <StartupObject>BoSSS.Application.XNSERO_Solver.XNSERO</StartupObject>
   </PropertyGroup>
@@ -46,59 +36,7 @@
       <SpecificVersion>False</SpecificVersion>
       <HintPath>..\..\..\libs\NUnit.Framework-3.13.2\bin\netstandard2.0\nunit.framework.dll</HintPath>
     </Reference>
-<<<<<<< HEAD
-    <Reference Include="System" />
-    <Reference Include="System.Core" />
-    <Reference Include="System.Runtime.Serialization" />
-    <Reference Include="System.Xml.Linq" />
-    <Reference Include="System.Data.DataSetExtensions" />
-    <Reference Include="Microsoft.CSharp" />
-    <Reference Include="System.Data" />
-    <Reference Include="System.Net.Http" />
-    <Reference Include="System.Xml" />
-  </ItemGroup>
-  <ItemGroup>
-    <Compile Include="ConvectionAtIB.cs" />
-    <Compile Include="Auxillary.cs" />
-    <Compile Include="Equations\Equations.cs" />
-    <Compile Include="Equations\PhoreticField.cs" />
-    <Compile Include="HardcodedControl_multipleActiveParticles.cs" />
-    <Compile Include="ParticleCollision.cs" />
-    <Compile Include="Parameters.cs" />
-    <Compile Include="HardcodedControlTest.cs" />
-    <Compile Include="Particle\Motion\InitializeMotion.cs" />
-    <Compile Include="Particle\Motion\Motion.AddedDamping.cs" />
-    <Compile Include="Particle\Motion\Motion.cs" />
-    <Compile Include="Particle\Motion\Motion.Dry.cs" />
-    <Compile Include="Particle\Motion\Motion.Dry.NoRotation.cs" />
-    <Compile Include="Particle\Motion\Motion.Dry.NoTranslation.cs" />
-    <Compile Include="Particle\Motion\Motion.Fixed.cs" />
-    <Compile Include="Particle\Motion\Motion.FixedWithVelocity.cs" />
-    <Compile Include="Particle\Motion\Motion.Wet.NoRotation.cs" />
-    <Compile Include="Particle\Motion\Motion.Wet.NoTranslation.cs" />
-    <Compile Include="Particle\Particle.cs" />
-    <Compile Include="Particle\ParticleAddedDamping.cs" />
-    <Compile Include="Particle\ParticleHydrodynamics.cs" />
-    <Compile Include="Particle\ParticleHydrodynamicsIntegrator.cs" />
-    <Compile Include="Particle\Shapes\Particle_Bean.cs" />
-    <Compile Include="Particle\Shapes\Particle_Ellipsoid.cs" />
-    <Compile Include="Particle\Shapes\Particle_Hippopede.cs" />
-    <Compile Include="Particle\Shapes\Particle_Pentagone.cs" />
-    <Compile Include="Particle\Shapes\Particle_Rectangle.cs" />
-    <Compile Include="Particle\Shapes\Particle_Shell.cs" />
-    <Compile Include="Particle\Shapes\Particle_Sphere.cs" />
-    <Compile Include="Particle\Shapes\Particle_superEllipsoid.cs" />
-    <Compile Include="Particle\Shapes\Particle_TrapLeft.cs" />
-    <Compile Include="Particle\Shapes\Particle_TrapRight.cs" />
     <Compile Include="RTree.cs" />
-    <Compile Include="Tests\XNSEROTests_Control.cs" />
-    <Compile Include="Tests\XNSEROTests.cs" />
-    <Compile Include="ViscosityAtIB.cs" />
-    <Compile Include="XNSERO.cs" />
-    <Compile Include="Properties\AssemblyInfo.cs" />
-    <Compile Include="XNSERO_Control.cs" />
-=======
->>>>>>> d3e8b032
   </ItemGroup>
   <ItemGroup>
     <ProjectReference Include="..\..\ilPSP\layer_1.1-MPI.NET\MPI.Wrappers\MPI.Wrappers.csproj" />
