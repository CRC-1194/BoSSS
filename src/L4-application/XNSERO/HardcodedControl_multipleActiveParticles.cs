--- conflicted
+++ resolved
@@ -230,14 +230,10 @@
             // =============================  
             C.SetTimesteps(dt: 1e-1, noOfTimesteps: 10);
             C.AdvancedDiscretizationOptions.PenaltySafety = 4;
-<<<<<<< HEAD
             //C.AdvancedDiscretizationOptions.CellAgglomerationThreshold = 0.2;
-            C.LinearSolver.NoOfMultigridLevels = 10;
-            C.LinearSolver.MaxSolverIterations = 1000;
-            C.LinearSolver.MinSolverIterations = 1;
+            C.LinearSolver = LinearSolverCode.classic_pardiso.GetConfig();
             C.LinearSolver.SolverCode = LinearSolverCode.classic_pardiso;
             C.LinearSolver.TargetBlockSize = 10000;
-            C.LinearSolver.verbose = false;
             C.UseSchurBlockPrec = false;
             C.LinearSolver.pMaxOfCoarseSolver = 1;
 
@@ -304,7 +300,6 @@
             //C.AdvancedDiscretizationOptions.CellAgglomerationThreshold = 0.5;
             C.LinearSolver.NoOfMultigridLevels = 1;
             C.LinearSolver.MinSolverIterations = 1;
-            C.LinearSolver.SolverCode = LinearSolverCode.classic_pardiso;
             C.LinearSolver.TargetBlockSize = 10000;
             C.LinearSolver.verbose = false;
             C.UseSchurBlockPrec = false;
@@ -313,12 +308,6 @@
             C.Timestepper_LevelSetHandling = LevelSetHandling.LieSplitting;
             C.NonLinearSolver.ConvergenceCriterion = 1e-4;
 
-=======
-            C.AgglomerationThreshold = 0.1;
-            C.LinearSolver = LinearSolverCode.classic_pardiso.GetConfig();
-            C.UseSchurBlockPrec = false;
-            C.NonLinearSolver.ConvergenceCriterion = 1e-4;
->>>>>>> 10be8652
             return C;
         }
 
