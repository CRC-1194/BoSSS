﻿using BoSSS.Application.XNSE_Solver;
using BoSSS.Foundation;
using BoSSS.Foundation.Grid;
using BoSSS.Foundation.XDG;
using BoSSS.Foundation.XDG.OperatorFactory;
using BoSSS.Solution.AdvancedSolvers;
using BoSSS.Solution.LevelSetTools.SolverWithLevelSetUpdater;
using BoSSS.Solution.NSECommon;
using BoSSS.Solution.Tecplot;
using BoSSS.Solution.XNSECommon;
using ilPSP;
using ilPSP.Tracing;
using MPI.Wrappers;
using System;
using System.Collections.Generic;
using System.Diagnostics;
using System.IO;

namespace BoSSS.Application.XNSERO_Solver {
    /// <summary>
    /// eXtended Navier Stokes Equation plus Rigid Object (XNSERO) Solver
    /// Fluid-Rigid Body solver, based on XDG.
    /// - incompressible flows.
    /// - solid immersed boundaries.
    /// - passive rigid bodies, e.g. sand
    /// - static rigid bodies
    /// - active rigid bodies, e.g. bacteria
    /// </summary>
    /// <remarks>
    /// Development history:
    /// - Current (jan2021) Maintainers: Deußen, Kummer
    /// - successor of the old IBM+FSI solver <see cref="IBM_SolverMain"/> and <see cref="FSI_SolverMain"/>, 
    ///   which were mainly used for PhD thesis of D. Krause and B. Deußen and TRR146.
    /// - see also: Extended discontinuous Galerkin methods for two-phase flows: the spatial discretization, F. Kummer, IJNME 109 (2), 2017. 
    /// - Phoretic field is used by B. Liebchen (TRR146)
    /// </remarks>
    public class XNSERO : XNSE<XNSERO_Control> {
        /// <summary>
        /// Main 
        /// </summary>
        /// <param name="args"></param>
        static void Main(string[] args) {
            InitMPI();
            TestProgram.TestStickyTrap();
            //TestProgram.TestParticleParameter();
            //BoSSS.Application.XNSERO_Solver.TestProgram.TestRigidLevelSetProjection();
            //TestProgram.TestParticleInShearFlow_Phoretic();
            //Assert.IsFalse(true, "remove me");
<<<<<<< HEAD
            
            void KatastrophenPlot(DGField[] dGFields,string Tag) {
=======
            void KatastrophenPlot(DGField[] dGFields) {
>>>>>>> 44da7ee4
                Tecplot.PlotFields(dGFields, "AgglomerationKatastrophe", 0.0, 3);
            }
            AgglomerationAlgorithm.Katastrophenplot = KatastrophenPlot;
            _Main(args, false, delegate () {
                var p = new XNSERO();
                return p;
            });
        }

        protected override void Bye() {
            base.Bye();
            LogParticleData?.Flush();
            LogParticleData?.Close();
            LogParticleData?.Dispose();
        }

        /// <summary>
        /// An array of all particles (rigid objects). Particles can only be added at the initialization of the simulation. 
        /// </summary>
        public Particle[] Particles => Control.Particles;

        /// <summary>
        /// Spatial dimension
        /// </summary>
        private int GetSpatialDimension() {
            int spatialDimension = GridData.SpatialDimension;
            if (spatialDimension != 2)
                throw new NotImplementedException("XNSERO currently only for 2D simulations");
            return spatialDimension;
        }

        /// <summary>
        /// Fluid viscosity
        /// </summary>
        private double[] FluidViscosity => new double[] { Control.PhysicalParameters.mu_A, Control.PhysicalParameters.mu_B };

        /// <summary>
        /// The position of the (horizontal and vertical) boundaries.
        /// </summary>
        /// <remarks>
        /// First entry: vertical [0] or horizontal [1]
        /// Second entry: left/lower wall [0] or right/upper wall [1]
        /// </remarks>
        private double[][] BoundaryCoordinates => Control.BoundaryPositionPerDimension;

        /// <summary>
        /// Array with two entries (2D). [0] true: x-Periodic, [1] true: y-Periodic
        /// </summary>
        private bool[] IsPeriodic => Control.BoundaryIsPeriodic;

        /// <summary>
        /// Grid length parameter used as tolerance measurement for particles.
        /// </summary>
        private double MaxGridLength => Control.MaxGridLength;

        /// <summary>
        /// Set this true in the control file to perform a simulation with two fluid species and the solid phase.
        /// </summary>
        private bool ContainsSecondFluidSpecies => Control.ContainsSecondFluidSpecies;

        /// <summary>
        /// Gravity vector, from control file.
        /// </summary>
        private Vector Gravity => Control.Gravity;

        /// <summary>
        /// Coefficient of restitution for collisions.
        /// </summary>
        private double CoefficientOfRestitution => Control.CoefficientOfRestitution;
        
        /// <summary>
        /// Saves the physical data of all particles
        /// </summary>
        private TextWriter LogParticleData;

        /// <summary>
        /// Particles are sorted into an R-tree to improve calculation of collisions
        /// </summary>
        private readonly RTree CollisionTree = new(2, 0.1);

        /// <summary>
        /// Prevents the creation of multiple log files
        /// </summary>
        private bool CreatedLoggerFlag = false;

        /// <summary>
        /// Prevents multiple initializations of <see cref="CollisionTree"/>
        /// </summary>
        private bool TreeInitialisedFlag = false;

        /// <summary>
        /// Provides information about the particle (rigid object) level set function to the level-set-updater.
        /// </summary>
        /// <param name="Basis">
        /// A basis for the level-set.
        /// </param>
        /// <param name="Name">
        /// The name of the level set.
        /// </param>
        /// <remarks>
        /// Tested by <see cref="TestProgram.TestRigidLevelSetProjection"/>
        /// </remarks>
        protected override RigidObjectLevelSet SetRigidLevelSet(Basis Basis, string Name) {
            var ParticleLevelSet = new Func<double[], double, double>[Particles.Length];
            for (int i = 0; i < ParticleLevelSet.Length; i++) {
                ParticleLevelSet[i] = Particles[i].LevelSetFunction;
            }
            return new RigidObjectLevelSet(ParticleLevelSet, MaxGridLength, null, Basis, Name);
        }

        /// <summary>
        /// Provides information about the evolution of the particle (rigid object) level set function to the level-set-updater.
        /// </summary>
        protected override RigidObjectLevelSetEvolver EvolveRigidLevelSet() {
            var ParticleLevelSet = new Func<double[], double, double>[Particles.Length];
            for (int i = 0; i < ParticleLevelSet.Length; i++) {
                ParticleLevelSet[i] = Particles[i].LevelSetFunction;
            }
            return new RigidObjectLevelSetEvolver(ParticleLevelSet, MaxGridLength);
        }

        /// <summary>
        /// Setup of the incompressible two-phase Navier-Stokes equation. If necessary adds the phoretic equations.
        /// </summary>
        /// <remarks>base: Navier Stokes, if(...): phoretic field</remarks>
        protected override void DefineSystem(int D, OperatorFactory opFactory, LevelSetUpdater lsUpdater) {

            if (Control.UseAveragedEquations) {
                XNSE_OperatorConfiguration config = new(Control);

                // === mass equations === //
                DefineContinuityEquation(opFactory, config, D);

                // === momentum equations === //
                for (int d = 0; d < D; ++d) {
                    DefineMomentumEquation(opFactory, config, d, D);
                    // Add additional volume forces
                    if (config.isVolForce) {
                        var VolForceA = VolumeForce.CreateFrom("A", d, D, Control, Control.GetVolumeForce("A", d));
                        opFactory.AddParameter(VolForceA);
                        var VolForceB = VolumeForce.CreateFrom("B", d, D, Control, Control.GetVolumeForce("B", d));
                        opFactory.AddParameter(VolForceB);
                    }
                }
            } else {
                // NS 
                base.DefineSystem(D, opFactory, lsUpdater);
                // Phoretic field
                if (Control.UsePhoreticField) {
                    opFactory.AddEquation(new Equations.PhoreticFieldBulk());
                }
            }
        }

        /// <summary>
        /// Override this method to customize the assembly of the continuity equation
        /// </summary>
        /// <param name="opFactory"></param>
        /// <param name="config"></param>
        /// <param name="D">Spatial dimension (2 or 3)</param>
        protected override void DefineContinuityEquation(OperatorFactory opFactory, XNSE_OperatorConfiguration config, int D) {
            opFactory.AddEquation(new Continuity("A", config, D, boundaryMap));
            opFactory.AddEquation(new Continuity("B", config, D, boundaryMap));
            opFactory.AddEquation(new InterfaceContinuity("A", "B", config, D, config.isMatInt));
        }


        /// <summary>
        /// Definition of the boundary condition on the immersed boundary, i.e. at the surface of the particles, 
        /// <see cref="XNSE_Control.UseImmersedBoundary"/>;
        /// </summary>
        protected override void DefineSystemImmersedBoundary(int D, OperatorFactory opFactory, LevelSetUpdater lsUpdater) {
            using (new FuncTrace()) {
                XNSE_OperatorConfiguration config = new(Control);

                for (int d = 0; d < D; ++d) {
                    opFactory.AddEquation(new Equations.NSEROimmersedBoundary("A", "C", 1, d, D, boundaryMap, LsTrk, config, config.isMovingMesh, Control.UsePhoreticField, this.Particles));
                    opFactory.AddEquation(new Equations.NSEROimmersedBoundary("B", "C", 1, d, D, boundaryMap, LsTrk, config, config.isMovingMesh, Control.UsePhoreticField, this.Particles));
                }

                opFactory.AddEquation(new ImmersedBoundaryContinuity("A", "C", 1, config, D));
                opFactory.AddEquation(new ImmersedBoundaryContinuity("B", "C", 1, config, D));

                string[] fluidSpecies = CreateFluidSpeciesArray(ContainsSecondFluidSpecies);

                RigidObjectLevelSetVelocity levelSetVelocity = new(VariableNames.LevelSetCGidx(1), Particles, FluidViscosity, fluidSpecies, Gravity, Control.dtFixed, MaxGridLength);
                opFactory.AddParameter(levelSetVelocity);

                Orientation OrientationVector = new(VariableNames.LevelSetCGidx(1), Particles, MaxGridLength);
                opFactory.AddParameter(OrientationVector);
                lsUpdater.AddLevelSetParameter(VariableNames.LevelSetCGidx(1), OrientationVector);

                if (Control.UsePhoreticField) {
                    opFactory.AddEquation(new Equations.ImmersedBoundaryPhoreticField(LsTrk));
                }
            }
        }

        /// <summary>
        /// Provides the parameter field levelSetVelocity, depending whether <paramref name="iLevSet"/> is the fluid-fluid interface or fluid-particle interface.
        /// </summary>
        /// <param name="iLevSet">
        /// The level-set index.
        /// </param>
        /// <returns></returns>
        protected override ILevelSetParameter GetLevelSetVelocity(int iLevSet) {
            using (new FuncTrace()) {
                if (IsFluidInterface(iLevSet)) {
                    ILevelSetParameter levelSetVelocity = new LevelSetVelocity(VariableNames.LevelSetCG, GetSpatialDimension(), VelocityDegree(), Control.InterVelocAverage, Control.PhysicalParameters);
                    return levelSetVelocity;

                } else if (IsParticleInterface(iLevSet)) {
                    SetPeriodicityToParticles();
                    string[] fluidSpecies = CreateFluidSpeciesArray(ContainsSecondFluidSpecies);
                    ILevelSetParameter levelSetVelocity = new RigidObjectLevelSetVelocity(VariableNames.LevelSetCGidx(1), Particles, FluidViscosity, fluidSpecies, Gravity, Control.dtFixed, MaxGridLength);
                    return levelSetVelocity;

                } else {
                    throw new ArgumentOutOfRangeException();
                }
            }
        }

        /// <summary>
        /// Creates an string array with either one fluid species A or two species A and B. Note: Particles are always species C!
        /// </summary>
        /// <returns></returns>
        private static string[] CreateFluidSpeciesArray(bool ContainsSecondFluidSpecies) {
            string[] fluidSpecies;
            if (ContainsSecondFluidSpecies)
                fluidSpecies = new string[] { "A", "B" };
            else
                fluidSpecies = new string[] { "A" };
            return fluidSpecies;
        }

        /// <summary>
        /// Fluid-Fluid
        /// </summary>
        /// <param name="iLevSet"></param>
        /// <returns></returns>
        private static bool IsFluidInterface(int iLevSet) {
            return iLevSet == 0;
        }

        /// <summary>
        /// Fluid-Particle
        /// </summary>
        /// <param name="iLevSet"></param>
        /// <returns></returns>
        private static bool IsParticleInterface(int iLevSet) {
            return iLevSet == 1;
        }

        /// <summary>
        /// Provide information about periodic boundaries to the particles. Does nothing if no periodic boundaries are defined.
        /// </summary>
        private void SetPeriodicityToParticles() {
            for (int d = 0; d < 2; d++) {
                if (IsPeriodic[d]) {
                    for (int p = 0; p < Particles.Length; p++) {
                        Particles[p].Motion.SetPeriodicBoundary(BoundaryCoordinates[d], d);
                    }
                }
            }
        }


        /// <summary>
        /// Update fluid variable fields and particle position and orientation angle.
        /// </summary>
        /// <param name="TimestepNo"></param>
        /// <param name="phystime"></param>
        /// <param name="dt"></param>
        /// <returns></returns>
        protected override double RunSolverOneStep(int TimestepNo, double phystime, double dt) {
            using (new FuncTrace()) {
                dt = GetTimestep();
                Console.WriteLine($"Starting time step {TimestepNo}, dt = {dt}");

                if (!CreatedLoggerFlag) {
                    CreatePhysicalDataLogger();
                    CreatedLoggerFlag = true;
                }

                InitializeParticlesNewTimestep(dt);
                if (TimestepNo - 1 % 10 == 0 || !TreeInitialisedFlag) {
                    CollisionTree.InitializeTree(Particles, dt);
                    TreeInitialisedFlag = true;
                } else {
                    CollisionTree.UpdateTree(Particles, dt);
                }
                ParticleStateMPICheck(Particles, GridData, MPISize, TimestepNo);

                Timestepping.Solve(phystime, dt, Control.SkipSolveAndEvaluateResidual);
                CalculateCollision(Particles, dt);
                CalculateParticlePositionAndAngle(Particles, dt);
                for (int p = 0; p < Particles.Length; p++) {
                    Console.WriteLine("Position of particle " + p + ": " + Particles[p].Motion.GetPosition(0));
                    Console.WriteLine("Velocity of particle " + p + ": " + Particles[p].Motion.GetTranslationalVelocity(0));
                    Console.WriteLine("Rotational velocity of particle " + p + ": " + Particles[p].Motion.GetRotationalVelocity(0));
                }
                LogPhysicalData(phystime, TimestepNo);
                Console.WriteLine($"done with time step {TimestepNo}");
                return dt;
            }
        }


        /// <summary>
        /// Safes old values for the velocity of the particles and updates added damping tensors (if used).
        /// </summary>
        private void InitializeParticlesNewTimestep(double dt) {
            foreach (Particle p in Particles) {
                p.Motion.SaveVelocityOfPreviousTimestep();
                p.LsTrk = LsTrk;
            }
        }

        /// <summary>
        /// Triggers the collision detection, which triggers the calculation of the collisions. 
        /// Note on parallelization: All particle operations are carried out on all processes, hence no communication is necessary.
        /// </summary>
        /// <param name="Particles">
        /// A list of all particles
        /// </param>
        /// <param name="dt">
        /// Time-step
        /// </param>
        /// <param name="DetermineOnlyOverlap">
        /// Set true if you are only interested in overlapping particles and not the actual distance between different particles, e.g. as check for the initialization of static particles. 
        /// </param>
        private void CalculateCollision(Particle[] Particles, double dt) {
            using (new FuncTrace()) {
                int[][] potentialCollisionPartners = new int[Particles.Length][];
                for (int p = 0; p < Particles.Length; p++) {
                    Particles[p].IsCollided = false;
                }
                //Console.WriteLine("wppd " + Control.WallPositionPerDimension[0][0] + Control.WallPositionPerDimension[0][1] + "   " + Control.WallPositionPerDimension[1][0] + Control.WallPositionPerDimension[1][1]);
                ParticleCollision Collision = new(MaxGridLength, CoefficientOfRestitution, dt, Control.WallPositionPerDimension, Control.BoundaryIsPeriodic);
                Collision.Calculate(Particles, CollisionTree);
            }
        }

        /// <summary>
        /// Calls the calculation of the particle position and orientation angle.
        /// </summary>
        /// <param name="Particles"></param>
        /// <param name="dt"></param>
        private static void CalculateParticlePositionAndAngle(Particle[] Particles, double dt) {
            using (new FuncTrace()) {
                foreach (Particle p in Particles) {
                    p.Motion.UpdateParticlePositionAndAngle(dt);
                }
            }
        }


        /// <summary>
        /// Creates a log file for the physical data of the particles. Only active if a database is specified.
        /// </summary>
        private void CreatePhysicalDataLogger() {
            Console.WriteLine(CurrentSessionInfo.ID);
            if ((MPIRank == 0) && (CurrentSessionInfo.ID != Guid.Empty)) {
                LogParticleData = DatabaseDriver.FsDriver.GetNewLog("PhysicalData", CurrentSessionInfo.ID);
                LogParticleData.WriteLine(string.Format("{0},{1},{2},{3},{4},{5},{6},{7},{8},{9},{10},{11}", "time-step", "particle", "time", "posX", "posY", "angle", "velX", "velY", "rot", "fX", "fY", "T"));
            }
            csMPI.Raw.Barrier(csMPI.Raw._COMM.WORLD);
        }

        /// <summary>
        /// Writes the physical data of the particles to a log file.
        /// </summary>
        /// <param name = phystime>
        /// </param>
        private void LogPhysicalData(double phystime, int timestepNo) {
            if ((MPIRank == 0) && (LogParticleData != null)) {
                for (int p = 0; p < Particles.Length; p++) {
                    LogParticleData.WriteLine($"{timestepNo},{p},{phystime},{Particles[p].Motion.GetPosition(0).x},{Particles[p].Motion.GetPosition(0).y},{Particles[p].Motion.GetAngle(0)},{Particles[p].Motion.GetTranslationalVelocity(0).x},{Particles[p].Motion.GetTranslationalVelocity(0).y},{Particles[p].Motion.GetRotationalVelocity(0)},{Particles[p].Motion.GetHydrodynamicForces(0).x},{Particles[p].Motion.GetHydrodynamicForces(0).y},{Particles[p].Motion.GetHydrodynamicTorque(0)}");
                    LogParticleData.Flush();
                }
            }
            csMPI.Raw.Barrier(csMPI.Raw._COMM.WORLD);
        }

        protected override void AddMultigridConfigLevel(List<MultigridOperator.ChangeOfBasisConfig> configsLevel, int iLevel) {
            base.AddMultigridConfigLevel(configsLevel, iLevel);

            if(Control.UsePhoreticField) {
                int pVel = VelocityDegree();

                var configPres = new MultigridOperator.ChangeOfBasisConfig() {
                    DegreeS = new int[] { pVel },
                    mode = MultigridOperator.Mode.SymPart_DiagBlockEquilib_DropIndefinite,
                    VarIndex = new int[] { this.XOperator.DomainVar.IndexOf(VariableNames.Phoretic) }
                };
                configsLevel.Add(configPres);
            }
        }

        /// <summary>
        /// Check consistency of particle properties on all MPI-processes
        /// </summary>
        /// <param name="Particles">
        /// A list of all particles
        /// </param>
        /// <param name="GridData">
        /// IGridData
        /// </param>
        /// <param name="MPISize">
        /// No of processes
        /// </param>
        internal void ParticleStateMPICheck(Particle[] Particles, IGridData GridData, int MPISize, int TimeStepNo) {
            using (new FuncTrace()) {
                if ((TimeStepNo % 10) != 0)// Do this check every ten time-steps to save some time.
                    return;
                int D = GridData.SpatialDimension;
                int NoOfParticles = Particles.Length;
                csMPI.Raw.Barrier(csMPI.Raw._COMM.WORLD);
                {
                    // verify that we have the same number of particles on each processor
                    int NoOfParticles_min = NoOfParticles.MPIMin();
                    int NoOfParticles_max = NoOfParticles.MPIMax();
                    if (NoOfParticles_min != NoOfParticles || NoOfParticles_max != NoOfParticles)
                        throw new ApplicationException("mismatch in number of MPI particles");

                    // now, compare those particles:
                    int NoOfVars = (7 + D * 8); // variables per particle; size can be increased if more values should be compared
                    double[] CheckSend = new double[NoOfParticles * NoOfVars];

                    for (int p = 0; p < NoOfParticles; p++) {
                        var P = Particles[p];

                        // scalar values
                        CheckSend[p * NoOfVars + 0] = P.Motion.GetAngle(0);
                        CheckSend[p * NoOfVars + 1] = P.Motion.GetAngle(1);
                        CheckSend[p * NoOfVars + 2] = P.Motion.GetRotationalVelocity(0);
                        CheckSend[p * NoOfVars + 3] = P.Motion.GetRotationalVelocity(1);
                        CheckSend[p * NoOfVars + 4] = P.Motion.GetRotationalAcceleration(0);
                        CheckSend[p * NoOfVars + 5] = P.Motion.GetRotationalAcceleration(1);
                        CheckSend[p * NoOfVars + 6] = P.Mass;

                        // vector values
                        int Offset = 7;
                        for (int d = 0; d < D; d++) {
                            CheckSend[p * NoOfVars + Offset + 0 * D + d] = P.Motion.GetPosition(0)[d];
                            CheckSend[p * NoOfVars + Offset + 1 * D + d] = P.Motion.GetPosition(1)[d];
                            CheckSend[p * NoOfVars + Offset + 2 * D + d] = P.Motion.GetTranslationalVelocity(0)[d];
                            CheckSend[p * NoOfVars + Offset + 3 * D + d] = P.Motion.GetTranslationalVelocity(1)[d];
                            CheckSend[p * NoOfVars + Offset + 4 * D + d] = P.Motion.GetTranslationalAcceleration(0)[d];
                            CheckSend[p * NoOfVars + Offset + 5 * D + d] = P.Motion.GetTranslationalAcceleration(1)[d];
                            CheckSend[p * NoOfVars + Offset + 6 * D + d] = P.Motion.GetHydrodynamicForces(0)[d];
                            CheckSend[p * NoOfVars + Offset + 7 * D + d] = P.Motion.GetHydrodynamicForces(1)[d];
                        }
                    }

                    //double[] CheckReceive = new double[NoOfParticles * NoOfVars * MPISize];
                    //unsafe {
                    //    fixed (double* pCheckSend = CheckSend, pCheckReceive = CheckReceive) {
                    //        csMPI.Raw.Allgather((IntPtr)pCheckSend, CheckSend.Length, csMPI.Raw._DATATYPE.DOUBLE, (IntPtr)pCheckReceive, CheckSend.Length, csMPI.Raw._DATATYPE.DOUBLE, csMPI.Raw._COMM.WORLD);
                    //    }
                    //}
                    double[] CheckReceive = CheckSend.MPIAllGather();



                    for (int iP = 0; iP < NoOfParticles; iP++) {
                        for (int iVar = 0; iVar < NoOfVars; iVar++) {
                            // determine a tolerance...
                            int idx_l =
                                iP * NoOfVars // particle index offset
                               + iVar; // variable index offset
                            double VarTol = Math.Abs(CheckSend[idx_l]) * 1.0e-10;

                            // compare
                            for (int r = 0; r < MPISize; r++) {

                                int idx_g = CheckSend.Length * r // MPI index offset
                                    + idx_l;

                                if (Math.Abs(CheckReceive[idx_g] - CheckSend[idx_l]) > VarTol)
                                    throw new ApplicationException("Mismatch in particle state among MPI ranks. Index:  " + idx_l + " iP " + iP + " NoOfVars " + NoOfVars + " iVar " + iVar + " CheckReceive[idx_g] " + CheckReceive[idx_g] + " CheckSend[idx_l] " + CheckSend[idx_l] + " idx_g " + idx_g + "idx_l" + idx_l + " r " + r);
                            }
                        }
                    }
                }
            }
        }
    }
}<|MERGE_RESOLUTION|>--- conflicted
+++ resolved
@@ -46,12 +46,8 @@
             //BoSSS.Application.XNSERO_Solver.TestProgram.TestRigidLevelSetProjection();
             //TestProgram.TestParticleInShearFlow_Phoretic();
             //Assert.IsFalse(true, "remove me");
-<<<<<<< HEAD
             
             void KatastrophenPlot(DGField[] dGFields,string Tag) {
-=======
-            void KatastrophenPlot(DGField[] dGFields) {
->>>>>>> 44da7ee4
                 Tecplot.PlotFields(dGFields, "AgglomerationKatastrophe", 0.0, 3);
             }
             AgglomerationAlgorithm.Katastrophenplot = KatastrophenPlot;
