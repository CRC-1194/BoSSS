--- conflicted
+++ resolved
@@ -507,36 +507,29 @@
         /// </summary>
         /// <param name="myDB"></param>
         /// <returns></returns>
-        public static XdgPoisson3Control TestOrTreat(int solver = 4)
-        {
+        public static XdgPoisson3Control TestOrTreat(int solver = 4) {
             XdgPoisson3Control C = new XdgPoisson3Control();
 
-            switch (solver)
-            {
+            switch(solver) {
                 case 0:
-                    C.LinearSolver.SolverCode = LinearSolverCode.classic_pardiso;
-                    break; 
+                C.LinearSolver.SolverCode = LinearSolverCode.classic_pardiso;
+                break;
                 case 1:
-                    C.LinearSolver.SolverCode = LinearSolverCode.exp_Kcycle_schwarz;
-                    break;
+                C.LinearSolver.SolverCode = LinearSolverCode.exp_Kcycle_schwarz;
+                break;
                 case 2:
-                    throw new NotImplementedException("deactivated old solver config.");
-                    //C.LinearSolver.SolverCode = LinearSolverCode.exp_softgmres;
-                    //break;
+                throw new NotImplementedException("deactivated old solver config.");
+                //C.LinearSolver.SolverCode = LinearSolverCode.exp_softgmres;
+                //break;
                 case 3:
-                    C.LinearSolver.SolverCode = LinearSolverCode.exp_gmres_levelpmg;
-                    break;
+                C.LinearSolver.SolverCode = LinearSolverCode.exp_gmres_levelpmg;
+                break;
                 case 4:
-<<<<<<< HEAD
-                    throw new NotImplementedException("deactivated old solver config.");
-                    //C.LinearSolver.SolverCode = LinearSolverCode.exp_OrthoS_pMG;
-                    //break;
-=======
-                    C.LinearSolver.SolverCode = LinearSolverCode.exp_gmres_AS;
-                    break;
->>>>>>> a8abafa3
+                throw new NotImplementedException("deactivated old solver config.");
+                //C.LinearSolver.SolverCode = LinearSolverCode.exp_OrthoS_pMG;
+                //break;
                 default:
-                    throw new NotImplementedException("guess again");
+                throw new NotImplementedException("guess again");
             }
 
             C.savetodb = false;
