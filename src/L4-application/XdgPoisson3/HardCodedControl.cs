--- conflicted
+++ resolved
@@ -547,11 +547,7 @@
             C.savetodb = false;
             //C.DbPath = @"E:\\XdgPerformance";
 
-<<<<<<< HEAD
-            int Res = 6;
-=======
             int Res = 4;
->>>>>>> 5442c3cc
 
             C.GridFunc = delegate () {
                 double[] xNodes = GenericBlas.Linspace(-1, +1, Res + 1);
