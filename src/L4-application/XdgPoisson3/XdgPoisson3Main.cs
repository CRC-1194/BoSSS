--- conflicted
+++ resolved
@@ -563,14 +563,9 @@
         }
 
         protected void CustomItCallback(int iterIndex, double[] currentSol, double[] currentRes, MultigridOperator Mgop) {
-<<<<<<< HEAD
-            //noch nix ...
+            //currentSol.SaveToTextFile("X_"+ iterIndex);
+            //currentRes.SaveToTextFile("Res_" + iterIndex);
             //MaxMlevel=Mgop.LevelIndex;
-=======
-            currentSol.SaveToTextFile("X_"+ iterIndex);
-            currentRes.SaveToTextFile("Res_" + iterIndex);
-            MaxMlevel=Mgop.LevelIndex;
->>>>>>> 5442c3cc
         }
 
        
