﻿/* =======================================================================
Copyright 2017 Technische Universitaet Darmstadt, Fachgebiet fuer Stroemungsdynamik (chair of fluid dynamics)

Licensed under the Apache License, Version 2.0 (the "License");
you may not use this file except in compliance with the License.
You may obtain a copy of the License at

    http://www.apache.org/licenses/LICENSE-2.0

Unless required by applicable law or agreed to in writing, software
distributed under the License is distributed on an "AS IS" BASIS,
WITHOUT WARRANTIES OR CONDITIONS OF ANY KIND, either express or implied.
See the License for the specific language governing permissions and
limitations under the License.
*/

using System;
using System.Collections.Generic;
using System.Linq;
using System.Text;
using NUnit.Framework;
using MPI.Wrappers;
using ilPSP;
using BoSSS.Foundation;
using BoSSS.Foundation.Grid;
using BoSSS.Foundation.Quadrature;
using ilPSP.Utils;
using BoSSS.Platform;
using BoSSS.Platform.Utils;
using System.IO;
using ilPSP.LinSolvers;
using System.Collections;
using System.Diagnostics;
using BoSSS.Solution.Utils;
using BoSSS.Solution.AdvancedSolvers;
using BoSSS.Foundation.XDG;
using BoSSS.Solution.Tecplot;
using BoSSS.Foundation.Grid.Aggregation;
using BoSSS.Foundation.Grid.Classic;
using BoSSS.Foundation.Grid.RefElements;

namespace BoSSS.Application.MultigridTest {

    [TestFixture]
    class TestProgram {

<<<<<<< HEAD
        [TestFixtureSetUp]
        public static void Init(bool curved = false) {
            bool dummy;
            ilPSP.Environment.Bootstrap(
                new string[0],
                BoSSS.Solution.Application.GetBoSSSInstallDir(),
                out dummy);

=======
        [OneTimeSetUp]
        public static void Init() {
            
>>>>>>> ffa69ea6
            //GridCommons grd = Grid2D.Cartesian2DGrid(RandomSpacing(), RandomSpacing());
            //grid = new GridData(Grid2D.Cartesian2DGrid(GenericBlas.Linspace(-7, 7, 8), GenericBlas.Linspace(-1, 1, 2)));
            //grid = new GridData(Grid2D.Cartesian2DGrid(new double[] { -6, -4, -2, 2, 4, 6 }, GenericBlas.Linspace(-1, 1, 2)));
            if (curved)
            {
                grid = Grid2D.CurvedSquareGrid(GenericBlas.Linspace(1, 2, 5), GenericBlas.Linspace(0, 1, 17), CellType.Square_9, true).GridData;
            }
            else
            {
                grid = (Grid2D.Cartesian2DGrid(GenericBlas.Linspace(-1.5, 1.5, 17), GenericBlas.Linspace(-1.5, 1.5, 17))).GridData;
            }

            MgSeq = CoarseningAlgorithms.CreateSequence(grid);

            for (int p = 0; p <= 3; p++) { // loop over polynomial degrees...
                var uMapping = new UnsetteledCoordinateMapping(new Basis(grid, p));

                var MgMapSeq = new MultigridMapping[MgSeq.Length];
                var BasisSeq = AggregationGridBasis.CreateSequence(MgSeq, uMapping.BasisS);
                for (int iLevel = 0; iLevel < MgSeq.Length; iLevel++) {
                    MgMapSeq[iLevel] = new MultigridMapping(uMapping, BasisSeq[iLevel], new int[] { p }); 
                }
                MultigrigMap.Add(p, MgMapSeq);
            }

        }

        /// <summary>
        /// Sequence of aggregation grids;
        /// index: grid level, coarser grids are found at higher indices.
        /// </summary>
        internal static AggregationGridData[] MgSeq;


        internal static GridData grid;
        
        /// <summary>
        /// Multigrid mappings containing one DG field, for different polynomial degrees (to test), for each multigrid level. 
        /// key: polynomial degree 
        /// value: sequence of multigrid mappings, corresponding with the grid sequence <see cref="MgSeq"/>.
        /// </summary>
        static Dictionary<int, MultigridMapping[]> MultigrigMap = new Dictionary<int, MultigridMapping[]>();

        
        static void SetTestValue(ConventionalDGField f) {
            switch (f.Basis.Degree) {

                case 0:
                    f.ProjectField(((x, y) => 1.0));
                    break;
                case 1:
                    f.ProjectField(((x, y) => 1.0 + x - y));
                    break;
                case 2:
                    f.ProjectField(((x, y) => 1.0 + x - y + x * y));
                    break;
                case 3:
                    f.ProjectField(((x, y) => x * x * x + 3.2 * x * y * y - 2.4 * y * y * y));
                    break;
                default:
                    throw new NotImplementedException();
            }
        }

        static void SetTestValue(XDGField Xf, IDictionary<SpeciesId, double> mod) {
            var Tracker = Xf.Basis.Tracker;

            foreach (var S in Tracker.SpeciesIdS) {
                var f = Xf.GetSpeciesShadowField(S);

                SetTestValue(f);
                f.Scale(mod[S]);
                //f.AccConstant(accVal[S]);
            }
        }


        /// <summary>
        /// Tests if the prolongation of a random vector on a coarse grid has jumps (which it should not have).
        /// </summary>
        [Test]
        public static void ProlongationTest([Values(1, 2, 3)] int p) {
            var MgMap = MultigrigMap;

            ProlongationTestRec(p, MgMap[p]);

        }

        private static void ProlongationTestRec(int p, MultigridMapping[] MgMap) {
            var AggBasis = MgMap[0].AggBasis;
            //var AggBasis = aggBasisEs[1]; 
            //{
            var Test = new SinglePhaseField(new Basis(grid, p));

            Random rnd = new Random();
            double[] RestVec = AggBasis[0].LocalDim.ForLoop(i => rnd.NextDouble());
            var PrlgVec = Test.CoordinateVector;

            AggBasis[0].ProlongateToFullGrid(PrlgVec, RestVec);

            int J = grid.Cells.NoOfLocalUpdatedCells;
            var aggGrd = AggBasis[0].AggGrid;
            double Err = 0;
            for (int jagg = 0; jagg < aggGrd.iLogicalCells.NoOfLocalUpdatedCells; jagg++) {
                BitArray CompCellMask = new BitArray(J);
                foreach (int jCell in aggGrd.iLogicalCells.AggregateCellToParts[jagg])
                    CompCellMask[jCell] = true;


                SubGrid CompCellSubGrid = new SubGrid(new CellMask(grid, CompCellMask));

                Err += JumpNorm(Test, CompCellSubGrid.InnerEdgesMask).Pow2();
            }

            Console.WriteLine("Jump norm of random prolongation: {0}", Err);
            //Debug.Assert(Err < 1.0e-10);
            Assert.Less(Err, 1.0e-10);

            if (MgMap.Length > 1)
                ProlongationTestRec(p, MgMap.Skip(1).ToArray());
        }

        static double JumpNorm(DGField f, EdgeMask em) {
            GridData grd = grid;
            int D = grd.SpatialDimension;
            var e2cTrafo = grd.Edges.Edge2CellTrafos;

            double Unorm = 0;


            EdgeQuadrature.GetQuadrature(
                new int[] { D + 1 }, grd,
                (new EdgeQuadratureScheme(true, em)).Compile(grd, f.Basis.Degree * 2),
                delegate (int i0, int Length, QuadRule QR, MultidimensionalArray EvalResult) { // Evaluate
                    NodeSet NS = QR.Nodes;
                    EvalResult.Clear();
                    int NoOfNodes = NS.NoOfNodes;
                    for (int j = 0; j < Length; j++) {
                        int iEdge = j + i0;
                        int iTrafo_IN = grd.Edges.Edge2CellTrafoIndex[iEdge, 0];
                        int jCell_IN = grd.Edges.CellIndices[iEdge, 0];
                        int iTrafo_OT = grd.Edges.Edge2CellTrafoIndex[iEdge, 1];
                        int jCell_OT = grd.Edges.CellIndices[iEdge, 1];

                        MultidimensionalArray uIN = MultidimensionalArray.Create(1, NoOfNodes);
                        MultidimensionalArray uOT = MultidimensionalArray.Create(1, NoOfNodes);
                        MultidimensionalArray Grad_uIN = MultidimensionalArray.Create(1, NoOfNodes, D);
                        MultidimensionalArray Grad_uOT = MultidimensionalArray.Create(1, NoOfNodes, D);

                        NodeSet NS_IN = NS.GetVolumeNodeSet(grd, iTrafo_IN);
                        NodeSet NS_OT = NS.GetVolumeNodeSet(grd, iTrafo_OT);

                        f.Evaluate(jCell_IN, 1, NS_IN, uIN);
                        f.Evaluate(jCell_OT, 1, NS_OT, uOT);
                        f.EvaluateGradient(jCell_IN, 1, NS_IN, Grad_uIN);
                        f.EvaluateGradient(jCell_OT, 1, NS_OT, Grad_uOT);

                        var uDiff = EvalResult.ExtractSubArrayShallow(new int[] { j, 0, 0 }, new int[] { j, NoOfNodes - 1, -1 });
                        var Grad_uDiff = EvalResult.ExtractSubArrayShallow(new int[] { j, 0, 1 }, new int[] { j, NoOfNodes - 1, D });
                        uDiff.Acc(+1.0, uIN);
                        uDiff.Acc(-1.0, uOT);
                        Grad_uDiff.Acc(+1.0, Grad_uIN);
                        Grad_uDiff.Acc(-1.0, Grad_uOT);
                    }

                    EvalResult.ApplyAll(x => x * x);
                },
                delegate (int i0, int Length, MultidimensionalArray ResultsOfIntegration) { // SaveIntegrationResults
                    Unorm += ResultsOfIntegration.Sum();
                }).Execute();

            double totNorm = Unorm.MPISum().Sqrt();
            return totNorm;
        }


        /// <summary>
        /// Tests whether restriction and prolongation on a polynomial field 
        /// results in the original data.
        /// </summary>
        [Test]
        public static void PolynomialRestAndPrlgTest([Values(1, 2, 3)] int p) {
            PolynomialRestAndPrlgTestRec(p, MultigrigMap[p]);
        }

        static void PolynomialRestAndPrlgTestRec(int p, MultigridMapping[] MgMapSeq) {
            var AggBasis = MgMapSeq.First().AggBasis[0];
            //var AggBasis = aggBasisEs[1]; 
            //{
            var Orig = new SinglePhaseField(new Basis(grid, p));
            SetTestValue(Orig);
            var Test = Orig.CloneAs();

            double[] OrigVec = Orig.CoordinateVector.ToArray();
            double[] RestVec = new double[AggBasis.LocalDim];
            double[] PrlgVec = new double[OrigVec.Length];


            AggBasis.RestictFromFullGrid(OrigVec, RestVec);
            Test.Clear();
            AggBasis.ProlongateToFullGrid(PrlgVec, RestVec);

            BlockMsrMatrix RestOp = new BlockMsrMatrix(MgMapSeq[0], MgMapSeq[0].ProblemMapping);
            AggBasis.GetRestrictionMatrix(RestOp, MgMapSeq[0], 0);
            double[] RestVec2 = new double[RestVec.Length];
            RestOp.SpMV(1.0, OrigVec, 0.0, RestVec2);

            //// ? obviously the vector before and after a grid cycle is not equal, as through the restriction and then prolongation high frequency information is lost
            //Test.Clear();
            //Test.CoordinateVector.Acc(1.0, PrlgVec);


            //Test.Acc(-1.0, Orig);
            //double ErrNorm = Test.L2Norm();

            // it needs to be checked, that a prolongation followed by a restriction does not alter the vector

            RestVec.AccV(-1.0, RestVec2);
            double ErrNorm = RestVec.L2Norm();
            Console.WriteLine("Polynomial Restriction/Prolongation test (p={1}, level={2}): {0}", ErrNorm, p, -MgMapSeq.Length);
            Assert.Less(ErrNorm, 1.0e-8);

            if (MgMapSeq.Length > 1)
                PolynomialRestAndPrlgTestRec(p, MgMapSeq.Skip(1).ToArray());

        }

        /// <summary>
        /// compares the matrix-version of the restriction operator
        /// (<see cref="AggregationGridBasis.GetRestrictionMatrix"/>)
        /// with the direct implementation
        /// (<see cref="AggregationGridBasis.RestictFromFullGrid"/>).
        /// </summary>
        [Test]
        public static void RestictionMatrixTest([Values(1, 2, 3)] int p) {
            RestictionMatrixTestRec(p, MultigrigMap[p]);
        }

        static void RestictionMatrixTestRec(int p, IEnumerable<MultigridMapping> MgMapSeq) {
            var currentLevelMap = MgMapSeq.First();
            AggregationGridBasis AggBasis = currentLevelMap.AggBasis[0];

            var map = new UnsetteledCoordinateMapping(new Basis(grid, p));

            Random rnd = new Random();
            double[] OrigVec = map.LocalLength.ForLoop(i => rnd.NextDouble());
            double[] RestVec = new double[AggBasis.LocalDim];
            double[] PrlgVec = new double[OrigVec.Length];
            double[] RestVec2 = new double[RestVec.Length];
            double[] PrlgVec2 = new double[OrigVec.Length];


            AggBasis.RestictFromFullGrid(OrigVec, RestVec);
            AggBasis.ProlongateToFullGrid(PrlgVec, RestVec);

            BlockMsrMatrix RestOp = new BlockMsrMatrix(MgMapSeq.First(), MgMapSeq.First().ProblemMapping);
            AggBasis.GetRestrictionMatrix(RestOp, MgMapSeq.First(), 0);
            RestOp.SpMV(1.0, OrigVec, 0.0, RestVec2);

            BlockMsrMatrix PrlgOp = RestOp.Transpose();
            PrlgOp.SpMV(1.0, RestVec2, 0.0, PrlgVec2);

            double RestErrNorm = GenericBlas.L2Dist(RestVec2, RestVec);
            double PrlgErrNorm = GenericBlas.L2Dist(PrlgVec2, PrlgVec);
            double LostInfNorm = GenericBlas.L2Dist(OrigVec, PrlgVec2);
            //Console.WriteLine("Rest. matrix test: {0}, Prolong. matrix test {1}, Lost info {2}", RestErrNorm, PrlgErrNorm, LostInfNorm);
            Assert.IsTrue(RestErrNorm < 1.0e-10);
            Assert.IsTrue(PrlgErrNorm < 1.0e-10);
            
            // restriction onto level itself
            BlockMsrMatrix RestMtx = currentLevelMap.FromOtherLevelMatrix(currentLevelMap);
            BlockMsrMatrix ShldBeEye = BlockMsrMatrix.Multiply(RestMtx, RestMtx.Transpose());
            ShldBeEye.AccEyeSp(-1.0);
            double errNorm = ShldBeEye.InfNorm();
            Console.WriteLine("Id norm {0} \t (level {1})", errNorm, currentLevelMap.AggGrid.MgLevel);
            Assert.IsTrue(errNorm < 1.0e-8);


            // recursion
            if (MgMapSeq.Count() > 1)
                RestictionMatrixTestRec(p, MgMapSeq.Skip(1));
        }

        /// <summary>
        /// basic test for the restriction operator for a system.
        /// </summary>
        [Test]
        public static void RestrictionOfSystemOpTest() {

            Basis B1 = new Basis(grid, 0), B2 = new Basis(grid, 2);
            var Map = new UnsetteledCoordinateMapping(B1, B2);

            AggregationGridBasis[][] aB = AggregationGridBasis.CreateSequence(TestProgram.MgSeq.Take(2), new Basis[] { B1, B2 });

            var Lev0 = new MultigridMapping(Map, aB[0], new int[] { B1.Degree, B2.Degree });
            var Lev1 = new MultigridMapping(Map, aB[1], new int[] { B1.Degree, B2.Degree });


            int[] I0col = Lev0.GetSubvectorIndices(new int[] { 0 });
            int[] I1col = Lev0.GetSubvectorIndices(new int[] { 1 });
            int[] I0row = Lev1.GetSubvectorIndices(new int[] { 0 });
            int[] I1row = Lev1.GetSubvectorIndices(new int[] { 1 });

            var RestMtx = Lev1.FromOtherLevelMatrix(Lev0);

            MsrMatrix Rest00 = new MsrMatrix(I0row.Length, I0col.Length, 1, 1);
            RestMtx.WriteSubMatrixTo(Rest00, I0row, default(int[]), I0col, default(int[]));
            MsrMatrix Rest01 = new MsrMatrix(I0row.Length, I1col.Length, 1, 1);
            RestMtx.WriteSubMatrixTo(Rest01, I0row, default(int[]), I1col, default(int[]));
            MsrMatrix Rest10 = new MsrMatrix(I1row.Length, I0col.Length, 1, 1);
            RestMtx.WriteSubMatrixTo(Rest10, I1row, default(int[]), I0col, default(int[]));
            MsrMatrix Rest11 = new MsrMatrix(I1row.Length, I1col.Length, 1, 1);
            RestMtx.WriteSubMatrixTo(Rest11, I1row, default(int[]), I1col, default(int[]));

            Assert.IsTrue(Rest10.InfNorm() == 0.0);
            Assert.IsTrue(Rest01.InfNorm() == 0.0);
            Assert.IsTrue(Rest00.InfNorm() != 0.0);
            Assert.IsTrue(Rest11.InfNorm() != 0.0);


        }


        internal class XDGTestSetup {

            public XDGTestSetup(
                int p,
                double AggregationThreshold,
                int TrackerWidth,
                MultigridOperator.Mode mumo,
                XQuadFactoryHelper.MomentFittingVariants momentFittingVariant,
                ScalarFunction LevSetFunc = null) {

                // Level set, tracker and XDG basis
                // ================================

                if (LevSetFunc == null) {
                    LevSetFunc = ((_2D)((x, y) => 0.8 * 0.8 - x * x - y * y)).Vectorize();
                }
                LevSet = new LevelSet(new Basis(grid, 2), "LevelSet");
                LevSet.Clear();
                LevSet.ProjectField(LevSetFunc);
                LsTrk = new LevelSetTracker(grid, XQuadFactoryHelper.MomentFittingVariants.Classic, TrackerWidth, new string[] { "A", "B" }, LevSet);
                LsTrk.UpdateTracker();

                XB = new XDGBasis(LsTrk, p);

                XSpatialOperatorMk2 Dummy = new XSpatialOperatorMk2(1, 0, 1, QuadOrderFunc.SumOfMaxDegrees(RoundUp: true), null, "C1", "u");
                //Dummy.EquationComponents["c1"].Add(new 
                Dummy.Commit();

                //Tecplot.PlotFields(new DGField[] { LevSet }, "agglo", 0.0, 3);


                // operator
                // ========

                Debug.Assert(p <= 4);
                XDGBasis opXB = new XDGBasis(LsTrk, 4); // we want to have a very precise quad rule
                var map = new UnsetteledCoordinateMapping(opXB);

                int quadOrder = Dummy.QuadOrderFunction(map.BasisS.Select(bs => bs.Degree).ToArray(), new int[0], map.BasisS.Select(bs => bs.Degree).ToArray());
                //agg = new MultiphaseCellAgglomerator(new CutCellMetrics(momentFittingVariant, quadOrder, LsTrk, LsTrk.SpeciesIdS.ToArray()), AggregationThreshold, false);
                agg = LsTrk.GetAgglomerator(LsTrk.SpeciesIdS.ToArray(), quadOrder, __AgglomerationTreshold: AggregationThreshold);
                               

                foreach (var S in LsTrk.SpeciesIdS)
                    Console.WriteLine("Species {0}, no. of agglomerated cells {1} ",
                        LsTrk.GetSpeciesName(S),
                        agg.GetAgglomerator(S).AggInfo.SourceCells.Count());

                // mass matrix factory
                // ===================

                // Basis maxB = map.BasisS.ElementAtMax(b => b.Degree);
                //MassFact = new MassMatrixFactory(maxB, agg);
                MassFact = LsTrk.GetXDGSpaceMetrics(LsTrk.SpeciesIdS.ToArray(), quadOrder, 1).MassMatrixFactory;


                // Test field
                // ==========

                // set the test field: this is a polynomial function,
                // but different for each species; On this field, restriction followed by prolongation should be the identity
                this.Xdg_uTest = new XDGField(this.XB, "uTest");
                Dictionary<SpeciesId, double> dumia = new Dictionary<SpeciesId, double>();
                int i = 2;
                foreach (var Spc in LsTrk.SpeciesIdS) {
                    dumia.Add(Spc, i);
                    i -= 1;
                }
                SetTestValue(Xdg_uTest, dumia);
                               

                // dummy operator matrix which fits polynomial degree p
                // ====================================================

                Xdg_opMtx = new BlockMsrMatrix(Xdg_uTest.Mapping, Xdg_uTest.Mapping);
                Xdg_opMtx.AccEyeSp(120.0);

                // XDG Aggregation BasiseS
                // =======================

                //XAggB = MgSeq.Select(agGrd => new XdgAggregationBasis[] { new XdgAggregationBasis(uTest.Basis, agGrd) }).ToArray();
                XAggB = new XdgAggregationBasis[MgSeq.Length][];
                var _XAggB = AggregationGridBasis.CreateSequence(MgSeq, Xdg_uTest.Mapping.BasisS);
                for (int iLevel = 0; iLevel < XAggB.Length; iLevel++) {
                    XAggB[iLevel] = new[] { (XdgAggregationBasis)(_XAggB[iLevel][0]) };
                    XAggB[iLevel][0].Update(agg);
                }

                // Multigrid Operator
                // ==================



                Xdg_opMtx = new BlockMsrMatrix(Xdg_uTest.Mapping, Xdg_uTest.Mapping);
                Xdg_opMtx.AccEyeSp(120.0);

                XdgMultigridOp = new MultigridOperator( XAggB, Xdg_uTest.Mapping,
                    Xdg_opMtx,
                    MassFact.GetMassMatrix(Xdg_uTest.Mapping, false),
                    new MultigridOperator.ChangeOfBasisConfig[][] {
                        new MultigridOperator.ChangeOfBasisConfig[] {
                            new MultigridOperator.ChangeOfBasisConfig() { VarIndex = new int[] { 0 }, mode = mumo, DegreeS = new int[] { p } }
                        }
                    });

            }

            public XdgAggregationBasis[][] XAggB;
            public LevelSet LevSet;
            public LevelSetTracker LsTrk;
            public XDGField Xdg_uTest;
            //public SinglePhaseField Nonx_uTest;
            public XDGBasis XB;
            public MassMatrixFactory MassFact;
            public MultiphaseCellAgglomerator agg;
            public BlockMsrMatrix Xdg_opMtx;
            //public BlockMsrMatrix Nonx_opMtx;
            public MultigridOperator XdgMultigridOp;
            //public MultigridOperator NonxMultigridOp;
        }




        /// <summary>
        /// Tests whether restriction and prolongation on a polynomial field 
        /// results in the original data.
        /// </summary>
        [Test]
        public static void XDG_PolynomialRestAndPrlgTest(
            [Values(0, 1, 2, 3)] int p,
            [Values(0.0, 0.3)] double AggregationThreshold,
            [Values(0, 1)] int TrackerWidth) {

            XQuadFactoryHelper.MomentFittingVariants variant = XQuadFactoryHelper.MomentFittingVariants.OneStepGauss;

            var xt = new XDGTestSetup(p, AggregationThreshold, TrackerWidth, MultigridOperator.Mode.Eye, variant);


            // Basic Restriction & prolongation Test
            // -------------------------------------


            for (int iLevel = 0; iLevel < MgSeq.Length; iLevel++) {

                // create basis
                var XAggBasis = xt.XAggB[iLevel][0];

                // do restriction/prolongation
                double[] RestVec = new double[XAggBasis.LocalDim];
                XAggBasis.RestictFromFullGrid(xt.Xdg_uTest.CoordinateVector, RestVec);
                var Test = xt.Xdg_uTest.CloneAs();
                Test.Clear();
                XAggBasis.ProlongateToFullGrid(Test.CoordinateVector, RestVec);
                xt.agg.Extrapolate(Test.Mapping);

                // compare/test
                var ERR = xt.Xdg_uTest.CloneAs();
                ERR.Acc(-1.0, Test);
                double ERR_NORM = ERR.L2Norm();

                Console.WriteLine("Restriction/Prolongation err (p={0}, level={1}, width={2}, agg={3}): {4}",
                    p, iLevel, TrackerWidth, AggregationThreshold, ERR_NORM);
                Assert.LessOrEqual(ERR_NORM, 1.0e-6);


            }
        }


        /// <summary>
        /// tests the matrix
        /// version of the restriction and prolongation operator.
        /// </summary>
        [Test]
        public static void XDG_MatrixPolynomialRestAndPrlgTest(
            [Values(0, 1, 2, 3)] int p,
            [Values(0.0, 0.3)] double AggregationThreshold,
            [Values(0, 1)] int TrackerWidth) {

            XQuadFactoryHelper.MomentFittingVariants variant = XQuadFactoryHelper.MomentFittingVariants.OneStepGaussAndStokes;
            var xt = new XDGTestSetup(p, AggregationThreshold, TrackerWidth, MultigridOperator.Mode.Eye, variant);


            // test matrix version of the restriction operator
            // -----------------------------------------------

            List<MultigridMapping> MultigridMaps = new List<MultigridMapping>();
            for (var mgop = xt.XdgMultigridOp; mgop != null; mgop = mgop.CoarserLevel) {
                MultigridMaps.Add(mgop.Mapping);
            }

            for (int iLevel = 0; iLevel < MgSeq.Length; iLevel++) {
                MultigridMapping mgMap = MultigridMaps[iLevel];
                var XAggBasis = mgMap.AggBasis[0];

                // set the test field: 
                XDGField Test = new XDGField(xt.XB, "Test");
                Random rand = new Random();
                for (int i = 0; i < Test.CoordinateVector.Count; i++) {
                    Test.CoordinateVector[i] = rand.NextDouble();
                }
                xt.agg.ClearAgglomerated(Test.CoordinateVector, Test.Mapping);

                // do restriction/prolongation (Reference)
                double[] RestVecRef = new double[XAggBasis.LocalDim];
                XAggBasis.RestictFromFullGrid(Test.CoordinateVector, RestVecRef);

                // and now with the matrix:
                BlockMsrMatrix RestMtx = new BlockMsrMatrix(mgMap, mgMap.ProblemMapping);
                XAggBasis.GetRestrictionMatrix(RestMtx, mgMap, 0);
                double[] RestVec = new double[mgMap.LocalLength];
                RestMtx.SpMV(1.0, Test.CoordinateVector, 0.0, RestVec);
                
                double[] X1 = new double[xt.XdgMultigridOp.Mapping.LocalLength];
                XDGField X2 = new XDGField(Test.Basis);
                xt.XdgMultigridOp.TransformSolInto(Test.CoordinateVector, X1);
                xt.XdgMultigridOp.TransformSolFrom(X2.CoordinateVector, X1);
                //xt.agg.Extrapolate(X2.CoordinatesAsVector, X2.Mapping);
                var ERR2 = Test.CloneAs();
                ERR2.Acc(-1.0, X2);
                double ERR2Norm = ERR2.L2Norm();
                //Console.WriteLine("MultigridOperator TranformInto/FransformFrom mismatch: " + ERR2Norm);
                Assert.LessOrEqual(ERR2Norm, 1.0e-8);

                // compare
                double ERR = 0.0;
                int Nmax = XAggBasis.MaximalLength;
                for (int jAgg = 0; jAgg < mgMap.AggGrid.iLogicalCells.NoOfLocalUpdatedCells; jAgg++) {
                    int i0Ref = jAgg * Nmax;
                    int i0Tst = mgMap.LocalUniqueIndex(0, jAgg, 0);
                    int N = mgMap.GetLength(jAgg);

                    for (int n = 0; n < N; n++) {
                        double dist = RestVecRef[i0Ref + n] - RestVec[i0Tst + n];
                        ERR += dist.Pow2();
                    }
                }
                Console.WriteLine("Restriction matrix test (iLevel = {0}): {1}", iLevel, ERR);
                Assert.LessOrEqual(ERR, 1.0e-8);

                //
                double[] PrlgVecA = new double[XAggBasis.LocalDim];
                double[] PrlgVecB = new double[mgMap.LocalLength];
                for (int jAgg = 0; jAgg < mgMap.AggGrid.iLogicalCells.NoOfLocalUpdatedCells; jAgg++) {
                    int i0Ref = jAgg * Nmax;
                    int i0Tst = mgMap.LocalUniqueIndex(0, jAgg, 0);
                    int N = mgMap.GetLength(jAgg);

                    for (int n = 0; n < N; n++) {
                        double rndVal = rand.NextDouble();
                        PrlgVecA[i0Ref + n] = rndVal;
                        PrlgVecB[i0Tst + n] = rndVal;
                    }
                }

                XDGField QA = new XDGField(Test.Basis);
                XDGField QB = new XDGField(Test.Basis);

                XAggBasis.ProlongateToFullGrid(QA.CoordinateVector, PrlgVecA);
                var PrlgMtx = RestMtx.Transpose();
                PrlgMtx.SpMV(1.0, PrlgVecB, 0.0, QB.CoordinateVector);

                XDGField ERR5 = QA.CloneAs();
                ERR5.Acc(-1.0, QB);
                double ERR5_Norm = ERR5.L2Norm();
                Console.WriteLine("Prolongation matrix test (iLevel = {0}): {1}", iLevel, ERR5_Norm);
                Assert.LessOrEqual(ERR5_Norm, 1.0e-8);

            }
        }

        /// <summary>
        /// tests the matrix
        /// version of the restriction and prolongation operator.
        /// </summary>
        [Test]
        public static void XDG_MatrixPolynomialRestAndPrlgTest_2(
            [Values(0, 1, 2, 3)] int p,
            [Values(0.0, 0.3)] double AggregationThreshold) {

            var mode = MultigridOperator.Mode.IdMass; // !!!!! Test work only with orthonormalization at each level. !!!!

            if (AggregationThreshold < 0.1 && p >= 3 && mode == MultigridOperator.Mode.IdMass)
                // this test combination is not supposed to work:
                // without agglomeration, for high p, the mass matrix may be indefinite in small cut-cells
                // => Cholesky decomposition on mass matrix fails, i.e. 'mode == IdMass' cannot succeed.
                return;

            XQuadFactoryHelper.MomentFittingVariants variant = XQuadFactoryHelper.MomentFittingVariants.OneStepGaussAndStokes;
            var xt = new XDGTestSetup(p, AggregationThreshold, 1, mode, variant);


            // Restriction & prolongation together with orthonormalization
            // -----------------------------------------------------------


            for (var mgop = xt.XdgMultigridOp.CoarserLevel; mgop != null; mgop = mgop.CoarserLevel) {
                Assert.GreaterOrEqual(mgop.LevelIndex, 1);

                //var Itself = mgop.Mapping.FromOtherLevelMatrix(mgop.Mapping);
                //Itself.AccEyeSp(-1.0);
                //double Itslef_Norm = Itself.InfNorm();
                //Console.WriteLine("Level {0}, Restriction onto itself {1}", mgop.Mapping.AggGrid.MgLevel, Itslef_Norm);
                //Assert.LessOrEqual(Itslef_Norm, 1.0e-8);

                var map_fine = mgop.FinerLevel.Mapping;

                int L_fine = map_fine.LocalLength;
                int L_coarse = mgop.Mapping.LocalLength;

                // create random test vector
                Random rnd = new Random(mgop.LevelIndex);
                double[] vecCoarse = new double[L_coarse];
                for(int l = 0; l < L_coarse; l++) {
                    vecCoarse[l] = rnd.NextDouble();
                }

                // prolongate & restrict
                double[] vecFine = new double[L_fine];
                mgop.Prolongate(1.0, vecFine, 0.0, vecCoarse); // uses matrix
                double[] vecCoarse_check = new double[L_coarse];
                mgop.Restrict(vecFine, vecCoarse_check);

                // for 'MultigridOperator.Mode.IdMass', prolongation->restriction must be the identity
                double err = GenericBlas.L2Dist(vecCoarse, vecCoarse_check);
                double Ref = Math.Max(vecCoarse.L2Norm(), vecCoarse_check.L2Norm());
                Console.WriteLine("Restriction/prolongation error: " + err/Ref);
                Assert.LessOrEqual(err / Ref, 1.0e-8);
            }

            
        }


        /// <summary>
        /// Restricts some solution vector down to a certain multigrid level and prolongates it back.
        /// </summary>
        /// <param name="i">
        /// Multigrid level index; usually 0 at start of recursion.
        /// </param>
        /// <param name="iEnd">
        /// End level index.
        /// </param>
        /// <param name="mgOp"></param>
        /// <param name="FineIn">
        /// Input; solution vector which will be restricted down to level <paramref name="iEnd"/>.
        /// </param>
        /// <param name="FineOut">
        /// Output; vector <paramref name="FineIn"/> restricted to level <paramref name="iEnd"/>, and prolongated back to level <paramref name="i"/>.
        /// </param>
        static void XDG_Recursive(int i, int iEnd, MultigridOperator mgOp, double[] FineIn, double[] FineOut) {
            MultigridMapping mgMap = mgOp.Mapping;

            int Lfin = mgMap.LocalLength;
            int Lcrs = mgOp.CoarserLevel.Mapping.LocalLength;

            Assert.IsTrue(FineIn.Length == Lfin);
            Assert.IsTrue(FineOut.Length == Lfin);

            double[] Coarse1 = new double[Lcrs];
            double[] Coarse2 = new double[Lcrs];

            mgOp.CoarserLevel.Restrict(FineIn, Coarse1);

            if (i == iEnd) {
                Coarse2.SetV(Coarse1);
            } else {
                XDG_Recursive(i + 1, iEnd, mgOp.CoarserLevel, Coarse1, Coarse2);
            }

            mgOp.CoarserLevel.Prolongate(1.0, FineOut, 0.0, Coarse2);
        }

        /// <summary>
        /// tests if the prolongation of an arbitrary restricted vector has jumps (which it should not have).
        /// </summary>
        [Test]
        public static void XDG_ProlongationTest_agg0_trw0_eye(
            [Values(0, 1, 2, 3)] int p
            ) {
            XDG_ProlongationTest(p, 0.0, 0, MultigridOperator.Mode.Eye);
        }
        /// <summary>
        /// tests if the prolongation of an arbitrary restricted vector has jumps (which it should not have).
        /// </summary>        [Test]
        public static void XDG_ProlongationTest_agg0_trw0_idmass(
            [Values(0, 1, 2, 3)] int p
            ) {
            XDG_ProlongationTest(p, 0.0, 0, MultigridOperator.Mode.IdMass);
        }
        /// <summary>
        /// tests if the prolongation of an arbitrary restricted vector has jumps (which it should not have).
        /// </summary>
        [Test]
        public static void XDG_ProlongationTest_agg0_trw1_eye(
            [Values(0, 1, 2, 3)] int p
            ) {
            XDG_ProlongationTest(p, 0.0, 1, MultigridOperator.Mode.Eye);
        }
        /// <summary>
        /// tests if the prolongation of an arbitrary restricted vector has jumps (which it should not have).
        /// </summary>
        [Test]
        public static void XDG_ProlongationTest_agg0_trw1_idmass(
            [Values(0, 1, 2, 3)] int p
            ) {
            XDG_ProlongationTest(p, 0.0, 1, MultigridOperator.Mode.IdMass);
        }
        /// <summary>
        /// tests if the prolongation of an arbitrary restricted vector has jumps (which it should not have).
        /// </summary>
        [Test]
        public static void XDG_ProlongationTest_agg03_trw0_eye(
            [Values(0, 1, 2, 3)] int p
            ) {
            XDG_ProlongationTest(p, 0.3, 0, MultigridOperator.Mode.Eye);
        }
        /// <summary>
        /// tests if the prolongation of an arbitrary restricted vector has jumps (which it should not have).
        /// </summary>
        [Test]
        public static void XDG_ProlongationTest_agg03_trw0_idmass(
            [Values(0, 1, 2, 3)] int p
            ) {
            XDG_ProlongationTest(p, 0.3, 0, MultigridOperator.Mode.IdMass);
        }
        /// <summary>
        /// tests if the prolongation of an arbitrary restricted vector has jumps (which it should not have).
        /// </summary>
        [Test]
        public static void XDG_ProlongationTest_agg03_trw1_eye(
            [Values(0, 1, 2, 3)] int p
            ) {
            XDG_ProlongationTest(p, 0.3, 1, MultigridOperator.Mode.Eye);
        }
        /// <summary>
        /// tests if the prolongation of an arbitrary restricted vector has jumps (which it should not have).
        /// </summary>
        [Test]
        public static void XDG_ProlongationTest_agg03_trw1_idmass(
            [Values(0, 1, 2, 3)] int p
            ) {
            XDG_ProlongationTest(p, 0.3, 1, MultigridOperator.Mode.IdMass);
        }

        /// <summary>
        /// tests if the prolongation of an arbitrary restricted vector has jumps (which it should not have).
        /// </summary>
        public static void XDG_ProlongationTest(
            int p,
            double AggregationThreshold,
            int TrackerWidth,
            MultigridOperator.Mode mode) {

            XQuadFactoryHelper.MomentFittingVariants variant = XQuadFactoryHelper.MomentFittingVariants.OneStepGaussAndStokes;
            var xt = new XDGTestSetup(p, AggregationThreshold, TrackerWidth, MultigridOperator.Mode.Eye, variant
                //, ((Func<double[], double>)(X => X[0] + 0.75)).Vectorize()
                );
            int Jup = grid.Cells.NoOfLocalUpdatedCells;

            
            Random rnd = new Random();
            int Ltop = xt.XdgMultigridOp.Mapping.LocalLength; // Number of DOF's on top multigrid level.


            double[] RndVec = Ltop.ForLoop(i => rnd.NextDouble());
            double[] NoJmpVec = new double[Ltop];

            for (int iLevel = 0; iLevel < MgSeq.Length - 1; iLevel++) {
                XDG_Recursive(0, iLevel, xt.XdgMultigridOp, RndVec, NoJmpVec); // restrict RndVec downt to level 'iLevel', and back up

                // right now, the XDG field defined by 'NoJmpVec' should be a member 
                // of the aggregated XDG space on level 'iLevel';
                // so, there should be no inter-element jumps on the fine level, for each aggregated cell.
                // Let's test that!

                XDGField Test = new XDGField(xt.XB, "Test");
                xt.XdgMultigridOp.TransformSolFrom(Test.CoordinateVector, NoJmpVec);
                //xt.agg.Extrapolate(Test.Mapping);
                var aggGrd = MgSeq[iLevel];

                foreach (var spc in xt.LsTrk.SpeciesIdS) {
                    var Test_spc = Test.GetSpeciesShadowField(spc);
                    var SpcMask = xt.LsTrk.Regions.GetSpeciesMask(spc);

                    BitArray AggSourceBitmask = xt.agg.GetAgglomerator(spc).AggInfo.SourceCells.GetBitMask();

                    double Err = 0;
                    for (int jagg = 0; jagg < aggGrd.iLogicalCells.NoOfLocalUpdatedCells; jagg++) {
                        BitArray CompCellMask = new BitArray(Jup);
                        foreach (int jCell in aggGrd.iLogicalCells.AggregateCellToParts[jagg]) {
                            if(!AggSourceBitmask[jCell])
                                CompCellMask[jCell] = true;
                        }

                        SubGrid CompCellSubGrid = new SubGrid((new CellMask(grid, CompCellMask)).Intersect(SpcMask));

                        Err += JumpNorm(Test_spc, CompCellSubGrid.InnerEdgesMask).Pow2();
                    }

                    
                    Console.WriteLine("prolongation jump test (level {0}, species {2}): {1}", iLevel, Err, xt.LsTrk.GetSpeciesName(spc));
                    Assert.LessOrEqual(Err, 1.0e-8);
                }
            }
        }
    }
}<|MERGE_RESOLUTION|>--- conflicted
+++ resolved
@@ -44,20 +44,9 @@
     [TestFixture]
     class TestProgram {
 
-<<<<<<< HEAD
-        [TestFixtureSetUp]
-        public static void Init(bool curved = false) {
-            bool dummy;
-            ilPSP.Environment.Bootstrap(
-                new string[0],
-                BoSSS.Solution.Application.GetBoSSSInstallDir(),
-                out dummy);
-
-=======
         [OneTimeSetUp]
         public static void Init() {
             
->>>>>>> ffa69ea6
             //GridCommons grd = Grid2D.Cartesian2DGrid(RandomSpacing(), RandomSpacing());
             //grid = new GridData(Grid2D.Cartesian2DGrid(GenericBlas.Linspace(-7, 7, 8), GenericBlas.Linspace(-1, 1, 2)));
             //grid = new GridData(Grid2D.Cartesian2DGrid(new double[] { -6, -4, -2, 2, 4, 6 }, GenericBlas.Linspace(-1, 1, 2)));
