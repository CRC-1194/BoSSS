--- conflicted
+++ resolved
@@ -51,12 +51,8 @@
         /// </summary>
         /// <param name="args"></param>
         static void Main(string[] args) {
-<<<<<<< HEAD
-            TestProgram.Init(true);
-=======
             BoSSS.Solution.Application.InitMPI();
             TestProgram.Init();
->>>>>>> ffa69ea6
 
             //BoSSS.Application.MultigridTest.TestProgram.XDG_MatrixPolynomialRestAndPrlgTest(1, 0.0d, 1);
             //BoSSS.Application.MultigridTest.TestProgram.XDG_ProlongationTest(3, 0.0d, 1, MultigridOperator.Mode.IdMass);
