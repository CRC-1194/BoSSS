﻿/* =======================================================================
Copyright 2017 Technische Universitaet Darmstadt, Fachgebiet fuer Stroemungsdynamik (chair of fluid dynamics)

Licensed under the Apache License, Version 2.0 (the "License");
you may not use this file except in compliance with the License.
You may obtain a copy of the License at

    http://www.apache.org/licenses/LICENSE-2.0

Unless required by applicable law or agreed to in writing, software
distributed under the License is distributed on an "AS IS" BASIS,
WITHOUT WARRANTIES OR CONDITIONS OF ANY KIND, either express or implied.
See the License for the specific language governing permissions and
limitations under the License.
*/

using System;
using System.Runtime.Serialization;
using BoSSS.Foundation.XDG;
using ilPSP;
using BoSSS.Foundation.Grid;
using MathNet.Numerics;
using System.Diagnostics;

namespace BoSSS.Application.FSI_Solver {
    [DataContract]
    [Serializable]
    public class Particle_superEllipsoid : Particle {
        /// <summary>
        /// Empty constructor used during de-serialization
        /// </summary>
        private Particle_superEllipsoid() : base() {

        }

<<<<<<< HEAD
        public Particle_superEllipsoid(int Dim, double[] startPos = null, double startAngl = 0) : base(Dim, startPos, startAngl) {
            
=======
        public Particle_superEllipsoid(double[] startPos = null, double startAngl = 0) : base(2, startPos, startAngl) {

>>>>>>> 6f7ed14c

        }

        /// <summary>
        /// Length of an elliptic particle.
        /// </summary>
        [DataMember]
        public double length_P;

        /// <summary>
        /// Thickness of an elliptic particle.
        /// </summary>
        [DataMember]
        public double thickness_P;

        /// <summary>
        /// Exponent of the super ellipsoid. Higher exponent leads to a more "squary" appearance.
        /// </summary>
        [DataMember]
        public int superEllipsoidExponent;

        /// <summary>
        /// %
        /// </summary>
        protected override double AverageDistance {
            get {
                throw new NotImplementedException("todo");
            }
        }

        public override double Circumference_P {
            get {
                return (2 * length_P + 2 * thickness_P + 2 * Math.PI * thickness_P) / 2;
            }
        }

        override public double Area_P {
            get {
                return 4 * length_P * thickness_P * (SpecialFunctions.Gamma(1 + 1 / superEllipsoidExponent)).Pow2() / SpecialFunctions.Gamma(1 + 2 / superEllipsoidExponent);
            }

        }
        override public double MomentOfInertia_P {
            get {
                return (1 / 4.0) * Mass_P * (length_P * length_P + thickness_P * thickness_P);
            }
        }
        //override public void UpdateLevelSetFunction()
        //{
        //    double alpha = -(angleAtTimestep[0]);
        //    phi_P = delegate (double[] X, double t) {
        //        double r;
        //        r = -Math.Pow(((X[0] - positionAtTimestep[0][0]) * Math.Cos(alpha) - (X[1] - positionAtTimestep[0][1]) * Math.Sin(alpha)) / length_P, superEllipsoidExponent) + -Math.Pow(((X[0] - positionAtTimestep[0][0]) * Math.Sin(alpha) + (X[1] - positionAtTimestep[0][1]) * Math.Cos(alpha)) / thickness_P, 
        //            superEllipsoidExponent) + 1;
        //        if (double.IsNaN(r) || double.IsInfinity(r))
        //            throw new ArithmeticException();
        //        return r;
        //    };
        //}
        public override double phi_P(double[] X) {
            double alpha = -(angleAtTimestep[0]);
            double r;
            r = -Math.Pow(
                        ((X[0] - positionAtTimestep[0][0]) * Math.Cos(alpha) - (X[1] - positionAtTimestep[0][1]) * Math.Sin(alpha)) / length_P,
                        superEllipsoidExponent)
                - Math.Pow(
                    ((X[0] - positionAtTimestep[0][0]) * Math.Sin(alpha) + (X[1] - positionAtTimestep[0][1]) * Math.Cos(alpha)) / thickness_P,
                    superEllipsoidExponent)
                + 1;
            if (double.IsNaN(r) || double.IsInfinity(r))
                throw new ArithmeticException();
            return r;
        }
        

        override public CellMask CutCells_P(LevelSetTracker LsTrk) {
            // tolerance is very important
            var radiusTolerance = Math.Min(length_P, thickness_P) + LsTrk.GridDat.Cells.h_minGlobal;// +2.0*Math.Sqrt(2*LsTrk.GridDat.Cells.h_minGlobal.Pow2());

            CellMask cellCollection;
            CellMask cells = null;
            double alpha = -(angleAtTimestep[0]);
            cells = CellMask.GetCellMask(LsTrk.GridDat, 
                X => -(((((X[0] - positionAtTimestep[0][0]) * Math.Cos(alpha) - (X[1] - positionAtTimestep[0][1]) * Math.Sin(alpha)) / length_P).Pow(superEllipsoidExponent) + (((X[0] - positionAtTimestep[0][0]) * Math.Sin(alpha) + (X[1] - positionAtTimestep[0][1]) * Math.Cos(alpha)) / thickness_P).Pow(superEllipsoidExponent)) - radiusTolerance.Pow(superEllipsoidExponent)) > 0);

            CellMask allCutCells = LsTrk.Regions.GetCutCellMask();
            cellCollection = cells.Intersect(allCutCells);
            return cellCollection;
        }
        override public bool Contains(double[] point, LevelSetTracker LsTrk) {
            // only for squared cells
            double radiusTolerance = Math.Max(length_P, thickness_P) + 2.0 * Math.Sqrt(2 * LsTrk.GridDat.Cells.h_minGlobal.Pow2());
            if (-Math.Pow(((point[0] - positionAtTimestep[0][0]) * Math.Cos(angleAtTimestep[0]) - (point[1] - positionAtTimestep[0][1]) * Math.Sin(angleAtTimestep[0])) / length_P, superEllipsoidExponent) + -Math.Pow(((point[0] - positionAtTimestep[0][0]) * Math.Sin(angleAtTimestep[0]) + (point[1] - positionAtTimestep[0][1]) * Math.Cos(angleAtTimestep[0])) / thickness_P, superEllipsoidExponent) + radiusTolerance.Pow(superEllipsoidExponent) > 0) {
                return true;
            }
            return false;
        }

        override public double ComputeParticleRe(double mu_Fluid) {
            double particleReynolds = 0;
            particleReynolds = Math.Sqrt(transVelocityAtTimestep[0][0] * transVelocityAtTimestep[0][0] + transVelocityAtTimestep[0][1] * transVelocityAtTimestep[0][1]) * 2 * length_P * particleDensity / mu_Fluid;
            Console.WriteLine("Particle Reynolds number:  " + particleReynolds);
            return particleReynolds;
        }
    }
}
<|MERGE_RESOLUTION|>--- conflicted
+++ resolved
@@ -33,14 +33,10 @@
 
         }
 
-<<<<<<< HEAD
-        public Particle_superEllipsoid(int Dim, double[] startPos = null, double startAngl = 0) : base(Dim, startPos, startAngl) {
-            
-=======
+        /// <summary>
+        /// ctor
+        /// </summary>
         public Particle_superEllipsoid(double[] startPos = null, double startAngl = 0) : base(2, startPos, startAngl) {
-
->>>>>>> 6f7ed14c
-
         }
 
         /// <summary>
