﻿/* =======================================================================
Copyright 2017 Technische Universitaet Darmstadt, Fachgebiet fuer Stroemungsdynamik (chair of fluid dynamics)

Licensed under the Apache License, Version 2.0 (the "License");
you may not use this file except in compliance with the License.
You may obtain a copy of the License at

    http://www.apache.org/licenses/LICENSE-2.0

Unless required by applicable law or agreed to in writing, software
distributed under the License is distributed on an "AS IS" BASIS,
WITHOUT WARRANTIES OR CONDITIONS OF ANY KIND, either express or implied.
See the License for the specific language governing permissions and
limitations under the License.
*/

using System;
using System.Collections.Generic;
using BoSSS.Platform;
using BoSSS.Solution.Control;
using BoSSS.Foundation.Grid;
using System.Diagnostics;
using BoSSS.Solution.AdvancedSolvers;
using ilPSP.Utils;
using BoSSS.Foundation.Grid.Classic;
using ilPSP;
using BoSSS.Solution.XdgTimestepping;

namespace BoSSS.Application.FSI_Solver {
    public class HardcodedControl_straightChannel : IBM_Solver.HardcodedTestExamples {
<<<<<<< HEAD
        public static FSI_Control ActiveRod_noBackroundFlow(int k = 2, int angle = 180, double aspectRatio = 2, double activeStress = -10) {
            FSI_Control C = new FSI_Control(k, "activeRod_noBackroundFlow", "active Particles");
            //C.SetSaveOptions(dataBasePath: @"/home/ij83requ/default_bosss_db", savePeriod: 1);
            C.SetSaveOptions(dataBasePath: @"\\hpccluster\hpccluster-scratch\deussen\cluster_db\pusherInChannel", savePeriod: 1);
            //string ID = "68e35eda-de8b-46fe-af4d-4bbe94a9f49f";
            //C.RestartInfo = new Tuple<Guid, BoSSS.Foundation.IO.TimestepNumber>(new Guid(ID), 1100);
            //C.IsRestart = true;
=======
        public static FSI_Control ActiveRod_noBackroundFlow(int k = 2, int angle = 20, double aspectRatio = 3, double activeStress = 10) {
            FSI_Control C = new FSI_Control(k, "activeRod_noBackroundFlow", "active Particles");
            //C.SetSaveOptions(dataBasePath: @"/home/ij83requ/default_bosss_db", savePeriod: 1);
            C.SetSaveOptions(dataBasePath: @"D:\BoSSS_databases\Channel", savePeriod: 1);
            string ID = "3debf19b-821a-4a76-8b06-e1b945b4393e";
            C.RestartInfo = new Tuple<Guid, BoSSS.Foundation.IO.TimestepNumber>(new Guid(ID), -1);
            C.IsRestart = true;
>>>>>>> 32b4d2a7
            // Domain
            // =============================
            List<string> boundaryValues = new List<string> {
                "Wall_lower",
                "Wall_upper",
                "Pressure_Dirichlet_right",
                "Pressure_Dirichlet_left"
            };
            C.SetBoundaries(boundaryValues);
            C.SetGrid(lengthX: 2.5, lengthY: 0.5, cellsPerUnitLength: 25, periodicX: false, periodicY: false);
            C.SetAddaptiveMeshRefinement(3);
            C.minDistanceThreshold = 0.005;

            // Coupling Properties
            // =============================
            C.Timestepper_LevelSetHandling = LevelSetHandling.FSI_LieSplittingFullyCoupled;
            C.LevelSetSmoothing = false;
            C.CutCellQuadratureType = Foundation.XDG.XQuadFactoryHelper.MomentFittingVariants.Saye;
            C.AdvancedDiscretizationOptions.CellAgglomerationThreshold = 0.2;
            C.hydrodynamicsConvergenceCriterion = 1e-1;

            // Fluid Properties
            // =============================
            C.PhysicalParameters.rho_A = 1;
            C.PhysicalParameters.mu_A = 1;
            C.PhysicalParameters.IncludeConvection = false;
            double particleDensity = 500;

            // Particle Properties
            // =============================   
            InitializeMotion motion = new InitializeMotion(C.gravity, particleDensity, false, false, false, 1);
            double particleRadius = 0.05;
            C.Particles = new List<Particle> {
                new Particle_Ellipsoid(motion, aspectRatio * particleRadius, particleRadius, new double[] { 0, 0.0 }, angle, activeStress)
            };   

            // misc. solver options
            // =============================  
            C.NonLinearSolver.MaxSolverIterations = 1000;
            C.NonLinearSolver.MinSolverIterations = 1;
            C.LinearSolver.NoOfMultigridLevels = 1;
            C.LinearSolver.MaxSolverIterations = 1000;
            C.LinearSolver.MinSolverIterations = 1;
            C.LinearSolver.SolverCode = LinearSolverCode.classic_pardiso;


            // Timestepping
            // =============================  
            C.Timestepper_Scheme = IBM_Solver.IBM_Control.TimesteppingScheme.BDF2;
            C.SetTimesteps(dt: 1e-2, noOfTimesteps: int.MaxValue);

            return C;
        }

        public static FSI_Control ActiveRod_noWalls(int k = 3) {
            FSI_Control C = new FSI_Control(k, "activeRod_noBackroundFlow", "active Particles");
            C.SetSaveOptions(dataBasePath: @"\\hpccluster\hpccluster-scratch\deussen\cluster_db\Channel", savePeriod: 1);

            // Domain
            // =============================
            List<string> boundaryValues = new List<string> {
                "Pressure_Outlet"
            };
            C.SetBoundaries(boundaryValues);
            C.SetGrid(lengthX: 20, lengthY: 8, cellsPerUnitLength: 1, periodicX: false, periodicY: false);
            C.SetAddaptiveMeshRefinement(amrLevel: 6);

            // Coupling Properties
            // =============================
            C.Timestepper_LevelSetHandling = LevelSetHandling.FSI_LieSplittingFullyCoupled;
            C.maxIterationsFullyCoupled = 100000;
            C.hydrodynamicsConvergenceCriterion = 1e-1;

            // Fluid Properties
            // =============================
            C.PhysicalParameters.rho_A = 1;
            C.PhysicalParameters.mu_A = 1;
            C.PhysicalParameters.IncludeConvection = true;
            double particleDensity = 1;
            // Particle Properties
            // =============================   
            
            InitializeMotion motion = new InitializeMotion(C.gravity, particleDensity, false, false, false, 1);
            C.Particles = new List<Particle> {
                new Particle_Ellipsoid(motion, 0.5, 0.05, new double[] { 0.0, 0.0 }, startAngl: 0, activeStress: 1) 
            };

            // Quadrature rules
            // =============================   
            C.CutCellQuadratureType = Foundation.XDG.XQuadFactoryHelper.MomentFittingVariants.Saye;

            //Initial Values
            // =============================   
            //C.InitialValues_Evaluators.Add("Phi", X => phiComplete(X, 0));
            C.InitialValues_Evaluators.Add("VelocityX", X => 0);
            C.InitialValues_Evaluators.Add("VelocityY", X => 0);

            // For restart
            // =============================  
            //C.RestartInfo = new Tuple<Guid, TimestepNumber>(new Guid("42c82f3c-bdf1-4531-8472-b65feb713326"), 400);
            //C.GridGuid = new Guid("f1659eb6 -b249-47dc-9384-7ee9452d05df");

            // misc. solver options
            // =============================  
            C.AdvancedDiscretizationOptions.CellAgglomerationThreshold = 0.2;
            C.LevelSetSmoothing = false;
            C.NonLinearSolver.MaxSolverIterations = 1000;
            C.NonLinearSolver.MinSolverIterations = 1;
            C.LinearSolver.NoOfMultigridLevels = 1;
            C.LinearSolver.MaxSolverIterations = 1000;
            C.LinearSolver.MinSolverIterations = 1;
            
            // Timestepping
            // =============================  
            C.Timestepper_Scheme = IBM_Solver.IBM_Control.TimesteppingScheme.BDF2;
            C.SetTimesteps(dt: 1e-3, noOfTimesteps: 1000000000);

            return C;
        }
    }
}<|MERGE_RESOLUTION|>--- conflicted
+++ resolved
@@ -28,23 +28,13 @@
 
 namespace BoSSS.Application.FSI_Solver {
     public class HardcodedControl_straightChannel : IBM_Solver.HardcodedTestExamples {
-<<<<<<< HEAD
         public static FSI_Control ActiveRod_noBackroundFlow(int k = 2, int angle = 180, double aspectRatio = 2, double activeStress = -10) {
             FSI_Control C = new FSI_Control(k, "activeRod_noBackroundFlow", "active Particles");
             //C.SetSaveOptions(dataBasePath: @"/home/ij83requ/default_bosss_db", savePeriod: 1);
-            C.SetSaveOptions(dataBasePath: @"\\hpccluster\hpccluster-scratch\deussen\cluster_db\pusherInChannel", savePeriod: 1);
+            C.SetSaveOptions(dataBasePath: @"D:\BoSSS_databases\Channel", savePeriod: 1);
             //string ID = "68e35eda-de8b-46fe-af4d-4bbe94a9f49f";
             //C.RestartInfo = new Tuple<Guid, BoSSS.Foundation.IO.TimestepNumber>(new Guid(ID), 1100);
-            //C.IsRestart = true;
-=======
-        public static FSI_Control ActiveRod_noBackroundFlow(int k = 2, int angle = 20, double aspectRatio = 3, double activeStress = 10) {
-            FSI_Control C = new FSI_Control(k, "activeRod_noBackroundFlow", "active Particles");
-            //C.SetSaveOptions(dataBasePath: @"/home/ij83requ/default_bosss_db", savePeriod: 1);
-            C.SetSaveOptions(dataBasePath: @"D:\BoSSS_databases\Channel", savePeriod: 1);
-            string ID = "3debf19b-821a-4a76-8b06-e1b945b4393e";
-            C.RestartInfo = new Tuple<Guid, BoSSS.Foundation.IO.TimestepNumber>(new Guid(ID), -1);
             C.IsRestart = true;
->>>>>>> 32b4d2a7
             // Domain
             // =============================
             List<string> boundaryValues = new List<string> {
