﻿/* =======================================================================
Copyright 2017 Technische Universitaet Darmstadt, Fachgebiet fuer Stroemungsdynamik (chair of fluid dynamics)

Licensed under the Apache License, Version 2.0 (the "License");
you may not use this file except in compliance with the License.
You may obtain a copy of the License at

    http://www.apache.org/licenses/LICENSE-2.0

Unless required by applicable law or agreed to in writing, software
distributed under the License is distributed on an "AS IS" BASIS,
WITHOUT WARRANTIES OR CONDITIONS OF ANY KIND, either express or implied.
See the License for the specific language governing permissions and
limitations under the License.
*/

using System;
using System.Collections.Generic;
using BoSSS.Platform;
using BoSSS.Solution.Control;
using BoSSS.Foundation.Grid;
using System.Diagnostics;
using BoSSS.Solution.Multigrid;
using ilPSP.Utils;
using BoSSS.Foundation.Grid.Classic;
using ilPSP;
using BoSSS.Foundation.IO;

namespace BoSSS.Application.FSI_Solver {
    public class HardcodedControl : IBM_Solver.HardcodedTestExamples {

        public static FSI_Control ParticleInShearFlow(string _DbPath = null, int k = 2, double VelXBase = 0.0) {
            FSI_Control C = new FSI_Control();

            const double BaseSize = 1.0;

            // basic database options
            // ======================
<<<<<<< HEAD

            //C.DbPath = @"\\dc1\userspace\krause\BoSSS_DBs\Sphere3D";
            C.savetodb = false;
=======
            
            C.DbPath = @"\\dc1\userspace\rieckmann\local\FSI\Test_db";
            C.savetodb = true;
>>>>>>> 9db19434
            C.ProjectName = "ShearFlow_Test";
            C.ProjectDescription = "ShearFlow";
            C.Tags.Add("with immersed boundary method");

            // DG degrees
            // ==========

            C.FieldOptions.Add("VelocityX", new FieldOpts() {
                Degree = k,
                SaveToDB = FieldOpts.SaveToDBOpt.TRUE
            });
            C.FieldOptions.Add("VelocityY", new FieldOpts() {
                Degree = k,
                SaveToDB = FieldOpts.SaveToDBOpt.TRUE
            });
            C.FieldOptions.Add("Pressure", new FieldOpts() {
                Degree = k - 1,
                SaveToDB = FieldOpts.SaveToDBOpt.TRUE
            });
            C.FieldOptions.Add("PhiDG", new FieldOpts() {
                Degree = 2,
                SaveToDB = FieldOpts.SaveToDBOpt.TRUE
            });
            C.FieldOptions.Add("Phi", new FieldOpts() {
                Degree = 2,
                SaveToDB = FieldOpts.SaveToDBOpt.TRUE
            });

            // grid and boundary conditions
            // ============================

            C.GridFunc = delegate {
                double[] Xnodes = GenericBlas.Linspace(-2 * BaseSize, 2 * BaseSize, 21);
                double[] Ynodes = GenericBlas.Linspace(-3 * BaseSize, 3 * BaseSize, 31);
                var grd = Grid2D.Cartesian2DGrid(Xnodes, Ynodes, periodicX: false, periodicY: true);

                grd.EdgeTagNames.Add(1, "Velocity_Inlet_left");
                grd.EdgeTagNames.Add(2, "Velocity_Inlet_right");


                grd.DefineEdgeTags(delegate (double[] X) {
                    byte et = 0;
                    if (Math.Abs(X[0] - (-2 * BaseSize)) <= 1.0e-8)
                        et = 1;
                    if (Math.Abs(X[0] + (-2 * BaseSize)) <= 1.0e-8)
                        et = 2;

                    Debug.Assert(et != 0);
                    return et;
                });

                return grd;
            };




            C.AddBoundaryValue("Velocity_Inlet_left", "VelocityY", X => 0.02);
            C.AddBoundaryValue("Velocity_Inlet_right", "VelocityY", X => -0.02);

            // Boundary values for level-set
            //C.BoundaryFunc = new Func<double, double>[] { (t) => 0.1 * 2 * Math.PI * -Math.Sin(Math.PI * 2 * 1 * t), (t) =>  0};
            //C.BoundaryFunc = new Func<double, double>[] { (t) => 0, (t) => 0 };

            // Initial Values
            // ==============

            // Coupling Properties
            C.LevelSetMovement = "coupled";
            C.includeTranslation = false;
            C.includeRotation = true;

            // Particle Properties
            double particleDensity = 1;
            C.particleRadius = 0.4;

            Func<double, double> yLevSet = t => (t * t);
            Func<double[], double, double> phi = (X, t) => -(X[0]).Pow2() + -(X[1]).Pow2() + C.particleRadius.Pow2();
            //Func<double[], double, double> phi = (X, t) => -(X[0] - t+X[1]);
            //C.MovementFunc = phi;

            C.InitialValues_Evaluators.Add("Phi", X => phi(X, 0));
            //C.InitialValues.Add("VelocityX#B", X => 1);
            C.InitialValues_Evaluators.Add("VelocityX", X => 0);
            C.InitialValues_Evaluators.Add("VelocityY", X => 0);
            //C.InitialValues.Add("Phi", X => -1);
            //C.InitialValues.Add("Phi", X => (X[0] - 0.41));

            // For restart
            //C.RestartInfo = new Tuple<Guid, TimestepNumber>(new Guid("fec14187-4e12-43b6-af1e-e9d535c78668"), -1);


            // Physical Parameters
            // ===================

            C.PhysicalParameters.rho_A = 1;
            C.PhysicalParameters.mu_A = 0.25;
            C.PhysicalParameters.IncludeConvection = true;


            // misc. solver options
            // ====================

            C.AdvancedDiscretizationOptions.PenaltySafety = 1;
            C.AdvancedDiscretizationOptions.CellAgglomerationThreshold = 0.1;
            C.LevelSetSmoothing = false;
            C.MaxSolverIterations = 100;
            C.NoOfMultigridLevels = 1;

            // Timestepping
            // ============

            C.Timestepper_Scheme = IBM_Solver.IBM_Control.TimesteppingScheme.BDF2;
            double dt = 0.1;
            C.dtMax = dt;
            C.dtMin = dt;
            C.Endtime = 120;
            C.NoOfTimesteps = 2;

            // haben fertig...
            // ===============

            return C;
        }

        public static FSI_Control IBMCylinderFlowUhlmann(string _DbPath = null, int k = 2, bool xPeriodic = false, double VelXBase = 0.0) {
            FSI_Control C = new FSI_Control();

            //const double BaseSize = 1.0;
            //const double MeshFactor = 0.43;

            // basic database options
            // ======================



            C.DbPath = @"\\dc1\userspace\krause\BoSSS_DBs\osciCylinder";
            C.savetodb = true;
            C.saveperiod = 10;
            C.ProjectName = "Uhlmann_k2_Re185_dt01_CellAgglo02_penalty4_SinglePhase";
            C.ProjectDescription = "Cylinder";
            C.Tags.Add("with immersed boundary method");

            // DG degrees
            // ==========

            C.FieldOptions.Add("VelocityX", new FieldOpts() {
                Degree = k,
                SaveToDB = FieldOpts.SaveToDBOpt.TRUE
            });
            C.FieldOptions.Add("VelocityY", new FieldOpts() {
                Degree = k,
                SaveToDB = FieldOpts.SaveToDBOpt.TRUE
            });
            C.FieldOptions.Add("Pressure", new FieldOpts() {
                Degree = k - 1,
                SaveToDB = FieldOpts.SaveToDBOpt.TRUE
            });
            C.FieldOptions.Add("PhiDG", new FieldOpts() {
                Degree = 2,
                SaveToDB = FieldOpts.SaveToDBOpt.TRUE
            });
            C.FieldOptions.Add("Phi", new FieldOpts() {
                Degree = 2,
                SaveToDB = FieldOpts.SaveToDBOpt.TRUE
            });

            // grid and boundary conditions
            // ============================

            //C.GridFunc = delegate {



            //    var _xNodes1 = Grid1D.TanhSpacing(-6.17, -1, Convert.ToInt32(15 * MeshFactor), 2.1, false); //15
            //    _xNodes1 = _xNodes1.GetSubVector(0, (_xNodes1.Length - 1));
            //    var _xNodes2 = GenericBlas.Linspace(-1, 1.5, Convert.ToInt32(50 * MeshFactor)); //50
            //    _xNodes2 = _xNodes2.GetSubVector(0, (_xNodes2.Length - 1));
            //    var _xNodes3 = Grid1D.TanhSpacing(1.5, 20.5, Convert.ToInt32(50 * MeshFactor), 2, true); //50

            //    var xNodes = ArrayTools.Cat(_xNodes1, _xNodes2, _xNodes3);


            //    var _yNodes1 = Grid1D.TanhSpacing(-13.3, -1.2, Convert.ToInt32(15 * MeshFactor), 2.5, false); //15
            //    _yNodes1 = _yNodes1.GetSubVector(0, (_yNodes1.Length - 1));
            //    var _yNodes2 = GenericBlas.Linspace(-1.2, 1.2, Convert.ToInt32(40 * MeshFactor)); //40
            //    _yNodes2 = _yNodes2.GetSubVector(0, (_yNodes2.Length - 1));
            //    var _yNodes3 = Grid1D.TanhSpacing(1.2, 13.3, Convert.ToInt32(15 * MeshFactor), 2.5, true); //15

            //    var yNodes = ArrayTools.Cat(_yNodes1, _yNodes2, _yNodes3);

            //    //double[] xNodes = GenericBlas.Linspace(-6.17, 20.5, 50);
            //    //double[] yNodes = GenericBlas.Linspace(-13.3, 13.3, 50);
            //    var grd = Grid2D.Cartesian2DGrid(xNodes, yNodes, periodicX: xPeriodic);
            //    grd.EdgeTagNames.Add(1, "Velocity_Inlet_lower");
            //    grd.EdgeTagNames.Add(2, "Velocity_Inlet_upper");
            //    if (!xPeriodic) {
            //        grd.EdgeTagNames.Add(3, "Velocity_Inlet_left");
            //        grd.EdgeTagNames.Add(4, "Pressure_Outlet_right");
            //    }
            //    //grd.EdgeTagNames.Add(1, "Outflow_lower");
            //    //grd.EdgeTagNames.Add(2, "Outflow_upper");
            //    //if (!xPeriodic)
            //    //{
            //    //    grd.EdgeTagNames.Add(3, "Velocity_Inlet_left");
            //    //    grd.EdgeTagNames.Add(4, "Pressure_Outlet_right");
            //    //}

            //    grd.DefineEdgeTags(delegate (double[] X) {
            //        byte et = 0;
            //        if (Math.Abs(X[1] - (-13.3)) <= 1.0e-8)
            //            et = 1;
            //        if (Math.Abs(X[1] + (-13.3)) <= 1.0e-8)
            //            et = 2;
            //        if (!xPeriodic && Math.Abs(X[0] - (-6.17)) <= 1.0e-8)
            //            et = 3;
            //        if (!xPeriodic && Math.Abs(X[0] + (-20.5)) <= 1.0e-8)
            //            et = 4;


            //        Debug.Assert(et != 0);
            //        return et;
            //    });

            //    Console.WriteLine("Cells:    {0}", grd.NumberOfCells);

            //    return grd;
            //};

            C.GridFunc = delegate {

                // Box1
                var box1_p1 = new double[2] { -6.17, -13.3 };
                var box1_p2 = new double[2] { 20.5, 13.3 };
                var box1 = new GridCommons.GridBox(box1_p1, box1_p2, 15, 15); //k1: ; k2: 15,15; k3: 15,15

                // Box2
                var box2_p1 = new double[2] { -2, -4 };
                var box2_p2 = new double[2] { 10, 4 };
                var box2 = new GridCommons.GridBox(box2_p1, box2_p2, 28, 20); //k1: 35,25 ; k2: 28,20; k3: 21, 15


                // Box3
                var box3_p1 = new double[2] { -1.5, -2.5 };
                var box3_p2 = new double[2] { 6, 2.5 };
                var box3 = new GridCommons.GridBox(box3_p1, box3_p2, 64, 48); //k1: 105, 75 ; k2: 64,48; k3: 39, 36 



                var grd = Grid2D.HangingNodes2D(box1, box2, box3);

                grd.EdgeTagNames.Add(1, "Pressure_Outlet_lower");
                grd.EdgeTagNames.Add(2, "Pressure_Outlet_upper");
                if (!xPeriodic) {
                    grd.EdgeTagNames.Add(3, "Velocity_Inlet_left");
                    grd.EdgeTagNames.Add(4, "Pressure_Outlet_right");
                }


                grd.DefineEdgeTags(delegate (double[] X) {
                    byte et = 0;
                    if (Math.Abs(X[1] - (-13.3)) <= 1.0e-8)
                        et = 1;
                    if (Math.Abs(X[1] + (-13.3)) <= 1.0e-8)
                        et = 2;
                    if (!xPeriodic && Math.Abs(X[0] - (-6.17)) <= 1.0e-8)
                        et = 3;
                    if (!xPeriodic && Math.Abs(X[0] + (-20.5)) <= 1.0e-8)
                        et = 4;


                    // Debug.Assert(et != 0);
                    return et;
                });

                Console.WriteLine("Cells:    {0}", grd.NumberOfCells);

                return grd;
            };


            C.AddBoundaryValue("Pressure_Outlet_lower");
            C.AddBoundaryValue("Pressure_Outlet_upper");
            if (!xPeriodic) {
                C.AddBoundaryValue("Velocity_Inlet_left", "VelocityX", X => 1);
            }
            C.AddBoundaryValue("Pressure_Outlet_right");

            //C.AddBoundaryCondition("Outflow_lower");
            //C.AddBoundaryCondition("Outflow_upper");
            //if (!xPeriodic)
            //{
            //    C.AddBoundaryCondition("Velocity_Inlet_left", "VelocityX#A", X => 1);
            //}
            //C.AddBoundaryCondition("Pressure_Outlet_right");

            // Level-Set Movement
            // ===================

            C.particleRadius = 0.5;
            C.includeRotation = false;
            C.includeTranslation = false;
            C.LevelSetMovement = "fixed";
            C.PhysicalParameters.rho_A = 1;
            C.PhysicalParameters.mu_A = 1.0 / 185;


            //C.BoundaryFunc = new Func<double, double>[] { (t) => 0, (t) =>0 };

            //C.BoundaryFunc = new Func<double, double>[] { (t) => 0, (t) => 0.25 * Math.PI * 2 * 0.166 * -Math.Sin(Math.PI * 2 * 0.195 * t) };

            Func<double, double> yLevSet = t => (0.2 * Math.Cos(Math.PI * 2 * 0.156 * t));
            Func<double[], double, double> phi = (X, t) => -(X[0]).Pow2() + -(X[1] - yLevSet(t)).Pow2() + C.particleRadius.Pow2();
            //Func<double[], double, double> phi = (X, t) => -(X[0]).Pow2() + -(X[1]).Pow2() + C.particleRadius.Pow2();
            //Func<double[], double, double> phi = (X, t) => -(X[0]).Pow2() + -(X[1]-1).Pow2() + radius.Pow2();
            C.MovementFunc = phi;

            Func<double, double> xVelocity = t => 0;
            Func<double, double> yVelocity = t => (0.2 * Math.PI * 2 * 0.156 * -Math.Sin(Math.PI * 2 * 0.156 * t));
            Func<double, double>[] particleTransVelocity = { xVelocity, yVelocity };
            Func<double, double>[] particleAnglVelocity = { xVelocity, xVelocity };

            C.transVelocityFunc = particleTransVelocity;
            C.anglVelocityFunc = particleAnglVelocity;
            //C.VelocityFunc[1] = t => 0;// (0.2 * Math.PI * 2 * 0.156 * -Math.Sin(Math.PI * 2 * 0.156 * t));

            // Initial Values
            // ==============           

            C.InitialValues_Evaluators.Add("Phi", X => phi(X, 0));
            ////C.InitialValues.Add("Phi", X => -1);

            C.InitialValues_Evaluators.Add("VelocityX", X => 1);
            //C.InitialValues_Evaluators.Add("VelocityX#B", X => 0);
            ////C.InitialValues.Add("VelocityY#A", X => osciVelocity(X, 0));
            //C.InitialValues.Add("VelocityX", delegate (double[] X) {
            //    double x = X[0];
            //    double y = X[1];

            //    double R = Math.Sqrt((x + 1).Pow2() + y.Pow2());

            //    double xVel = 1;

            //    if (R < 0.75) {
            //        xVel = 1;
            //    }
            //    return xVel;
            //});

            //C.InitialValues_Evaluators.Add("VelocityY", delegate (double[] X) {
            //    double x = X[0];
            //    double y = X[1];

            //    double R = Math.Sqrt((x + 2).Pow2() + y.Pow2());

            //    double yVel = 0;

            //    if (R < 0.75) {
            //        yVel = 1;
            //    }
            //    return yVel;
            //});

            // For restart
            //C.RestartInfo = new Tuple<Guid, TimestepNumber>(new Guid("8bef674a-7e37-45a0-9ee2-81a7f0cd02eb"), 1500);
            //C.GridGuid = new Guid("be76c5d5-010c-41a5-b342-e87b42d9734e");

            // Physical Parameters
            // ===================
            C.PhysicalParameters.IncludeConvection = true;

            // misc. solver options
            // ====================

            C.AdvancedDiscretizationOptions.PenaltySafety = 4;
            C.AdvancedDiscretizationOptions.CellAgglomerationThreshold = 0.2;
            C.LevelSetSmoothing = false;
            C.MaxKrylovDim = 20;
            C.MaxSolverIterations = 100;
            C.VelocityBlockPrecondMode = MultigridOperator.Mode.SymPart_DiagBlockEquilib_DropIndefinite;
            C.NoOfMultigridLevels = 0;

            // Timestepping
            // ============

            C.Timestepper_Mode = FSI_Control.TimesteppingMode.Splitting;
            C.Timestepper_Scheme = IBM_Solver.IBM_Control.TimesteppingScheme.BDF2;
            double dt = 0.1;
            C.dtFixed = dt;
            C.dtMax = dt;
            C.dtMin = dt;
            C.Endtime = 300;
            C.NoOfTimesteps = 3000;

            // haben fertig...
            // ===============

            return C;
        }

        public static FSI_Control[] ParticleUnderGravity(string _DbPath = null, int k = 2, double VelXBase = 0.0) {
            List<FSI_Control> R = new List<FSI_Control>();

            // foreach (int i in new int[] {1,2, 3 }) {

            FSI_Control C = new FSI_Control();

            const double BaseSize = 1.0;

            C.Paramstudy_CaseIdentification = new Tuple<string, object>[] {
                                new Tuple<string,object>("k", k),
                            };

            // k = i;

            // basic database options
            // ======================

            C.DbPath = @"\\dc1\userspace\krause\BoSSS_DBs\Bug";
            C.savetodb = true;
            C.saveperiod = 1;
            C.ProjectName = "ParticleUnderGravity_k" + k + "_CellAgglo02_penalty4";
            C.ProjectDescription = "Gravity";
            C.SessionName = C.ProjectName;
            C.Tags.Add("with immersed boundary method");
            C.AdaptiveMeshRefinement = true;


            // DG degrees
            // ==========

            C.FieldOptions.Add("VelocityX", new FieldOpts() {
                Degree = k,
                SaveToDB = FieldOpts.SaveToDBOpt.TRUE
            });
            C.FieldOptions.Add("VelocityY", new FieldOpts() {
                Degree = k,
                SaveToDB = FieldOpts.SaveToDBOpt.TRUE
            });
            C.FieldOptions.Add("Pressure", new FieldOpts() {
                Degree = k - 1,
                SaveToDB = FieldOpts.SaveToDBOpt.TRUE
            });
            C.FieldOptions.Add("PhiDG", new FieldOpts() {
                Degree = 2,
                SaveToDB = FieldOpts.SaveToDBOpt.TRUE
            });
            C.FieldOptions.Add("Phi", new FieldOpts() {
                Degree = 2,
                SaveToDB = FieldOpts.SaveToDBOpt.TRUE
            });

            // grid and boundary conditions
            // ============================

            C.GridFunc = delegate {

                int q = new int();
                int r = new int();

                switch (k) {
                    case 1:
                        q = 60;
                        r = 178;
                        break;

                    case 2:
                        q = 41;
                        r = 121;
                        break;

                    case 3:
                        q = 31;
                        r = 91;
                        break;

                    default:

                        throw new ApplicationException();
                }

                double[] Xnodes = GenericBlas.Linspace(-1 * BaseSize, 1 * BaseSize, q); //k1: 71; k2:41; k3: 31
                double[] Ynodes = GenericBlas.Linspace(0 * BaseSize, 6 * BaseSize, r); //k1: 211; k2:121; k3: 91

                var grd = Grid2D.Cartesian2DGrid(Xnodes, Ynodes, periodicX: false, periodicY: false);

                grd.EdgeTagNames.Add(1, "Velocity_Inlet_left");
                grd.EdgeTagNames.Add(2, "Velocity_Inlet_right");
                grd.EdgeTagNames.Add(3, "Wall_lower");
                grd.EdgeTagNames.Add(4, "Pressure_Outlet");


                grd.DefineEdgeTags(delegate (double[] X) {
                    byte et = 0;
                    if (Math.Abs(X[0] - (-1 * BaseSize)) <= 1.0e-8)
                        et = 1;
                    if (Math.Abs(X[0] + (-1 * BaseSize)) <= 1.0e-8)
                        et = 2;
                    if (Math.Abs(X[1] - (0 * BaseSize)) <= 1.0e-8)
                        et = 3;
                    if (Math.Abs(X[1] + (-6 * BaseSize)) <= 1.0e-8)
                        et = 4;

                    Debug.Assert(et != 0);
                    return et;
                });

                Console.WriteLine("Cells:" + grd.NumberOfCells);

                return grd;
            };




            C.AddBoundaryValue("Velocity_Inlet_left", "VelocityY", X => 0);
            C.AddBoundaryValue("Velocity_Inlet_right", "VelocityY", X => 0);
            C.AddBoundaryValue("Wall_lower");
            C.AddBoundaryValue("Pressure_Outlet");

            // Boundary values for level-set
            //C.BoundaryFunc = new Func<double, double>[] { (t) => 0.1 * 2 * Math.PI * -Math.Sin(Math.PI * 2 * 1 * t), (t) =>  0};
            //C.BoundaryFunc = new Func<double, double>[] { (t) => 0, (t) => 0 };

            // Initial Values
            // ==============

            // Coupling Properties
            C.LevelSetMovement = "coupled";
            C.includeRotation = false;
            C.includeTranslation = true;

            // Fluid Properties
            C.PhysicalParameters.rho_A = 1;
            C.PhysicalParameters.mu_A = 0.1;

            // Particle Properties
            //C.PhysicalParameters.mu_B = 0.1;
            //C.particleRadius = 0.125;
            //C.particleMass = 1;

            C.Particles = new List<Particle>();


            C.Particles.Add(new Particle(2, 4, new double[] { 0.0, 1.0 }) {
                radius_P = (0.125/2.0),
                rho_P = 1.25
            });

            Func<double[], double, double> phiComplete = (X, t) => -1 * (C.Particles[0].phi_P(X, t));

            //Func<double, double> yLevSet = t => (t * t);
            //C.initialPos[0] = new double[] { 0.0, 4.0 };
            //Func<double[], double, double> phi = (X, t) => -(X[0] - C.initialPos[0][0]).Pow2() + -(X[1] - C.initialPos[0][1]).Pow2() + C.particleRadius.Pow2();
            //Func<double[], double, double> phi = (X, t) => -(X[0] - t+X[1]);
            //C.MovementFunc = phi;

            //C.InitialValues_Evaluators.Add("Phi", X => phi(X, 0));
            //C.InitialValues.Add("VelocityX#B", X => 1);
            C.InitialValues_Evaluators.Add("VelocityX", X => 0);
            C.InitialValues_Evaluators.Add("VelocityY", X => 0);

            //C.InitialValues.Add("Phi", X => -1);
            //C.InitialValues.Add("Phi", X => (X[0] - 0.41));

            // For restart
            //C.RestartInfo = new Tuple<Guid, TimestepNumber>(new Guid("42c82f3c-bdf1-4531-8472-b65feb713326"), 400);
            //C.GridGuid = new Guid("f1659eb6-b249-47dc-9384-7ee9452d05df");


            // Physical Parameters
            // ===================

            C.PhysicalParameters.IncludeConvection = true;

            // misc. solver options
            // ====================

            C.AdvancedDiscretizationOptions.PenaltySafety = 4;
            C.AdvancedDiscretizationOptions.CellAgglomerationThreshold = 0.2;
            C.LevelSetSmoothing = false;
            C.MaxSolverIterations = 100;
            C.NoOfMultigridLevels = 1;

            // Timestepping
            // ============

            C.Timestepper_Mode = FSI_Control.TimesteppingMode.Splitting;
            C.Timestepper_Scheme = IBM_Solver.IBM_Control.TimesteppingScheme.BDF2;
            double dt = 0.0005;
            C.dtMax = dt;
            C.dtMin = dt;
            C.Endtime = 1;
            C.NoOfTimesteps = 10000;

            // haben fertig...
            // ===============

            R.Add(C);
            //}

            return R.ToArray();
        }

        public static FSI_Control ParticleCollision(string _DbPath = null, int k = 2, double VelXBase = 0.0) {
            FSI_Control C = new FSI_Control();


            const double BaseSize = 1.0;

            //C.Paramstudy_CaseIdentification = new Tuple<string, object>[] {
            //                    new Tuple<string,object>("k", k),
            //                };

            // k = i;

            // basic database options
            // ======================

            C.DbPath = @"\\dc1\userspace\krause\BoSSS_DBs\Collisions";
            C.savetodb = false;
            C.saveperiod = 1;
            C.ProjectName = "ParticleCollisionTest";
            C.ProjectDescription = "Gravity";
            C.SessionName = C.ProjectName;
            C.Tags.Add("with immersed boundary method");
            C.AdaptiveMeshRefinement = true;


            // DG degrees
            // ==========

            C.FieldOptions.Add("VelocityX", new FieldOpts() {
                Degree = k,
                SaveToDB = FieldOpts.SaveToDBOpt.TRUE
            });
            C.FieldOptions.Add("VelocityY", new FieldOpts() {
                Degree = k,
                SaveToDB = FieldOpts.SaveToDBOpt.TRUE
            });
            C.FieldOptions.Add("Pressure", new FieldOpts() {
                Degree = k - 1,
                SaveToDB = FieldOpts.SaveToDBOpt.TRUE
            });
            C.FieldOptions.Add("PhiDG", new FieldOpts() {
                Degree = 2,
                SaveToDB = FieldOpts.SaveToDBOpt.TRUE
            });
            C.FieldOptions.Add("Phi", new FieldOpts() {
                Degree = 2,
                SaveToDB = FieldOpts.SaveToDBOpt.TRUE
            });

            // grid and boundary conditions
            // ============================

            C.GridFunc = delegate {

                int q = new int();
                int r = new int();

                switch (99) {
                    /*
                    case 1:
                        q = 60;
                        r = 178;
                        break;

                    case 2:
                        q = 41;
                        r = 121;
                        break;

                    case 3:
                        q = 31;
                        r = 91;
                        break;
                        */
                    case 99:
                        q = 21;
                        r = 31;
                        break;

                    default:

                        throw new ApplicationException();
                }

                //q = 16;
                //r = 46;

                double[] Xnodes = GenericBlas.Linspace(-1 * BaseSize, 1 * BaseSize, q); //k1: 71; k2:41; k3: 31
                double[] Ynodes = GenericBlas.Linspace(0 * BaseSize, 3 * BaseSize, r); //k1: 211; k2:121; k3: 91

                var grd = Grid2D.Cartesian2DGrid(Xnodes, Ynodes, periodicX: false, periodicY: false);

                grd.EdgeTagNames.Add(1, "Velocity_Inlet_left");
                grd.EdgeTagNames.Add(2, "Velocity_Inlet_right");
                grd.EdgeTagNames.Add(3, "Wall_lower");
                grd.EdgeTagNames.Add(4, "Pressure_Outlet");


                grd.DefineEdgeTags(delegate (double[] X) {
                    byte et = 0;
                    if (Math.Abs(X[0] - (-1 * BaseSize)) <= 1.0e-8)
                        et = 1;
                    if (Math.Abs(X[0] + (-1 * BaseSize)) <= 1.0e-8)
                        et = 2;
                    if (Math.Abs(X[1] - (0 * BaseSize)) <= 1.0e-8)
                        et = 3;
                    if (Math.Abs(X[1] + (-3 * BaseSize)) <= 1.0e-8)
                        et = 4;

                    Debug.Assert(et != 0);
                    return et;
                });

                Console.WriteLine("Cells:" + grd.NumberOfCells);

                return grd;
            };




            C.AddBoundaryValue("Velocity_Inlet_left", "VelocityY", X => 0);
            C.AddBoundaryValue("Velocity_Inlet_right", "VelocityY", X => 0);
            C.AddBoundaryValue("Wall_lower");
            C.AddBoundaryValue("Pressure_Outlet");

            // Boundary values for level-set
            //C.BoundaryFunc = new Func<double, double>[] { (t) => 0.1 * 2 * Math.PI * -Math.Sin(Math.PI * 2 * 1 * t), (t) =>  0};
            //C.BoundaryFunc = new Func<double, double>[] { (t) => 0, (t) => 0 };

            // Initial Values
            // ==============

            // Coupling Properties
            C.LevelSetMovement = "coupled";
            C.includeRotation = true;
            C.includeTranslation = true;

            // Fluid Properties
            C.PhysicalParameters.rho_A = 1;
            C.PhysicalParameters.mu_A = 0.1;

            // Particle Properties
            //C.PhysicalParameters.mu_B = 0.1;
            //C.particleRadius = 0.25;
            //C.particleMass = 1;


            C.Particles = new List<Particle>();


            C.Particles.Add(new Particle(2, 4, new double[] { 0.4, 1.0 },shape:Particle.ParticleShape.elliptic) {
                radius_P = 0.2,
                rho_P = 1.0
            });

            C.Particles.Add(new Particle(2, 4, new double[] { 0.2, 0.5 }) {
                radius_P = 0.2,
                rho_P = 1.0,        
            });
            C.Particles[1].vel_P[0][0] = 0.5;
            C.Particles[1].vel_P[0][1] = 1.0;

            C.Particles.Add(new Particle(2, 4, new double[] { 0.5, 2.0 }) {
                radius_P = 0.2,
                rho_P = 1.0,
            });
            //C.Particles[2].vel_P[0][0] = -1.5;
            //C.Particles[2].vel_P[0][1] = -0.5;



            //C.Particles[1].vel_P[1][1] = 1.0;
            //C.Particles[1].vel_P[2][1] = 1.0;

            //C.Particles.Add(new Particle(2, 4, new double[] { -0.25, 1.0 }) {
            //    radius_P = 0.25,
            //    rho_P = 0.75
            //});


            Func<double[], double, double> phiComplete = (X, t) => 1 * (C.Particles[0].phi_P(X, t)* C.Particles[1].phi_P(X, t)* C.Particles[2].phi_P(X, t));

            //for (int i = 0;i<C.Particles.Count; i++) {
            //    phiComplete = (X,t) => phiComplete(X,t)*C.Particles[i].phi_P(X,t);
            //}


            //Func<double[], double, double> phi = (X, t) => -(X[0] - t+X[1]);
            //C.MovementFunc = phi;         

            C.InitialValues_Evaluators.Add("Phi", X => phiComplete(X, 0));
            //C.InitialValues_Evaluators.Add("Phi", X => -1);
            //C.InitialValues.Add("VelocityX#B", X => 1);
            C.InitialValues_Evaluators.Add("VelocityX", X => 0);
            C.InitialValues_Evaluators.Add("VelocityY", X => 0);
            //C.InitialValues.Add("Phi", X => -1);
            //C.InitialValues.Add("Phi", X => (X[0] - 0.41));

            // For restart
            //C.RestartInfo = new Tuple<Guid, TimestepNumber>(new Guid("42c82f3c-bdf1-4531-8472-b65feb713326"), 400);
            //C.GridGuid = new Guid("f1659eb6-b249-47dc-9384-7ee9452d05df");


            // Physical Parameters
            // ===================

            C.PhysicalParameters.IncludeConvection = true;

            // misc. solver options
            // ====================

            C.AdvancedDiscretizationOptions.PenaltySafety = 4;
            C.AdvancedDiscretizationOptions.CellAgglomerationThreshold = 0.2;
            C.LevelSetSmoothing = false;
            C.MaxSolverIterations = 10;
            C.NoOfMultigridLevels = 1;


            // Timestepping
            // ============

            C.Timestepper_Mode = FSI_Control.TimesteppingMode.Splitting;
            C.Timestepper_Scheme = FSI_Solver.FSI_Control.TimesteppingScheme.BDF2;
            double dt = 0.001;
            C.dtMax = dt;
            C.dtMin = dt;
            C.Endtime = 10;
            C.NoOfTimesteps = 100000;

            // haben fertig...
            // ===============

            return C;

        }

        public static FSI_Control CollisionDiss(string _DbPath = null, int k = 2, double VelXBase = 0.0) {
            FSI_Control C = new FSI_Control();


            const double BaseSize = 1.0;

            //C.Paramstudy_CaseIdentification = new Tuple<string, object>[] {
            //                    new Tuple<string,object>("k", k),
            //                };

            // k = i;

            // basic database options
            // ======================

            C.DbPath = @"\\hpccluster\hpccluster-scratch\krause\cluster_db";
            C.savetodb = true;
            C.saveperiod = 1;
            C.ProjectName = "ParticleCollisionTest";
            C.ProjectDescription = "Gravity";
            C.SessionName = C.ProjectName;
            C.Tags.Add("with immersed boundary method");
            C.AdaptiveMeshRefinement = true;
            

            // DG degrees
            // ==========

            C.FieldOptions.Add("VelocityX", new FieldOpts() {
                Degree = k,
                SaveToDB = FieldOpts.SaveToDBOpt.TRUE
            });
            C.FieldOptions.Add("VelocityY", new FieldOpts() {
                Degree = k,
                SaveToDB = FieldOpts.SaveToDBOpt.TRUE
            });
            C.FieldOptions.Add("Pressure", new FieldOpts() {
                Degree = k - 1,
                SaveToDB = FieldOpts.SaveToDBOpt.TRUE
            });
            C.FieldOptions.Add("PhiDG", new FieldOpts() {
                Degree = 4,
                SaveToDB = FieldOpts.SaveToDBOpt.TRUE
            });
            C.FieldOptions.Add("Phi", new FieldOpts() {
                Degree = 4,
                SaveToDB = FieldOpts.SaveToDBOpt.TRUE
            });

            // grid and boundary conditions
            // ============================

            C.GridFunc = delegate {

                int q = new int();
                int r = new int();

                switch (99) {
                    /*
                    case 1:
                        q = 60;
                        r = 178;
                        break;

                    case 2:
                        q = 41;
                        r = 121;
                        break;

                    case 3:
                        q = 31;
                        r = 91;
                        break;
                        */
                    case 99:
                        q = 31;
                        r = 46;
                        break;

                    default:

                        throw new ApplicationException();
                }

                //q = 16;
                //r = 46;

                double[] Xnodes = GenericBlas.Linspace(-1.5 * BaseSize, 1.5 * BaseSize, q); //k1: 71; k2:41; k3: 31
                double[] Ynodes = GenericBlas.Linspace(-2 * BaseSize, 2 * BaseSize, r); //k1: 211; k2:121; k3: 91

                var grd = Grid2D.Cartesian2DGrid(Xnodes, Ynodes, periodicX: false, periodicY: false);

                grd.EdgeTagNames.Add(1, "Velocity_Inlet_left");
                grd.EdgeTagNames.Add(2, "Velocity_Inlet_right");
                grd.EdgeTagNames.Add(3, "Wall_lower");
                grd.EdgeTagNames.Add(4, "Pressure_Outlet");


                grd.DefineEdgeTags(delegate (double[] X) {
                    byte et = 0;
                    if (Math.Abs(X[0] - (-1.5 * BaseSize)) <= 1.0e-8)
                        et = 1;
                    if (Math.Abs(X[0] + (-1.5 * BaseSize)) <= 1.0e-8)
                        et = 2;
                    if (Math.Abs(X[1] - (-2 * BaseSize)) <= 1.0e-8)
                        et = 3;
                    if (Math.Abs(X[1] + (-2 * BaseSize)) <= 1.0e-8)
                        et = 4;

                    Debug.Assert(et != 0);
                    return et;
                });

                Console.WriteLine("Cells:" + grd.NumberOfCells);

                return grd;
            };




            C.AddBoundaryValue("Velocity_Inlet_left", "VelocityY", X => 0);
            C.AddBoundaryValue("Velocity_Inlet_right", "VelocityY", X => 0);
            C.AddBoundaryValue("Wall_lower");
            C.AddBoundaryValue("Pressure_Outlet");

            // Boundary values for level-set
            //C.BoundaryFunc = new Func<double, double>[] { (t) => 0.1 * 2 * Math.PI * -Math.Sin(Math.PI * 2 * 1 * t), (t) =>  0};
            //C.BoundaryFunc = new Func<double, double>[] { (t) => 0, (t) => 0 };

            // Initial Values
            // ==============

            // Coupling Properties
            C.LevelSetMovement = "coupled";
            C.includeRotation = true;
            C.includeTranslation = true;

            // Fluid Properties
            C.PhysicalParameters.rho_A = 1;
            C.PhysicalParameters.mu_A = 0.1;

            // Particle Properties
            //C.PhysicalParameters.mu_B = 0.1;
            //C.particleRadius = 0.25;
            //C.particleMass = 1;


            C.Particles = new List<Particle>();


            C.Particles.Add(new Particle(2, 4, new double[] { -1.2, 0.9 }, startAngl: 90.0, shape: Particle.ParticleShape.elliptic) {
                radius_P = 0.2,
                rho_P = 1.0,
            });
            C.Particles[0].vel_P[0][0] = -5.0;
            C.Particles[0].rot_P[0] = -10;

            C.Particles.Add(new Particle(2, 4, new double[] { -0.6, 0.3},startAngl:-90.0, shape: Particle.ParticleShape.spherical) {
                radius_P = 0.25,
                rho_P = 1.0,
            });
 
            C.Particles.Add(new Particle(2, 4, new double[] { -0.2, -0.5 }, startAngl:-45, shape:Particle.ParticleShape.hippopede) {
                radius_P = 0.15,
                rho_P = 1.0,
            });

            C.Particles[2].vel_P[0] = new double[2] { -5.0,0.0};

            C.Particles.Add(new Particle(2, 4, new double[] { 1.0, 1.0 }, startAngl: -20.0, shape: Particle.ParticleShape.squircle) {
                radius_P = 0.25,
                rho_P = 1.0,
            });
            C.Particles[3].vel_P[0] = new double[2] { -5.0, -5.0 };

            C.Particles.Add(new Particle(2, 4, new double[] { 1.0, -1.0 }, startAngl: -20.0, shape: Particle.ParticleShape.bean) {
                radius_P = 0.25,
                rho_P = 1.0,
            });

            C.Particles[4].vel_P[0] = new double[2] { -5.0, 5.0 };

            C.Particles[4].rot_P[0] = -10;

            C.pureDryCollisions = true;
            C.collisionModel = FSI_Control.CollisionModel.MomentumConservation;



            C.CutCellQuadratureType = Foundation.XDG.XQuadFactoryHelper.MomentFittingVariants.OneStepGaussAndStokes;

            Func<double[], double, double> phiComplete = (X, t) => (1 * (C.Particles[0].phi_P(X, t) * C.Particles[1].phi_P(X, t)) * (C.Particles[2].phi_P(X, t) * C.Particles[3].phi_P(X, t))* C.Particles[4].phi_P(X, t));

            //for (int i = 0;i<C.Particles.Count; i++) {
            //    phiComplete = (X,t) => phiComplete(X,t)*C.Particles[i].phi_P(X,t);
            //}


            //Func<double[], double, double> phi = (X, t) => -(X[0] - t+X[1]);
            //C.MovementFunc = phi;         

            C.InitialValues_Evaluators.Add("Phi", X => phiComplete(X, 0));
            //C.InitialValues_Evaluators.Add("Phi", X => -1);
            //C.InitialValues.Add("VelocityX#B", X => 1);
            C.InitialValues_Evaluators.Add("VelocityX", X => 0);
            C.InitialValues_Evaluators.Add("VelocityY", X => 0);
            //C.InitialValues.Add("Phi", X => -1);
            //C.InitialValues.Add("Phi", X => (X[0] - 0.41));

            // For restart
            //C.RestartInfo = new Tuple<Guid, TimestepNumber>(new Guid("42c82f3c-bdf1-4531-8472-b65feb713326"), 400);
            //C.GridGuid = new Guid("f1659eb6-b249-47dc-9384-7ee9452d05df");


            // Physical Parameters
            // ===================

            C.PhysicalParameters.IncludeConvection = true;
        

            // misc. solver options
            // ====================

            C.AdvancedDiscretizationOptions.PenaltySafety = 4;
            C.AdvancedDiscretizationOptions.CellAgglomerationThreshold = 0.2;
            C.LevelSetSmoothing = false;
            C.MaxSolverIterations = 10;
            C.NoOfMultigridLevels = 1;


            // Timestepping
            // ============

            C.Timestepper_Mode = FSI_Control.TimesteppingMode.Splitting;
            C.Timestepper_Scheme = FSI_Solver.FSI_Control.TimesteppingScheme.BDF2;
            double dt = 0.001;
            C.dtMax = dt;
            C.dtMin = dt;
            C.Endtime = 1.2;
            C.NoOfTimesteps = 100000;

            // haben fertig...
            // ===============

            return C;

        }

        public static FSI_Control FiveRandomParticles(string _DbPath = null, int k = 2, double dt = 0.001, double VelXBase = 0.0, int collisionModelInt = 1) {
            FSI_Control C = new FSI_Control();


            const double BaseSize = 1.0;

            //C.Paramstudy_CaseIdentification = new Tuple<string, object>[] {
            //                    new Tuple<string,object>("k", k),
            //                };

            // k = i;

            C.collisionModel = (FSI_Solver.FSI_Control.CollisionModel)collisionModelInt;

            // basic database options
            // ======================     
            
            C.DbPath = @"\\hpccluster\hpccluster-scratch\krause\cluster_db";
            C.savetodb = true;
            C.saveperiod = (int)(dt/0.01);
            C.ProjectName = "ParticleCollisionTest";
            C.ProjectDescription = "Gravity";
            C.SessionName = C.ProjectName;
            C.Tags.Add("with immersed boundary method");
            C.AdaptiveMeshRefinement = true;


            // DG degrees
            // ==========

            C.FieldOptions.Add("VelocityX", new FieldOpts() {
                Degree = k,
                SaveToDB = FieldOpts.SaveToDBOpt.TRUE
            });
            C.FieldOptions.Add("VelocityY", new FieldOpts() {
                Degree = k,
                SaveToDB = FieldOpts.SaveToDBOpt.TRUE
            });
            C.FieldOptions.Add("Pressure", new FieldOpts() {
                Degree = k - 1,
                SaveToDB = FieldOpts.SaveToDBOpt.TRUE
            });
            C.FieldOptions.Add("PhiDG", new FieldOpts() {
                Degree = 2,
                SaveToDB = FieldOpts.SaveToDBOpt.TRUE
            });
            C.FieldOptions.Add("Phi", new FieldOpts() {
                Degree = 2,
                SaveToDB = FieldOpts.SaveToDBOpt.TRUE
            });

            // grid and boundary conditions
            // ============================

            C.GridFunc = delegate {

                int q = new int();
                int r = new int();

                switch (99) {
                    /*
                    case 1:
                        q = 60;
                        r = 178;
                        break;

                    case 2:
                        q = 41;
                        r = 121;
                        break;

                    case 3:
                        q = 31;
                        r = 91;
                        break;
                        */
                    case 99:
                        q = 21; //21/31
                        r = 81; //81/121
                        break;

                    default:

                        throw new ApplicationException();
                }

                //q = 16;
                //r = 46;

                double[] Xnodes = GenericBlas.Linspace(-1.0 * BaseSize, 1.0 * BaseSize, q); //k1: 71; k2:41; k3: 31
                double[] Ynodes = GenericBlas.Linspace(0.0 * BaseSize, 8 * BaseSize, r); //k1: 211; k2:121; k3: 91

                var grd = Grid2D.Cartesian2DGrid(Xnodes, Ynodes, periodicX: false, periodicY: false);

                grd.EdgeTagNames.Add(1, "Velocity_Inlet_left");
                grd.EdgeTagNames.Add(2, "Velocity_Inlet_right");
                grd.EdgeTagNames.Add(3, "Wall_lower");
                grd.EdgeTagNames.Add(4, "Pressure_Outlet");


                grd.DefineEdgeTags(delegate (double[] X) {
                    byte et = 0;
                    if (Math.Abs(X[0] - (-1.0 * BaseSize)) <= 1.0e-8)
                        et = 1;
                    if (Math.Abs(X[0] + (-1.0 * BaseSize)) <= 1.0e-8)
                        et = 2;
                    if (Math.Abs(X[1] - (0.0 * BaseSize)) <= 1.0e-8)
                        et = 3;
                    if (Math.Abs(X[1] + (-8.0 * BaseSize)) <= 1.0e-8)
                        et = 4;

                    Debug.Assert(et != 0);
                    return et;
                });

                Console.WriteLine("Cells:" + grd.NumberOfCells);

                return grd;
            };




            C.AddBoundaryValue("Velocity_Inlet_left", "VelocityY", X => 0);
            C.AddBoundaryValue("Velocity_Inlet_right", "VelocityY", X => 0);
            C.AddBoundaryValue("Wall_lower");
            C.AddBoundaryValue("Pressure_Outlet");

            // Boundary values for level-set
            //C.BoundaryFunc = new Func<double, double>[] { (t) => 0.1 * 2 * Math.PI * -Math.Sin(Math.PI * 2 * 1 * t), (t) =>  0};
            //C.BoundaryFunc = new Func<double, double>[] { (t) => 0, (t) => 0 };

            // Initial Values
            // ==============

            // Coupling Properties
            C.LevelSetMovement = "coupled";
            C.includeRotation = true;
            C.includeTranslation = true;

            // Fluid Properties
            C.PhysicalParameters.rho_A = 1;
            C.PhysicalParameters.mu_A = 0.01;

            // Particle Properties
            //C.PhysicalParameters.mu_B = 0.1;
            //C.particleRadius = 0.25;
            //C.particleMass = 1;


            C.Particles = new List<Particle>();


            C.Particles.Add(new Particle(2, 4, new double[] { -0.2, 7.5 }, startAngl: 45.0, shape: Particle.ParticleShape.spherical) {
                radius_P = 0.1,
                rho_P = 3.0,
            });

            C.Particles.Add(new Particle(2, 4, new double[] { 0.2, 7.3 }, startAngl: 30.0, shape: Particle.ParticleShape.elliptic) {
                radius_P = 0.07,
                rho_P = 3.0,
            });

            // hippopede kritisch for agglomeration
            //C.Particles.Add(new Particle(2, 4, new double[] { 0.5, 6.9 }, startAngl: -30.0, shape: Particle.ParticleShape.elliptic) {
            //    radius_P = 0.07,
            //    rho_P = 3.0,
            //});


            C.Particles.Add(new Particle(2, 4, new double[] { -0.2, 6.95 }, startAngl: -20.0, shape: Particle.ParticleShape.squircle) {
                radius_P = 0.1,
                rho_P = 3.0,
            });

            C.Particles.Add(new Particle(2, 4, new double[] { -0.5, 7.2 }, startAngl: -45.0, shape: Particle.ParticleShape.spherical) {
                radius_P = 0.15,
                rho_P = 3.0,
            });

            C.Particles.Add(new Particle(2, 4, new double[] { 0.2, 6.5 }, startAngl: -45.0, shape: Particle.ParticleShape.squircle) {
                radius_P = 0.15,
                rho_P = 3.0,
            });


            C.collisionModel = FSI_Control.CollisionModel.MomentumConservation;

            C.pureDryCollisions = false;

            //C.CutCellQuadratureType = Foundation.XDG.XQuadFactoryHelper.MomentFittingVariants.OneStepGaussAndStokes;

            //Define level-set
            Func<double[], double, double> phiComplete = delegate (double[] X, double t) {
                int exp = C.Particles.Count - 1;
                double ret = Math.Pow(-1, exp);
                for (int i = 0; i < C.Particles.Count; i++) {
                    ret *= C.Particles[i].phi_P(X, t);
                }
                return ret;
            };


            //Func<double[], double, double> phiComplete = (X, t) => (1 * (C.Particles[0].phi_P(X, t) * C.Particles[1].phi_P(X, t) * C.Particles[2].phi_P(X, t)* C.Particles[3].phi_P(X, t) * C.Particles[4].phi_P(X, t)));

            //for (int i = 0;i<C.Particles.Count; i++) {
            //    phiComplete = (X,t) => phiComplete(X,t)*C.Particles[i].phi_P(X,t);
            //}


            //Func<double[], double, double> phi = (X, t) => -(X[0] - t+X[1]);
            //C.MovementFunc = phi;         

            C.InitialValues_Evaluators.Add("Phi", X => phiComplete(X, 0));
            //C.InitialValues_Evaluators.Add("Phi", X => -1);
            //C.InitialValues.Add("VelocityX#B", X => 1);
            C.InitialValues_Evaluators.Add("VelocityX", X => 0);
            C.InitialValues_Evaluators.Add("VelocityY", X => 0);
            C.InitialValues_Evaluators.Add("Pressure", X => 0);
            //C.InitialValues.Add("Phi", X => -1);
            //C.InitialValues.Add("Phi", X => (X[0] - 0.41));

            // For restart
            //C.RestartInfo = new Tuple<Guid, TimestepNumber>(new Guid("42c82f3c-bdf1-4531-8472-b65feb713326"), 400);
            //C.GridGuid = new Guid("f1659eb6-b249-47dc-9384-7ee9452d05df");


            // Physical Parameters
            // ===================

            C.PhysicalParameters.IncludeConvection = true;


            // misc. solver options
            // ====================
            C.CutCellQuadratureType = Foundation.XDG.XQuadFactoryHelper.MomentFittingVariants.Classic;
            C.AdvancedDiscretizationOptions.PenaltySafety = 4;
            C.AdvancedDiscretizationOptions.CellAgglomerationThreshold = 0.2;
            C.LevelSetSmoothing = false;
            C.MaxSolverIterations = 10;
            C.NoOfMultigridLevels = 1;


            // Timestepping
            // ============

            C.Timestepper_Mode = FSI_Control.TimesteppingMode.Splitting;
            C.Timestepper_Scheme = FSI_Solver.FSI_Control.TimesteppingScheme.BDF2;
            //double dt = 0.001;
            C.dtMax = dt;
            C.dtMin = dt;
            C.Endtime = 10.0;
            C.NoOfTimesteps = 100000;

            // haben fertig...
            // ===============

            return C;

        }

        public static FSI_Control FallingEllipse(string _DbPath = null, int k = 2, double VelXBase = 0.0, double angle= 0.0) {
            FSI_Control C = new FSI_Control();


            const double BaseSize = 1.0;


            // basic database options
            // ======================

            C.DbPath = @"\\hpccluster\hpccluster-scratch\krause\FallingEllipse_db";
            //C.DbPath = @"\\dc1\userspace\krause\BoSSS_DBs\FallingEllipse";
            C.savetodb = true;
            C.saveperiod = 100;
            C.ProjectName = "ParticleCollisionTest";
            C.ProjectDescription = "Gravity";
            C.SessionName = C.ProjectName;
            C.Tags.Add("with immersed boundary method");
            C.AdaptiveMeshRefinement = true;


            // DG degrees
            // ==========

            C.FieldOptions.Add("VelocityX", new FieldOpts() {
                Degree = k,
                SaveToDB = FieldOpts.SaveToDBOpt.TRUE
            });
            C.FieldOptions.Add("VelocityY", new FieldOpts() {
                Degree = k,
                SaveToDB = FieldOpts.SaveToDBOpt.TRUE
            });
            C.FieldOptions.Add("Pressure", new FieldOpts() {
                Degree = k - 1,
                SaveToDB = FieldOpts.SaveToDBOpt.TRUE
            });
            C.FieldOptions.Add("PhiDG", new FieldOpts() {
                Degree = 2,
                SaveToDB = FieldOpts.SaveToDBOpt.TRUE
            });
            C.FieldOptions.Add("Phi", new FieldOpts() {
                Degree = 2,
                SaveToDB = FieldOpts.SaveToDBOpt.TRUE
            });

            // grid and boundary conditions
            // ============================

            C.GridFunc = delegate {

                int q = new int();
                int r = new int();

                switch (99) {
                    /*
                    case 1:
                        q = 60;
                        r = 178;
                        break;

                    case 2:
                        q = 41;
                        r = 121;
                        break;

                    case 3:
                        q = 31;
                        r = 91;
                        break;
*/
                    case 99:
                        q = 61; //61 //31
                        r = 81; //81 //41
                        break;

                    default:

                        throw new ApplicationException();
                }

                //q = 16;
                //r = 46;

                double[] Xnodes = GenericBlas.Linspace(-1.5 * BaseSize, 1.5 * BaseSize, q); //k1: 71; k2:41; k3: 31
                double[] Ynodes = GenericBlas.Linspace(-2 * BaseSize, 2 * BaseSize, r); //k1: 211; k2:121; k3: 91

                var grd = Grid2D.Cartesian2DGrid(Xnodes, Ynodes, periodicX: false, periodicY: false);

                grd.EdgeTagNames.Add(1, "Velocity_Inlet_left");
                grd.EdgeTagNames.Add(2, "Velocity_Inlet_right");
                grd.EdgeTagNames.Add(3, "Wall_lower");
                grd.EdgeTagNames.Add(4, "Pressure_Outlet");


                grd.DefineEdgeTags(delegate (double[] X) {
                    byte et = 0;
                    if (Math.Abs(X[0] - (-1.5 * BaseSize)) <= 1.0e-8)
                        et = 1;
                    if (Math.Abs(X[0] + (-1.5 * BaseSize)) <= 1.0e-8)
                        et = 2;
                    if (Math.Abs(X[1] - (-2 * BaseSize)) <= 1.0e-8)
                        et = 3;
                    if (Math.Abs(X[1] + (-2 * BaseSize)) <= 1.0e-8)
                        et = 4;

                    Debug.Assert(et != 0);
                    return et;
                });

                Console.WriteLine("Cells:" + grd.NumberOfCells);

                return grd;
            };

            C.GridPartType = GridPartType.Hilbert;


            C.AddBoundaryValue("Velocity_Inlet_left", "VelocityY", X => 0);
            C.AddBoundaryValue("Velocity_Inlet_right", "VelocityY", X => 0);
            C.AddBoundaryValue("Wall_lower");
            C.AddBoundaryValue("Pressure_Outlet");

            // Boundary values for level-set
            //C.BoundaryFunc = new Func<double, double>[] { (t) => 0.1 * 2 * Math.PI * -Math.Sin(Math.PI * 2 * 1 * t), (t) =>  0};
            //C.BoundaryFunc = new Func<double, double>[] { (t) => 0, (t) => 0 };

            // Initial Values
            // ==============

            // Coupling Properties
            C.LevelSetMovement = "coupled";
            C.includeRotation = true;
            C.includeTranslation = true;

            // Fluid Properties
            C.PhysicalParameters.rho_A = 1.0;
            C.PhysicalParameters.mu_A = 0.1;

            // Particle Properties
            //C.PhysicalParameters.mu_B = 0.1;
            //C.particleMass = 1;


            C.Particles = new List<Particle>();


            C.Particles.Add(new Particle(2, 4, new double[] { 0.0*BaseSize, 1.0*BaseSize }, startAngl: angle, shape: Particle.ParticleShape.elliptic) {
                radius_P = 0.1*BaseSize,
                rho_P = 10.0,
            });

            //C.Particles[0].rot_P[0] = 10;

            C.CutCellQuadratureType = Foundation.XDG.XQuadFactoryHelper.MomentFittingVariants.Classic;

            Func<double[], double, double> phiComplete = (X, t) => 1 * (C.Particles[0].phi_P(X, t));

            //for (int i = 0;i<C.Particles.Count; i++) {
            //    phiComplete = (X,t) => phiComplete(X,t)*C.Particles[i].phi_P(X,t);
            //}


            //Func<double[], double, double> phi = (X, t) => -(X[0] - t+X[1]);
            //C.MovementFunc = phi;         

            C.InitialValues_Evaluators.Add("Phi", X => phiComplete(X, 0));
            //C.InitialValues_Evaluators.Add("Phi", X => -1);
            //C.InitialValues.Add("VelocityX#B", X => 1);
            C.InitialValues_Evaluators.Add("VelocityX", X => 0);
            C.InitialValues_Evaluators.Add("VelocityY", X => 0);
            //C.InitialValues.Add("Phi", X => -1);
            //C.InitialValues.Add("Phi", X => (X[0] - 0.41));

            // For restart
            //C.RestartInfo = new Tuple<Guid, TimestepNumber>(new Guid("42c82f3c-bdf1-4531-8472-b65feb713326"), 400);
            //C.GridGuid = new Guid("f1659eb6-b249-47dc-9384-7ee9452d05df");


            // Physical Parameters
            // ===================

            C.PhysicalParameters.IncludeConvection = true;

            // misc. solver options
            // ====================

            C.AdvancedDiscretizationOptions.PenaltySafety = 4;
            C.AdvancedDiscretizationOptions.CellAgglomerationThreshold = 0.2;
            C.LevelSetSmoothing = false;
            C.MaxSolverIterations = 10;
            C.NoOfMultigridLevels = 1;


            // Timestepping
            // ============

            C.Timestepper_Mode = FSI_Control.TimesteppingMode.Splitting;
            C.Timestepper_Scheme = FSI_Solver.FSI_Control.TimesteppingScheme.BDF2;
            double dt = 0.001;
            C.dtMax = dt;
            C.dtMin = dt;
            C.Endtime = 2.0;
            C.NoOfTimesteps = 100000;

            // haben fertig...
            // ===============

            return C;

        }

        public static FSI_Control DraftKissingTumbling(string _DbPath = null, int k = 2, double VelXBase = 0.0,int collisionModelInt = 0) {
            FSI_Control C = new FSI_Control();


            const double BaseSize = 1.0;

            //C.Paramstudy_CaseIdentification = new Tuple<string, object>[] {
            //                    new Tuple<string,object>("k", k),
            //                };

            // k = i;

            C.collisionModel = (FSI_Solver.FSI_Control.CollisionModel)collisionModelInt;

            // basic database options
            // ======================

            C.DbPath = @"\\hpccluster\hpccluster-scratch\krause\DraftKissing_db";
            C.savetodb = true;
            C.saveperiod = 10;
            C.ProjectName = "DraftKissingTumbling";
            C.ProjectDescription = "Gravity";
            C.SessionName = C.ProjectName;
            C.Tags.Add("with immersed boundary method");
            C.AdaptiveMeshRefinement = true;


            // DG degrees
            // ==========

            C.FieldOptions.Add("VelocityX", new FieldOpts() {
                Degree = k,
                SaveToDB = FieldOpts.SaveToDBOpt.TRUE
            });
            C.FieldOptions.Add("VelocityY", new FieldOpts() {
                Degree = k,
                SaveToDB = FieldOpts.SaveToDBOpt.TRUE
            });
            C.FieldOptions.Add("Pressure", new FieldOpts() {
                Degree = k - 1,
                SaveToDB = FieldOpts.SaveToDBOpt.TRUE
            });
            C.FieldOptions.Add("PhiDG", new FieldOpts() {
                Degree = 2,
                SaveToDB = FieldOpts.SaveToDBOpt.TRUE
            });
            C.FieldOptions.Add("Phi", new FieldOpts() {
                Degree = 2,
                SaveToDB = FieldOpts.SaveToDBOpt.TRUE
            });

            // grid and boundary conditions
            // ============================

            C.GridFunc = delegate {

                int q = new int();
                int r = new int();

                switch (99) {
                    /*
                    case 1:
                        q = 60;
                        r = 178;
                        break;

                    case 2:
                        q = 41;
                        r = 121;
                        break;

                    case 3:
                        q = 31;
                        r = 91;
                        break;
                    */
                    case 99:
                        q = 61; //31/41
                        r = 241; //121/161
                        break;

                    default:

                        throw new ApplicationException();
                }

                //q = 16;
                //r = 46;

                double[] Xnodes = GenericBlas.Linspace(-1.0 * BaseSize, 1.0 * BaseSize, q); //k1: 71; k2:41; k3: 31
                double[] Ynodes = GenericBlas.Linspace(0.0 * BaseSize, 8 * BaseSize, r); //k1: 211; k2:121; k3: 91

                var grd = Grid2D.Cartesian2DGrid(Xnodes, Ynodes, periodicX: false, periodicY: false);

                grd.EdgeTagNames.Add(1, "Velocity_Inlet_left");
                grd.EdgeTagNames.Add(2, "Velocity_Inlet_right");
                grd.EdgeTagNames.Add(3, "Wall_lower");
                grd.EdgeTagNames.Add(4, "Pressure_Outlet");


                grd.DefineEdgeTags(delegate (double[] X) {
                    byte et = 0;
                    if (Math.Abs(X[0] - (-1.0 * BaseSize)) <= 1.0e-8)
                        et = 1;
                    if (Math.Abs(X[0] + (-1.0 * BaseSize)) <= 1.0e-8)
                        et = 2;
                    if (Math.Abs(X[1] - (0.0 * BaseSize)) <= 1.0e-8)
                        et = 3;
                    if (Math.Abs(X[1] + (-8.0 * BaseSize)) <= 1.0e-8)
                        et = 4;

                    Debug.Assert(et != 0);
                    return et;
                });

                Console.WriteLine("Cells:" + grd.NumberOfCells);

                return grd;
            };           
          
            C.AddBoundaryValue("Velocity_Inlet_left", "VelocityY", X => 0);
            C.AddBoundaryValue("Velocity_Inlet_right", "VelocityY", X => 0);
            C.AddBoundaryValue("Wall_lower");
            C.AddBoundaryValue("Pressure_Outlet");

            // Boundary values for level-set
            //C.BoundaryFunc = new Func<double, double>[] { (t) => 0.1 * 2 * Math.PI * -Math.Sin(Math.PI * 2 * 1 * t), (t) =>  0};
            //C.BoundaryFunc = new Func<double, double>[] { (t) => 0, (t) => 0 };

            // Initial Values
            // ==============

            // Coupling Properties
            C.LevelSetMovement = "coupled";
            C.includeRotation = true;
            C.includeTranslation = true;

            // Fluid Properties
            C.PhysicalParameters.rho_A = 1;
            C.PhysicalParameters.mu_A = 0.01;

            // Particle Properties
            //C.PhysicalParameters.mu_B = 0.1;
            //C.particleMass = 1;


            C.Particles = new List<Particle>();


            C.Particles.Add(new Particle(2, 4, new double[] { 0.0, 7.2 }) {
                radius_P = 0.1,
                rho_P = 1.01
            });

            //C.Particles[0].vel_P[0][1] = -0.5;

            C.Particles.Add(new Particle(2, 4, new double[] { 0.0, 6.8 }) {
                radius_P = 0.1,
                rho_P = 1.01,
            });

            //C.Particles[1].vel_P[0][1] = -0.5;

            Func<double[], double, double> phiComplete = (X, t) => -1 * (C.Particles[0].phi_P(X, t) * C.Particles[1].phi_P(X, t));
      

            C.InitialValues_Evaluators.Add("Phi", X => phiComplete(X, 0));
            C.InitialValues_Evaluators.Add("VelocityX", X => 0);
            C.InitialValues_Evaluators.Add("VelocityY", X => 0);


            // For restart
            //C.RestartInfo = new Tuple<Guid, TimestepNumber>(new Guid("8e89aedc-f1bf-44b0-8e9a-8d028057b4ce"), 900);
            //C.GridGuid = new Guid("bdacff75-dd60-400c-8327-24aabff4495f");


            // Physical Parameters
            // ===================

            C.PhysicalParameters.IncludeConvection = true;

            // misc. solver options
            // ====================

            C.AdvancedDiscretizationOptions.PenaltySafety = 4;
            C.AdvancedDiscretizationOptions.CellAgglomerationThreshold = 0.2;
            C.LevelSetSmoothing = false;
            C.MaxSolverIterations = 10;
            C.NoOfMultigridLevels = 1;


            // Timestepping
            // ============
            C.CutCellQuadratureType = Foundation.XDG.XQuadFactoryHelper.MomentFittingVariants.Classic;
            C.Timestepper_Mode = FSI_Control.TimesteppingMode.Splitting;
            C.Timestepper_Scheme = FSI_Solver.FSI_Control.TimesteppingScheme.BDF2;
            double dt = 0.001;
            C.dtMax = dt;
            C.dtMin = dt;
            C.Endtime = 10;
            C.NoOfTimesteps = 100000;

            // haben fertig...
            // ===============

            return C;

        }

        public static FSI_Control WallCollisionTest(string _DbPath = null, int k = 2, double VelXBase = 0.0, double angle = 0.0, int collisionModelInt = 0) {
            FSI_Control C = new FSI_Control();


            const double BaseSize = 1.0;

            C.collisionModel = (FSI_Solver.FSI_Control.CollisionModel)collisionModelInt;


            // basic database options
            // ======================

            //C.DbPath = @"\\hpccluster\hpccluster-scratch\krause\cluster_db";
            //C.DbPath = @"\\dc1\userspace\krause\BoSSS_DBs\FallingEllipse";
            C.savetodb = false;
            C.saveperiod = 100;
            C.ProjectName = "ParticleCollisionTest";
            C.ProjectDescription = "Gravity";
            C.SessionName = C.ProjectName;
            C.Tags.Add("with immersed boundary method");
            C.AdaptiveMeshRefinement = true;


            // DG degrees
            // ==========

            C.FieldOptions.Add("VelocityX", new FieldOpts() {
                Degree = k,
                SaveToDB = FieldOpts.SaveToDBOpt.TRUE
            });
            C.FieldOptions.Add("VelocityY", new FieldOpts() {
                Degree = k,
                SaveToDB = FieldOpts.SaveToDBOpt.TRUE
            });
            C.FieldOptions.Add("Pressure", new FieldOpts() {
                Degree = k - 1,
                SaveToDB = FieldOpts.SaveToDBOpt.TRUE
            });
            C.FieldOptions.Add("PhiDG", new FieldOpts() {
                Degree = 2,
                SaveToDB = FieldOpts.SaveToDBOpt.TRUE
            });
            C.FieldOptions.Add("Phi", new FieldOpts() {
                Degree = 2,
                SaveToDB = FieldOpts.SaveToDBOpt.TRUE
            });

            // grid and boundary conditions
            // ============================

            C.GridFunc = delegate {

                int q = new int();
                int r = new int();

                switch (99) {
                    case 1:
                        q = 60;
                        r = 178;
                        break;

                    case 2:
                        q = 41;
                        r = 121;
                        break;

                    case 3:
                        q = 31;
                        r = 91;
                        break;

                    case 99:
                        q = 31; //61 //31
                        r = 31; //81 //41
                        break;

                    default:

                        throw new ApplicationException();
                }

                //q = 16;
                //r = 46;

                double[] Xnodes = GenericBlas.Linspace(-1.5 * BaseSize, 1.5 * BaseSize, q); //k1: 71; k2:41; k3: 31
                double[] Ynodes = GenericBlas.Linspace(-1.5 * BaseSize, 1.5 * BaseSize, r); //k1: 211; k2:121; k3: 91

                var grd = Grid2D.Cartesian2DGrid(Xnodes, Ynodes, periodicX: false, periodicY: false);

                grd.EdgeTagNames.Add(1, "Velocity_Inlet_left");
                grd.EdgeTagNames.Add(2, "Velocity_Inlet_right");
                grd.EdgeTagNames.Add(3, "Wall_lower");
                grd.EdgeTagNames.Add(4, "Pressure_Outlet");


                grd.DefineEdgeTags(delegate (double[] X) {
                    byte et = 0;
                    if (Math.Abs(X[0] - (-1.5 * BaseSize)) <= 1.0e-8)
                        et = 1;
                    if (Math.Abs(X[0] + (-1.5 * BaseSize)) <= 1.0e-8)
                        et = 2;
                    if (Math.Abs(X[1] - (-1.5 * BaseSize)) <= 1.0e-8)
                        et = 3;
                    if (Math.Abs(X[1] + (-1.5 * BaseSize)) <= 1.0e-8)
                        et = 4;

                    Debug.Assert(et != 0);
                    return et;
                });

                Console.WriteLine("Cells:" + grd.NumberOfCells);

                return grd;
            };




            C.AddBoundaryValue("Velocity_Inlet_left", "VelocityY", X => 0);
            C.AddBoundaryValue("Velocity_Inlet_right", "VelocityY", X => 0);
            C.AddBoundaryValue("Wall_lower");
            C.AddBoundaryValue("Pressure_Outlet");

            // Boundary values for level-set
            //C.BoundaryFunc = new Func<double, double>[] { (t) => 0.1 * 2 * Math.PI * -Math.Sin(Math.PI * 2 * 1 * t), (t) =>  0};
            //C.BoundaryFunc = new Func<double, double>[] { (t) => 0, (t) => 0 };

            // Initial Values
            // ==============

            // Coupling Properties
            C.LevelSetMovement = "coupled";
            C.includeRotation = true;
            C.includeTranslation = true;

            // Fluid Properties
            C.PhysicalParameters.rho_A = 1.0;
            C.PhysicalParameters.mu_A = 0.1;

            // Particle Properties
            //C.PhysicalParameters.mu_B = 0.1;
            //C.particleMass = 1;


            C.Particles = new List<Particle>();


            C.Particles.Add(new Particle(2, 4, new double[] { -0.5, -1.35 }, startAngl: 0.0, shape: Particle.ParticleShape.spherical) {
                radius_P = 0.1,
                rho_P = 1.25,
            });

            C.Particles.Add(new Particle(2, 4, new double[] { 0.8, -1.35 }, startAngl: 0.0, shape: Particle.ParticleShape.spherical) {
                radius_P = 0.1,
                rho_P = 1.25,
            });

            //C.Particles[0].rot_P[0] = 10;

            C.CutCellQuadratureType = Foundation.XDG.XQuadFactoryHelper.MomentFittingVariants.Classic;

            Func<double[], double, double> phiComplete = (X, t) => -1 * (C.Particles[0].phi_P(X, t)* C.Particles[1].phi_P(X, t));

            //for (int i = 0;i<C.Particles.Count; i++) {
            //    phiComplete = (X,t) => phiComplete(X,t)*C.Particles[i].phi_P(X,t);
            //}


            //Func<double[], double, double> phi = (X, t) => -(X[0] - t+X[1]);
            //C.MovementFunc = phi;         

            C.InitialValues_Evaluators.Add("Phi", X => phiComplete(X, 0));
            //C.InitialValues_Evaluators.Add("Phi", X => -1);
            //C.InitialValues.Add("VelocityX#B", X => 1);
            C.InitialValues_Evaluators.Add("VelocityX", X => 0);
            C.InitialValues_Evaluators.Add("VelocityY", X => 0);
            //C.InitialValues.Add("Phi", X => -1);
            //C.InitialValues.Add("Phi", X => (X[0] - 0.41));

            // For restart
            //C.RestartInfo = new Tuple<Guid, TimestepNumber>(new Guid("42c82f3c-bdf1-4531-8472-b65feb713326"), 400);
            //C.GridGuid = new Guid("f1659eb6-b249-47dc-9384-7ee9452d05df");


            // Physical Parameters
            // ===================

            C.PhysicalParameters.IncludeConvection = true;

            // misc. solver options
            // ====================

            C.AdvancedDiscretizationOptions.PenaltySafety = 4;
            C.AdvancedDiscretizationOptions.CellAgglomerationThreshold = 0.2;
            C.LevelSetSmoothing = false;
            C.MaxSolverIterations = 10;
            C.NoOfMultigridLevels = 1;


            // Timestepping
            // ============

            C.Timestepper_Mode = FSI_Control.TimesteppingMode.Splitting;
            C.Timestepper_Scheme = FSI_Solver.FSI_Control.TimesteppingScheme.BDF2;
            double dt = 0.001;
            C.dtMax = dt;
            C.dtMin = dt;
            C.Endtime = 2.0;
            C.NoOfTimesteps = 100000;

            // haben fertig...
            // ===============

            return C;

        }
    }


}<|MERGE_RESOLUTION|>--- conflicted
+++ resolved
@@ -36,15 +36,10 @@
 
             // basic database options
             // ======================
-<<<<<<< HEAD
-
-            //C.DbPath = @"\\dc1\userspace\krause\BoSSS_DBs\Sphere3D";
-            C.savetodb = false;
-=======
             
             C.DbPath = @"\\dc1\userspace\rieckmann\local\FSI\Test_db";
             C.savetodb = true;
->>>>>>> 9db19434
+
             C.ProjectName = "ShearFlow_Test";
             C.ProjectDescription = "ShearFlow";
             C.Tags.Add("with immersed boundary method");
