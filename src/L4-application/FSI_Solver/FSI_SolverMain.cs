﻿/* =======================================================================
Copyright 2017 Technische Universitaet Darmstadt, Fachgebiet fuer Stroemungsdynamik (chair of fluid dynamics)

Licensed under the Apache License, Version 2.0 (the "License");
you may not use this file except in compliance with the License.
You may obtain a copy of the License at

    http://www.apache.org/licenses/LICENSE-2.0

Unless required by applicable law or agreed to in writing, software
distributed under the License is distributed on an "AS IS" BASIS,
WITHOUT WARRANTIES OR CONDITIONS OF ANY KIND, either express or implied.
See the License for the specific language governing permissions and
limitations under the License.
*/

using System;
using System.Collections.Generic;
using System.Linq;
using BoSSS.Foundation.XDG;
using BoSSS.Solution.NSECommon;
using BoSSS.Solution;
using BoSSS.Foundation;
using BoSSS.Foundation.Grid;
using BoSSS.Solution.Tecplot;
using ilPSP.Utils;
using ilPSP.Tracing;
using BoSSS.Platform;
using ilPSP.LinSolvers;
using BoSSS.Solution.Utils;
using BoSSS.Solution.LevelSetTools.Smoothing;
using BoSSS.Foundation.SpecFEM;
using MPI.Wrappers;
using BoSSS.Foundation.IO;
using System.Diagnostics;
using System.IO;
using BoSSS.Foundation.Quadrature;
using BoSSS.Solution.AdvancedSolvers;
using ilPSP;
using BoSSS.Solution.XdgTimestepping;
using BoSSS.Foundation.Grid.RefElements;
using BoSSS.Solution.XNSECommon;
using BoSSS.Foundation.Grid.Classic;
using static BoSSS.Application.FSI_Solver.FSI_Control;
using Newtonsoft.Json;
using Newtonsoft.Json.Bson;

namespace BoSSS.Application.FSI_Solver {
    public class FSI_SolverMain : IBM_Solver.IBM_SolverMain {

        public static void MegaArschKakke2(DGField[] f) {
            Tecplot.PlotFields(f, "MegaArschKakke", 0.0, 2);
        }


        double calculatedDampingTensors;
        #region start
        // =============================
        /// <summary>
        /// Application entry point.
        /// </summary>
        static void Main(string[] args) {

            //            System.Threading.Thread.Sleep(5000);
            //BoSSS.Application.FSI_Solver.TestProgram.Init();
            //BoSSS.Application.FSI_Solver.TestProgram.SingleDryParticleAgainstWall(true);
            //Debug.Assert(false);

            MultiphaseCellAgglomerator.MegaArschKakke = MegaArschKakke2;

            _Main(args, false, delegate () {
                var p = new FSI_SolverMain();
                return p;
            });
        }
        #endregion
        #region field instantiation
        /// <summary>
        /// Curvature; DG-polynomial degree should be 2 times the polynomial degree of <see cref="LevSet"/>.
        /// </summary>
        [InstantiateFromControlFile("Curvature", "Curvature", IOListOption.ControlFileDetermined)]
        public SinglePhaseField Curvature;

        SinglePhaseField ParticleColor;

        SinglePhaseField LevelSetDistance;

        protected override void CreateFields() {
            base.CreateFields();

            ParticleColor = new SinglePhaseField(new Basis(this.GridData, 0), "ParticleColor");
            m_RegisteredFields.Add(ParticleColor);
            m_IOFields.Add(ParticleColor);

            LevelSetDistance = new SinglePhaseField(new Basis(this.GridData, 0), "LevelSetDistance");
            m_RegisteredFields.Add(LevelSetDistance);
            m_IOFields.Add(LevelSetDistance);
        }

        #endregion

        #region Create equations and solvers

        bool UseMovingMesh {
            get {
                switch (((FSI_Control)this.Control).Timestepper_LevelSetHandling) {
                    case LevelSetHandling.Coupled_Once:
                    case LevelSetHandling.Coupled_Iterative:
                    return true;

                    case LevelSetHandling.LieSplitting:
                    case LevelSetHandling.StrangSplitting:
                    case LevelSetHandling.None:
                    return false;

                    default:
                    throw new ApplicationException("unknown 'LevelSetMovement': " + ((FSI_Control)this.Control).Timestepper_LevelSetHandling);
                }
            }
        }


        protected override void CreateEquationsAndSolvers(GridUpdateDataVaultBase L) {

            #region Misc
            if (IBM_Op != null)
                return;


            string[] CodNameSelected = new string[0];
            string[] DomNameSelected = new string[0];

            int D = this.GridData.SpatialDimension;


            BcMap = new IncompressibleBoundaryCondMap(this.GridData, this.Control.BoundaryValues, PhysicsMode.Incompressible);
            #endregion

            #region operator
            #region Config
            int degU = this.Velocity[0].Basis.Degree;
            var IBM_Op_config = new NSEOperatorConfiguration {
                convection = this.Control.PhysicalParameters.IncludeConvection,
                continuity = true,
                Viscous = true,
                PressureGradient = true,
                Transport = true,
                CodBlocks = new bool[] { true, true },
                DomBlocks = new bool[] { true, true },
            };

            var CodName = ((new string[] { "momX", "momY", "momZ" }).GetSubVector(0, D)).Cat("div");
            var Params = ArrayTools.Cat(
                 VariableNames.Velocity0Vector(D),
                 VariableNames.Velocity0MeanVector(D));
            var DomName = ArrayTools.Cat(VariableNames.VelocityVector(D), VariableNames.Pressure);

            // selected part:
            if (IBM_Op_config.CodBlocks[0])
                CodNameSelected = ArrayTools.Cat(CodNameSelected, CodName.GetSubVector(0, D));
            if (IBM_Op_config.CodBlocks[1])
                CodNameSelected = ArrayTools.Cat(CodNameSelected, CodName.GetSubVector(D, 1));

            if (IBM_Op_config.DomBlocks[0])
                DomNameSelected = ArrayTools.Cat(DomNameSelected, DomName.GetSubVector(0, D));
            if (IBM_Op_config.DomBlocks[1])
                DomNameSelected = ArrayTools.Cat(DomNameSelected, DomName.GetSubVector(D, 1));

            IBM_Op = new XSpatialOperator(DomNameSelected, Params, CodNameSelected,
                (A, B, C) => this.HMForder
                );
            #endregion

            #region Momentum equation
            // =============================

            #region Convective part
            // =============================
            if (IBM_Op_config.convection) {
                for (int d = 0; d < D; d++) {

                    var comps = IBM_Op.EquationComponents[CodName[d]];

                    //var ConvBulk = new Solution.XNSECommon.Operator.Convection.ConvectionInBulk_LLF(D, BcMap, d, this.Control.PhysicalParameters.rho_A, 0, this.Control.AdvancedDiscretizationOptions.LFFA, this.Control.AdvancedDiscretizationOptions.LFFB, LsTrk);
                    var ConvBulk = new Solution.NSECommon.LinearizedConvection(D, BcMap, d);
                    //IBM_Op.OnIntegratingBulk += ConvBulk.SetParameter;
                    comps.Add(ConvBulk); // bulk component

                    //var ConvIB = new BoSSS.Solution.XNSECommon.Operator.Convection.ConvectionAtIB(d, D, LsTrk, IBM_Op_config.dntParams.LFFA, BcMap, uIBM, wIBM);

                    if (((FSI_Control)this.Control).Timestepper_LevelSetHandling == LevelSetHandling.None) {

                        var ConvIB = new BoSSS.Solution.NSECommon.Operator.Convection.ActiveConvectionAtIB(d, D, LsTrk,
                            this.Control.AdvancedDiscretizationOptions.LFFA, BcMap,
                            delegate (double[] X, double time) {
                                throw new NotImplementedException("Currently not implemented for fixed motion");
                                //return new double[] { 0.0, 0.0 };
                            },
                            this.Control.PhysicalParameters.rho_A,
                            UseMovingMesh);
                        comps.Add(ConvIB); // immersed boundary component
                    } else {
                        var ConvIB = new BoSSS.Solution.NSECommon.Operator.Convection.ActiveConvectionAtIB(d, D, LsTrk,
                            this.Control.AdvancedDiscretizationOptions.LFFA, BcMap,
                                delegate (double[] X, double time) {

                                    double[] result = new double[X.Length + 3];

                                    foreach (Particle p in m_Particles) {
                                        // Separating different boundary regions (for active particles)
                                        double cos_theta;
                                        // The posterior side of the particle (Neumann boundary)
                                        if (Math.Cos(p.angleAtTimestep[0]) * (X[0] - p.positionAtTimestep[0][0]) + Math.Sin(p.angleAtTimestep[0]) * (X[1] - p.positionAtTimestep[0][1]) < 1e-8)// && Math.Cos(p.particleAnglePerIteration[0]) * (X[0] - p.positionAtTimestep[0][0]) + Math.Sin(p.particleAnglePerIteration[0]) * (X[1] - p.positionAtTimestep[0][1]) > -0.25)
                                        {
                                            cos_theta = (Math.Cos(p.angleAtTimestep[0]) * (X[0] - p.positionAtTimestep[0][0]) + Math.Sin(p.angleAtTimestep[0]) * (X[1] - p.positionAtTimestep[0][1])) / (Math.Sqrt((X[0] - p.positionAtTimestep[0][0]).Pow2() + (X[1] - p.positionAtTimestep[0][1]).Pow2()));
                                        }
                                        // The anterior side of the particle (Dirichlet boundary)
                                        else {
                                            cos_theta = 0;
                                        }

                                        // which particle?
                                        bool containsParticle;
                                        if (m_Particles.Count == 1) {
                                            containsParticle = true;
                                        } else { containsParticle = p.Contains(X, LsTrk); }

                                        // active particles
                                        if (containsParticle && p.activeParticle == true) {
                                            result[0] = p.transVelocityAtTimestep[0][0];
                                            result[1] = p.transVelocityAtTimestep[0][1];
                                            result[2] = p.rotationalVelocityAtTimestep[0];
                                            result[3] = p.positionAtTimestep[0].L2Distance(X);
                                            result[4] = -cos_theta;
                                            return result;
                                        }

                                        // passive particles
                                        else if (containsParticle && p.activeParticle == false) {
                                            result[0] = p.transVelocityAtTimestep[0][0];
                                            result[1] = p.transVelocityAtTimestep[0][1];
                                            result[2] = p.rotationalVelocityAtTimestep[0];
                                            result[3] = p.positionAtTimestep[0].L2Distance(X);
                                            result[4] = 0;
                                            return result;
                                        }
                                    }
                                    return result;
                                },
                            this.Control.PhysicalParameters.rho_A,
                            UseMovingMesh);
                        comps.Add(ConvIB); // immersed boundary component
                    }
                }
                this.U0MeanRequired = true;
            }
            #endregion

            #region Pressure part
            // =============================
            if (IBM_Op_config.PressureGradient) {
                for (int d = 0; d < D; d++) {
                    var comps = IBM_Op.EquationComponents[CodName[d]];
                    //var pres = new Solution.XNSECommon.Operator.Pressure.PressureInBulk(d, BcMap, 1, 0);
                    var pres = new PressureGradientLin_d(d, BcMap);
                    //IBM_Op.OnIntegratingBulk += pres.SetParameter;
                    comps.Add(pres); // bulk component

                    var presLs = new BoSSS.Solution.NSECommon.Operator.Pressure.ActivePressureAtIB(d, D, LsTrk);//no changes necessary for impl. of active particles
                    comps.Add(presLs); // immersed boundary component

                    // if periodic boundary conditions are applied a fixed pressure gradient drives the flow
                    if (this.Control.FixedStreamwisePeriodicBC) {
                        var presSource = new SrcPressureGradientLin_d(this.Control.SrcPressureGrad[d]);
                        comps.Add(presSource);
                    }
                }
            }
            #endregion

            #region Viscous part
            // =============================
            if (IBM_Op_config.Viscous) {
                for (int d = 0; d < D; d++) {
                    var comps = IBM_Op.EquationComponents[CodName[d]];
                    double penalty = this.Control.AdvancedDiscretizationOptions.PenaltySafety;


                    var Visc = new swipViscosity_Term1(penalty, d, D, BcMap, ViscosityOption.ConstantViscosity, this.Control.PhysicalParameters.mu_A / this.Control.PhysicalParameters.rho_A, double.NaN, null);

                    comps.Add(Visc);


                    //var Visc = new Solution.XNSECommon.Operator.Viscosity.ViscosityInBulk_GradUTerm(penalty, 1.0, BcMap, d, D, this.Control.PhysicalParameters.mu_A, 0, ViscosityImplementation.H);
                    //IBM_Op.OnIntegratingBulk += Visc.SetParameter;
                    //comps.Add(Visc); // bulk component GradUTerm

                    //delegate (double p, int i, int j, double[] cell) { return ComputePenalty(p, i, j, cell); });
                    //delegate (double p, int i, int j, double[] cell) { return ComputePenalty(p, i, j, cell); });
                    //FSI_Op.OnIntegratingBulk += Visc.SetParameter;                

                    if (((FSI_Control)this.Control).Timestepper_LevelSetHandling == LevelSetHandling.None) {

                        var ViscLs = new BoSSS.Solution.NSECommon.Operator.Viscosity.ActiveViscosityAtIB(d, D, LsTrk,
                            penalty, this.ComputePenaltyIB,
                            this.Control.PhysicalParameters.mu_A / this.Control.PhysicalParameters.rho_A,
                            delegate (double[] X, double time) {
                                throw new NotImplementedException("Currently not implemented for fixed motion");
                                //return new double[] { 0.0, 0.0 };
                            });
                        comps.Add(ViscLs); // immersed boundary component

                    } else {
                        var ViscLs = new BoSSS.Solution.NSECommon.Operator.Viscosity.ActiveViscosityAtIB(d, D, LsTrk,
                            penalty, this.ComputePenaltyIB,
                            this.Control.PhysicalParameters.mu_A / this.Control.PhysicalParameters.rho_A,
                            delegate (double[] X, double time) {

                                double[] result = new double[X.Length + 5];

                                foreach (Particle p in m_Particles) {
                                    // which particle?
                                    bool containsParticle;
                                    if (m_Particles.Count == 1) {
                                        containsParticle = true;
                                    } else { containsParticle = p.Contains(X, LsTrk); }

                                    // active particles
                                    if (containsParticle && p.activeParticle == true) {
                                        // Separating different boundary regions (for active particles)
                                        double cos_theta;
                                        // The posterior side of the particle (Neumann boundary)
                                        if (Math.Cos(p.angleAtTimestep[0]) * (X[0] - p.positionAtTimestep[0][0]) + Math.Sin(p.angleAtTimestep[0]) * (X[1] - p.positionAtTimestep[0][1]) < 1e-8)// && Math.Cos(p.particleAnglePerIteration[0]) * (X[0] - p.positionAtTimestep[0][0]) + Math.Sin(p.particleAnglePerIteration[0]) * (X[1] - p.positionAtTimestep[0][1]) > -0.25)
                                        {
                                            cos_theta = (Math.Cos(p.angleAtTimestep[0]) * (X[0] - p.positionAtTimestep[0][0]) + Math.Sin(p.angleAtTimestep[0]) * (X[1] - p.positionAtTimestep[0][1])) / (Math.Sqrt((X[0] - p.positionAtTimestep[0][0]).Pow2() + (X[1] - p.positionAtTimestep[0][1]).Pow2()));
                                        }
                                        // The anterior side of the particle (Dirichlet boundary)
                                        else {
                                            cos_theta = 0;
                                        }
                                        result[0] = p.transVelocityAtTimestep[0][0];
                                        result[1] = p.transVelocityAtTimestep[0][1];
                                        result[2] = p.rotationalVelocityAtTimestep[0];
                                        if (p is Particle_Sphere) {
                                            result[3] = ((Particle_Sphere)p).radius_P;
                                        } else {
                                            result[3] = p.positionAtTimestep[0].L2Distance(X);
                                        }
                                        result[4] = p.active_stress_P;
                                        result[5] = -cos_theta;
                                        result[6] = p.angleAtTimestep[0];
                                    }

                                    // passive particles
                                    else if (containsParticle && p.activeParticle == false) {
                                        result[0] = p.transVelocityAtTimestep[0][0];
                                        result[1] = p.transVelocityAtTimestep[0][1];
                                        result[2] = p.rotationalVelocityAtTimestep[0];
                                        if (p is Particle_Sphere) {
                                            result[3] = ((Particle_Sphere)p).radius_P;
                                        } else {
                                            result[3] = p.positionAtTimestep[0].L2Distance(X);
                                        }
                                        result[4] = 0;
                                        result[5] = 0;
                                        result[6] = p.angleAtTimestep[0];
                                    }
                                }
                                return result;
                            }
                         );
                        comps.Add(ViscLs); // immersed boundary component
                    }
                }
            }
            #endregion
            #endregion

            #region Continuum equation
            // ==================
            if (IBM_Op_config.continuity) {
                for (int d = 0; d < D; d++) {
                    //var src = new Solution.XNSECommon.Operator.Continuity.DivergenceInBulk_Volume(d, D, 1, 0, 1, false);
                    //IBM_Op.OnIntegratingBulk += src.SetParameter;
                    //var flx = new Solution.XNSECommon.Operator.Continuity.DivergenceInBulk_Edge(d, BcMap, 1, 0, 1, false);
                    //IBM_Op.OnIntegratingBulk += flx.SetParameter;
                    var src = new Divergence_DerivativeSource(d, D);
                    //IBM_Op.OnIntegratingBulk += src.SetParameter;
                    var flx = new Divergence_DerivativeSource_Flux(d, BcMap);
                    IBM_Op.EquationComponents["div"].Add(src);
                    IBM_Op.EquationComponents["div"].Add(flx);

                }

                if (((FSI_Control)this.Control).Timestepper_LevelSetHandling == LevelSetHandling.None) {

                    var divPen = new BoSSS.Solution.NSECommon.Operator.Continuity.DivergenceAtIB(D, LsTrk, 1, delegate (double[] X, double time) {
                        throw new NotImplementedException("Currently not implemented for fixed motion");
                        //return new double[] { 0.0, 0.0 };
                    });
                    IBM_Op.EquationComponents["div"].Add(divPen);  // immersed boundary component
                } else {
                    var divPen = new BoSSS.Solution.NSECommon.Operator.Continuity.DivergenceAtIB(D, LsTrk, 1,
                       delegate (double[] X, double time) {

                           double[] result = new double[X.Length + 2];

                           foreach (Particle p in m_Particles) {
                               bool containsParticle;
                               if (m_Particles.Count == 1) {
                                   containsParticle = true;
                               } else { containsParticle = p.Contains(X, LsTrk); }
                               if (containsParticle) {
                                   result[0] = p.transVelocityAtTimestep[0][0];
                                   result[1] = p.transVelocityAtTimestep[0][1];
                                   result[2] = p.rotationalVelocityAtTimestep[0];
                                   if (p is Particle_Sphere) {
                                       result[3] = ((Particle_Sphere)p).radius_P;
                                   } else {
                                       result[3] = p.positionAtTimestep[0].L2Distance(X);
                                   }
                                   return result;
                               }
                           }
                           return result;
                       });
                    IBM_Op.EquationComponents["div"].Add(divPen); // immersed boundary component 
                }
            }
            #endregion
            IBM_Op.Commit();
            #endregion

            #region NSE or pure Stokes
            // ------------------
            SpatialOperatorType SpatialOp = SpatialOperatorType.LinearTimeDependent;
            if (this.Control.PhysicalParameters.IncludeConvection) {
                SpatialOp = SpatialOperatorType.Nonlinear;
            }
            #endregion

            #region create timestepper
            // ------------------
            int bdfOrder;
            if (this.Control.Timestepper_Scheme == FSI_Control.TimesteppingScheme.CrankNicolson)
                bdfOrder = -1;
            //else if (this.Control.Timestepper_Scheme == IBM_Control.TimesteppingScheme.ExplicitEuler)
            //    bdfOrder = 0;
            else if (this.Control.Timestepper_Scheme == FSI_Control.TimesteppingScheme.ImplicitEuler)
                bdfOrder = 1;
            else if (this.Control.Timestepper_Scheme.ToString().StartsWith("BDF"))
                bdfOrder = Convert.ToInt32(this.Control.Timestepper_Scheme.ToString().Substring(3));
            else
                throw new NotImplementedException("todo");


            MassMatrixShapeandDependence MassMatrixShape;
            switch (((FSI_Control)this.Control).Timestepper_LevelSetHandling) {
                case LevelSetHandling.Coupled_Once:
                MassMatrixShape = MassMatrixShapeandDependence.IsTimeDependent;
                break;

                case LevelSetHandling.Coupled_Iterative:
                MassMatrixShape = MassMatrixShapeandDependence.IsTimeAndSolutionDependent;
                break;

                case LevelSetHandling.LieSplitting:
                MassMatrixShape = MassMatrixShapeandDependence.IsTimeAndSolutionDependent;
                if (calculatedDampingTensors == 0) {
                    foreach (Particle p in m_Particles) {
                        if (p.neglectAddedDamping == false) {
                            p.CalculateDampingTensors(LsTrk, ((FSI_Control)this.Control).PhysicalParameters.mu_A, ((FSI_Control)this.Control).PhysicalParameters.rho_A, ((FSI_Control)this.Control).dtMax);
                        }
                    }
                    calculatedDampingTensors = 1;
                }
                break;

                case LevelSetHandling.StrangSplitting:
                MassMatrixShape = MassMatrixShapeandDependence.IsTimeDependent;
                break;

                case LevelSetHandling.None:
                MassMatrixShape = MassMatrixShapeandDependence.IsTimeDependent;
                break;

                default:
                throw new ApplicationException("unknown 'LevelSetMovement': " + ((FSI_Control)this.Control).Timestepper_LevelSetHandling);
            }



            m_BDF_Timestepper = new XdgBDFTimestepping(
                ArrayTools.Cat(this.Velocity, this.Pressure),
                ArrayTools.Cat(this.ResidualMomentum, this.ResidualContinuity),
                LsTrk,
                true,
                DelComputeOperatorMatrix, DelUpdateLevelset,
                bdfOrder,
                ((FSI_Control)this.Control).Timestepper_LevelSetHandling,
                MassMatrixShape,
                SpatialOp,
                MassScale,
                this.MultigridOperatorConfig, base.MultigridSequence,
                this.FluidSpecies, base.HMForder,
                this.Control.AdvancedDiscretizationOptions.CellAgglomerationThreshold, true,
                this.Control.NonLinearSolver, this.Control.LinearSolver
                );
            m_BDF_Timestepper.m_ResLogger = base.ResLogger;
            m_BDF_Timestepper.m_ResidualNames = ArrayTools.Cat(this.ResidualMomentum.Select(f => f.Identification), this.ResidualContinuity.Identification);
            m_BDF_Timestepper.IterUnderrelax = ((FSI_Control)this.Control).Timestepper_LevelSetHandling == LevelSetHandling.Coupled_Iterative ? ((FSI_Control)this.Control).LSunderrelax : 1.0;
            m_BDF_Timestepper.Config_LevelSetConvergenceCriterion = ((FSI_Control)this.Control).ForceAndTorque_ConvergenceCriterion;
            m_BDF_Timestepper.SessionPath = SessionPath;
            m_BDF_Timestepper.Timestepper_Init = Solution.Timestepping.TimeStepperInit.SingleInit;
            #endregion

        }

        public override double DelUpdateLevelset(DGField[] CurrentState, double phystime, double dt, double UnderRelax, bool incremental) {
            #region Level-set handling
<<<<<<< HEAD
            try {
                switch (((FSI_Control)this.Control).Timestepper_LevelSetHandling) {
                    case LevelSetHandling.None:
                        ScalarFunction Posfunction = NonVectorizedScalarFunction.Vectorize(((FSI_Control)Control).MovementFunc, phystime);
                        newTransVelocity[0] = (((FSI_Control)this.Control).transVelocityFunc[0])(phystime);
                        newTransVelocity[1] = (((FSI_Control)this.Control).transVelocityFunc[1])(phystime);
                        LevSet.ProjectField(Posfunction);
                        LsTrk.UpdateTracker();
                        break;

                    case LevelSetHandling.Coupled_Once:
                        UpdateLevelSetParticles(dt);
                        break;

                    case LevelSetHandling.Coupled_Iterative:
                        UpdateForcesAndTorque(dt, phystime);
                        UpdateLevelSetParticles(dt);
                        foreach (Particle p in m_Particles) {
                            p.iteration_counter_P += 1;
                            p.forceAndTorque_convergence = ((FSI_Control)this.Control).ForceAndTorque_ConvergenceCriterion;
                        }
                        break;

                    case LevelSetHandling.LieSplitting:

                        UpdateLevelSetParticles(dt);
                        break;

                    case LevelSetHandling.StrangSplitting:
                        UpdateLevelSetParticles(dt);
                        break;

                    default:
                        throw new ApplicationException("unknown 'LevelSetMovement': " + ((FSI_Control)Control).Timestepper_LevelSetHandling);
                }
            } catch (LevelSetCFLException lscfle) {
                PlotCurrentState(phystime + dt, 999, 3);

                throw lscfle;
=======
            switch (((FSI_Control)this.Control).Timestepper_LevelSetHandling) {
                case LevelSetHandling.None:
                ScalarFunction Posfunction = NonVectorizedScalarFunction.Vectorize(((FSI_Control)Control).MovementFunc, phystime);
                newTransVelocity[0] = (((FSI_Control)this.Control).transVelocityFunc[0])(phystime);
                newTransVelocity[1] = (((FSI_Control)this.Control).transVelocityFunc[1])(phystime);
                LevSet.ProjectField(Posfunction);
                LsTrk.UpdateTracker();
                break;

                case LevelSetHandling.Coupled_Once:
                UpdateLevelSetParticles(dt);
                break;

                case LevelSetHandling.Coupled_Iterative:
                UpdateForcesAndTorque(dt, phystime);
                UpdateLevelSetParticles(dt);
                foreach (Particle p in m_Particles) {
                    p.iteration_counter_P += 1;
                    p.forceAndTorque_convergence = ((FSI_Control)this.Control).ForceAndTorque_ConvergenceCriterion;
                }
                break;

                case LevelSetHandling.LieSplitting:

                UpdateLevelSetParticles(dt);
                break;

                case LevelSetHandling.StrangSplitting:
                UpdateLevelSetParticles(dt);
                break;

                default:
                throw new ApplicationException("unknown 'LevelSetMovement': " + ((FSI_Control)Control).Timestepper_LevelSetHandling);
>>>>>>> 6f7ed14c
            }
            #endregion
            #region Forces and Torque residual
            /// <summary>
            /// Computes the Residual of the forces and torque acting from to fluid to the particle.
            /// </summary>
            double forces_PResidual = 0;
            if (((FSI_Control)this.Control).Timestepper_LevelSetHandling == LevelSetHandling.Coupled_Iterative) {
                double acc_force_P_x = 0;
                double acc_force_P_y = 0;
                double acc_torque_P = 0;
                double acc_force_P_x_old = 0;
                double acc_force_P_y_old = 0;
                double acc_torque_P_old = 0;
                double iterationCounter = -1;
                foreach (Particle p in m_Particles) {
                    // forces and torque of the previous iteration
                    acc_force_P_x_old += p.hydrodynForcesAtTimestep[1][0];
                    acc_force_P_y_old += p.hydrodynForcesAtTimestep[1][1];
                    acc_torque_P_old += p.hydrodynTorqueAtTimestep[1];

                    // forces and torque of the current iteration
                    acc_force_P_x += p.hydrodynForcesAtTimestep[0][0];
                    acc_force_P_y += p.hydrodynForcesAtTimestep[0][1];
                    acc_torque_P += p.hydrodynTorqueAtTimestep[0];
                    iterationCounter = p.iteration_counter_P;
                }
                // first iteration, to ensure at least two iterations per timestep
                if (iterationCounter == 0) {
                    forces_PResidual = 1;
                }
                // compute residual
                else {
                    forces_PResidual = Math.Sqrt((acc_force_P_x_old - acc_force_P_x).Pow2() + (acc_force_P_y_old - acc_force_P_y).Pow2() + (acc_torque_P_old - acc_torque_P).Pow2());
                }
                Console.WriteLine("Current forces_PResidual:   " + forces_PResidual);
            }
            // no iterative solver, no residual
            else {
                forces_PResidual = 0;
            }
            return forces_PResidual;
            #endregion
        }


        /// <summary>
        /// Particle to Level-Set-Field 
        /// </summary>
        void UpdateLevelSetParticles(double dt) {

            double phiComplete(double[] X, double t) {
                int exp = m_Particles.Count - 1;
                double temp = Math.Pow(-1, exp);
                for (int i = 0; i < m_Particles.Count; i++) {
                    double phi_P_val = m_Particles[i].phi_P(X);
                    if (double.IsNaN(phi_P_val) || double.IsInfinity(phi_P_val))
                        throw new ArithmeticException("Failed level-set formula for particle " + i + ", " + m_Particles[i].GetType().Name);

                    temp *= phi_P_val;

                }
                return temp;
            }

            ScalarFunction function = NonVectorizedScalarFunction.Vectorize(phiComplete, hack_phystime);
            DGLevSet.Current.ProjectField(function);


            LevSet.Clear();
            LevSet.AccLaidBack(1.0, DGLevSet.Current);
            LsTrk.UpdateTracker(__NearRegionWith: 2);
            UpdateColoring();
        }

        /// <summary>
        /// Update of <see cref="ParticleColor"/> and <see cref="LevelSetDistance"/>
        /// </summary>
        void UpdateColoring() {

            int J = GridData.iLogicalCells.NoOfLocalUpdatedCells;
            int[] PartCol = LsTrk.Regions.ColorMap4Spc[LsTrk.GetSpeciesId("B")];
            var rCode = LsTrk.Regions.RegionsCode;
            for (int j = 0; j < J; j++) {
                ParticleColor.SetMeanValue(j, PartCol[j]);

                LevelSetDistance.SetMeanValue(j, LevelSetTracker.DecodeLevelSetDist(rCode[j], 0));
            }



        }

        void UpdateForcesAndTorque(double dt, double phystime) {
            foreach (Particle p in m_Particles) {
                if (!((FSI_Control)Control).pureDryCollisions) {
                    p.UpdateForcesAndTorque(Velocity, Pressure, LsTrk, Control.PhysicalParameters.mu_A, dt, Control.PhysicalParameters.rho_A);
                }
                WallCollisionForces(p, LsTrk.GridDat.Cells.h_minGlobal);
            }
            if (m_Particles.Count > 1) {
                UpdateCollisionForces(m_Particles, LsTrk.GridDat.Cells.h_minGlobal);
            }
        }

        void PrintResultToConsole(double phystime) {
            double[] totalMomentum = new double[2] { 0, 0 };
            double[] totalKE = new double[3] { 0, 0, 0 };
            double xPos;
            double yPos;
            double ang;

            foreach (Particle p in m_Particles) {
                totalMomentum[0] += p.Mass_P * p.transVelocityAtTimestep[0][0];
                totalMomentum[1] += p.Mass_P * p.transVelocityAtTimestep[0][1];
                totalKE[0] += 0.5 * p.Mass_P * p.transVelocityAtTimestep[0][0].Pow2();
                totalKE[1] += 0.5 * p.Mass_P * p.transVelocityAtTimestep[0][1].Pow2();
                totalKE[2] += 0.5 * p.MomentOfInertia_P * p.rotationalVelocityAtTimestep[0].Pow2();
            }
            Console.WriteLine("Total-Momentum in System:  " + Math.Sqrt(totalMomentum[0].Pow2() + totalMomentum[1].Pow2()));
            Console.WriteLine("Total-KineticEnergy in System:  " + (totalKE[0] + totalKE[1] + totalKE[2]));

            force = m_Particles[0].hydrodynForcesAtTimestep[0];
            torque = m_Particles[0].hydrodynTorqueAtTimestep[0];
            xPos = m_Particles[0].positionAtTimestep[0][0];
            yPos = m_Particles[0].positionAtTimestep[0][1];
            ang = m_Particles[0].angleAtTimestep[0];
            MPItransVelocity = m_Particles[0].transVelocityAtTimestep[0];
            MPIangularVelocity = m_Particles[0].rotationalVelocityAtTimestep[0];

            Console.WriteLine(newPosition[1].MPIMax());

            /*
            if ((base.MPIRank == 0) && (Log_DragAndLift != null)) {
                double drag = force[0];
                double lift = force[1];
                //string line = String.Format("{0}\t{1}\t{2}\t{3}\t{4}\t{5}\t{6}\t{7}\t{8}\t{9}", TimestepNo, phystime, m_Particles[0].positionAtTimestep[0][0], m_Particles[0].positionAtTimestep[0][1], m_Particles[0].particleAnglePerIteration[0], m_Particles[0].transVelocityAtTimestep[0][0], m_Particles[0].transVelocityAtTimestep[0][1], 0.0, (totalKE[0] + totalKE[1] + totalKE[2]), Math.Sqrt(totalMomentum[0].Pow2() + totalMomentum[1].Pow2()));
                string line = String.Format("{0}\t{1}\t{2}\t{3}\t{4}\t{5}\t{6}\t{7}\t{8}", phystime, m_Particles[0].positionAtTimestep[0][0], m_Particles[0].positionAtTimestep[0][1], m_Particles[0].angleAtTimestep[0], m_Particles[0].transVelocityAtTimestep[0][0], m_Particles[0].transVelocityAtTimestep[0][1], 0.0, (totalKE[0] + totalKE[1] + totalKE[2]), Math.Sqrt(totalMomentum[0].Pow2() + totalMomentum[1].Pow2()));
                Log_DragAndLift.WriteLine(line);
                Log_DragAndLift.Flush();
            }
            */

            // Save for NUnit Test
            base.QueryHandler.ValueQuery("C_Drag", 2 * force[0], true); // Only for Diameter 1 (TestCase NSE stationary)
            base.QueryHandler.ValueQuery("C_Lift", 2 * force[1], true); // Only for Diameter 1 (TestCase NSE stationary)
            base.QueryHandler.ValueQuery("Angular_Velocity", MPIangularVelocity, true); // (TestCase FlowRotationalCoupling)


            Console.WriteLine("Drag Force:   {0}", m_Particles[0].hydrodynForcesAtTimestep[0][0]);
            Console.WriteLine("Lift Force:   {0}", m_Particles[0].hydrodynForcesAtTimestep[0][1]);
            Console.WriteLine("Torqe:   {0}", torque);
            Console.WriteLine("Transl VelocityX:   {0}", MPItransVelocity[0]);
            Console.WriteLine("Transl VelocityY:   {0}", MPItransVelocity[1]);
            Console.WriteLine("Angular Velocity:   {0}", MPIangularVelocity);
            Console.WriteLine("X-position:   {0}", xPos);
            Console.WriteLine("Y-position:   {0}", yPos);
            Console.WriteLine("Angle:   {0}", ang);
            Console.WriteLine();
            Console.WriteLine("=======================================================");
            Console.WriteLine();
        }
        #endregion

        #region Run solver one step
        /// <summary>
        /// Variables for FSI coupling
        /// </summary>
        double MPIangularVelocity;
        readonly double[] newTransVelocity = new double[2];
        readonly double[] oldPosition = new double[2];
        readonly double[] newPosition = new double[2];
        readonly double[] oldforce = new double[2];
        double[] MPItransVelocity = new double[2];

        protected override double RunSolverOneStep(int TimestepInt, double phystime, double dt) {
            using (new FuncTrace()) {

                TimestepNumber TimestepNo = new TimestepNumber(TimestepInt, 0);
                int D = this.GridData.SpatialDimension;

                base.ResLogger.TimeStep = TimestepInt;

                hack_phystime = phystime;
                dt = base.GetFixedTimestep();

                Console.WriteLine("Starting time-step " + TimestepInt + "...");

                int OldPushCount = LsTrk.PushCount;
                LsTrk.PushStacks();
                DGLevSet.Push();


                if (((FSI_Control)this.Control).pureDryCollisions) {
                    // +++++++++++++++++++++++++++++++++++++++++++++++++
                    // only particle motion & colissions, no flow solver
                    // +++++++++++++++++++++++++++++++++++++++++++++++++


                    UpdateForcesAndTorque(dt, phystime);
                    foreach (var p in m_Particles) {

                        p.CalculateTranslationalAcceleration(dt, Control.PhysicalParameters.rho_A);
                        p.CalculateAngularAcceleration(dt);

                        p.CalculateTranslationalVelocity(dt, Control.PhysicalParameters.rho_A);
                        p.CalculateAngularVelocity(dt);

                        p.CalculateParticlePosition(dt, Control.PhysicalParameters.rho_A);
                        p.CalculateParticleAngle(dt);
                    }
                    UpdateLevelSetParticles(dt);


                } else {
                    if (triggerOnlyCollisionProcedure) {
                        UpdateLevelSetParticles(dt);
                        triggerOnlyCollisionProcedure = false;
                        /*
                        if (phystime == 0) {
                            if ((base.MPIRank == 0) && (CurrentSessionInfo.ID != Guid.Empty)) {
                                Log_DragAndLift = base.DatabaseDriver.FsDriver.GetNewLog("PhysicalData", CurrentSessionInfo.ID);
                                string firstline = String.Format("{0}\t{1}\t{2}\t{3}\t{4}\t{5}\t{6}\t{7}\t{8}\t{9}", "#Timestep", "#Time", "P0_PosX", "P0_PosY", "P0_angle", "P0_VelX", "P0_VelY", "xPosition", "TotalKineticEnergy", "TotalMomentum");
                                Log_DragAndLift.WriteLine(firstline);
                                if (m_Particles.Count > 1) {
                                    Log_DragAndLift_P1 = base.DatabaseDriver.FsDriver.GetNewLog("PhysicalData_P1", CurrentSessionInfo.ID);
                                    string firstline_P1 = String.Format("{0}\t{1}\t{2}\t{3}\t{4}\t{5}\t{6}\t{7}\t{8}\t{9}", "#Timestep", "#Time", "P1_PosX", "P1_PosY", "P1_angle", "P1_VelX", "P1_VelY", "xPosition", "TotalKineticEnergy", "TotalMomentum");
                                    Log_DragAndLift_P1.WriteLine(firstline_P1);
                                }
                            }
                        }
                        */

                        return dt;
                    } else if (((FSI_Control)this.Control).Timestepper_LevelSetHandling != LevelSetHandling.Coupled_Iterative) {
                        int iteration_counter = 0;
                        for (double posResidual_splitting = 1e12; posResidual_splitting > ((FSI_Control)this.Control).ForceAndTorque_ConvergenceCriterion;)// && iteration_counter <= (this.Control).max_iterations_fully_coupled;)
                        {
                            foreach (Particle p in m_Particles) {
                                p.iteration_counter_P = iteration_counter;
                                p.forceAndTorque_convergence = ((FSI_Control)this.Control).ForceAndTorque_ConvergenceCriterion;
                            }
                            m_BDF_Timestepper.Solve(phystime, dt, false);
                            UpdateForcesAndTorque(dt, phystime);
                            foreach (Particle p in m_Particles) {
                                if (p.neglectAddedDamping == false) {
                                    p.UpdateDampingTensors();
                                }
                                switch (p.iteration_counter_P) {
                                    case 0 when ((FSI_Control)this.Control).splitting_fully_coupled == true:
                                    if (((FSI_Control)Control).includeTranslation == true) {
                                        p.PredictTranslationalAccelaration();
                                        p.PredictTranslationalVelocity();
                                    }
                                    if (((FSI_Control)Control).includeRotation == true) {
                                        p.PredictAngularAcceleration();
                                        p.PredictAngularVelocity();
                                    }
                                    break;

                                    default:
                                    if (((FSI_Control)Control).includeRotation == true) {
                                        p.CalculateAngularAcceleration(dt);
                                        p.CalculateAngularVelocity(dt);
                                    }
                                    if (((FSI_Control)Control).includeTranslation == true) {
                                        p.CalculateTranslationalAcceleration(dt, this.Control.PhysicalParameters.rho_A);
                                        p.CalculateTranslationalVelocity(dt, this.Control.PhysicalParameters.rho_A);
                                    }
                                    break;
                                }
                                p.ComputeParticleRe(this.Control.PhysicalParameters.mu_A);
                                p.CalculateParticlePosition(dt, this.Control.PhysicalParameters.rho_A);
                                p.CalculateParticleAngle(dt);
                                //p.UpdateLevelSetFunction();
                            }
                            PrintResultToConsole(phystime);

                            //UpdateForcesAndTorque(dt, phystime);
                            double acc = 0;
                            foreach (Particle p in m_Particles) {
                                acc += (p.hydrodynForcesAtTimestep[0][0] - p.hydrodynForcesAtTimestep[1][0]).Pow2() + (p.hydrodynForcesAtTimestep[0][1] - p.hydrodynForcesAtTimestep[1][1]).Pow2() + (p.hydrodynTorqueAtTimestep[0] - p.hydrodynTorqueAtTimestep[1]).Pow2();
                            }
                            posResidual_splitting = Math.Sqrt(acc);
                            Console.WriteLine("Fully coupled system, number of iterations:  " + iteration_counter);
                            Console.WriteLine("Forces and torque residual: " + posResidual_splitting);
                            Console.WriteLine();
                            iteration_counter += 1;
                            if (((FSI_Control)this.Control).splitting_fully_coupled == false) {
                                break;
                            }
                            if (iteration_counter > ((FSI_Control)this.Control).max_iterations_fully_coupled) {
                                break;// throw new ApplicationException("no convergence in coupled iterative solver, number of iterations: " + iteration_counter);
                            }
                        }
                        /*
                        if (phystime == 0) {
                            if ((base.MPIRank == 0) && (CurrentSessionInfo.ID != Guid.Empty) && iteration_counter == 0) {
                                Log_DragAndLift = base.DatabaseDriver.FsDriver.GetNewLog("PhysicalData", CurrentSessionInfo.ID);
                                string firstline = String.Format("{0}\t{1}\t{2}\t{3}\t{4}\t{5}\t{6}\t{7}\t{8}\t{9}", "#Timestep", "#Time", "P0_PosX", "P0_PosY", "P0_angle", "P0_VelX", "P0_VelY", "xPosition", "TotalKineticEnergy", "TotalMomentum");
                                Log_DragAndLift.WriteLine(firstline);

                                if (m_Particles.Count > 1) {
                                    Log_DragAndLift_P1 = base.DatabaseDriver.FsDriver.GetNewLog("PhysicalData_P1", CurrentSessionInfo.ID);
                                    string firstline_P1 = String.Format("{0}\t{1}\t{2}\t{3}\t{4}\t{5}\t{6}\t{7}\t{8}\t{9}", "#Timestep", "#Time", "P1_PosX", "P1_PosY", "P1_angle", "P1_VelX", "P1_VelY", "xPosition", "TotalKineticEnergy", "TotalMomentum");
                                    Log_DragAndLift_P1.WriteLine(firstline_P1);
                                }
                            }
                        }
                        */
                    } else {
                        foreach (Particle p in m_Particles) {
                            p.iteration_counter_P = -1;
                            p.forceAndTorque_convergence = ((FSI_Control)this.Control).ForceAndTorque_ConvergenceCriterion;
                        }
                        m_BDF_Timestepper.Solve(phystime, dt, false);
                    }
                }

                // finalize
                // ========
                if (LsTrk.PushCount - OldPushCount != 1) {
                    // To whom it concerns / who stumbles across this exception:
                    // It is important that LevelSetTracker.PushStacks() is called *exactly once per time-step*, at the beginning.
                    // Do not remove this check! Instead, remove any calls to 'PushStacks()' in subroutines of this method.
                    // Fk.
                    throw new ApplicationException("Illegal number of level-set push actions in time-step.");
                }

                this.ResLogger.NextTimestep(false);

                Console.WriteLine("done with time-step.");
                return dt;
            }
        }
        #endregion

        #region restart

        /// <summary>
        /// over-ridden in oder to save the particles (<see cref="m_Particles"/>) to the database
        /// </summary>
        protected override TimestepInfo GetCurrentTimestepInfo(TimestepNumber timestepno, double t) {
            var tsi = new FSI_TimestepInfo(t, this.CurrentSessionInfo, timestepno, base.IOFields, m_Particles);

            SerialzeTester(tsi);

            return tsi;
        }

        /// <summary>
        /// Test the serialization of <see cref="FSI_TimestepInfo.Particles"/>
        /// </summary>
        private static void SerialzeTester(FSI_TimestepInfo b) {
            JsonSerializer formatter = new JsonSerializer() {
                NullValueHandling = NullValueHandling.Ignore,
                TypeNameHandling = TypeNameHandling.Auto,
                ConstructorHandling = ConstructorHandling.AllowNonPublicDefaultConstructor,
                ReferenceLoopHandling = ReferenceLoopHandling.Serialize
            };

            bool DebugSerialization = false;

            JsonReader GetJsonReader(Stream s) {
                if (DebugSerialization) {
                    return new JsonTextReader(new StreamReader(s));
                } else {
                    return new BsonReader(s);
                }
            }

            JsonWriter GetJsonWriter(Stream s) {
                if (DebugSerialization) {
                    return new JsonTextWriter(new StreamWriter(s));
                } else {
                    return new BsonWriter(s);
                }
            }


            byte[] buffer = null;
            using (var ms1 = new MemoryStream()) {
                using (var writer = GetJsonWriter(ms1)) {
                    formatter.Serialize(writer, b);
                    writer.Flush();
                    buffer = ms1.GetBuffer();
                    //writer.Close();
                }
            }

            FSI_TimestepInfo o;
            using (var ms2 = new MemoryStream(buffer)) {
                using (var reader = GetJsonReader(ms2)) {
                    o = formatter.Deserialize<FSI_TimestepInfo>(reader);
                    reader.Close();
                }
            }

            //Console.WriteLine(o.ToString());

            Debug.Assert(b.Particles.Length == o.Particles.Length);
            int L = b.Particles.Length;
            for (int l = 0; l < L; l++) { // loop over particles
                Debug.Assert(GenericBlas.L2Dist(b.Particles[l].positionAtTimestep[0], o.Particles[l].positionAtTimestep[0]) < 1e-13);
            }

        }

        /// <summary>
        /// over-ridden in oder to save the particles (<see cref="m_Particles"/>) to the database
        /// </summary>
        protected override TimestepNumber RestartFromDatabase(out double time) {
            
            // this sux, because the database API is totally fucked up
            var db = GetDatabase();
            Guid Rst_Tsid = base.GetRestartTimestepID();
            Guid Rst_SessionId = Control.RestartInfo.Item1;
            ISessionInfo session = db.Controller.GetSessionInfo(Rst_SessionId);

            var ArschInfo = ((DatabaseDriver)(base.DatabaseDriver)).LoadTimestepInfo<FSI_TimestepInfo>(Rst_Tsid, session, db);

            // init particles
            m_Particles = ArschInfo.Particles.ToList();
            hack_phystime = ArschInfo.PhysicalTime;
            UpdateLevelSetParticles(0.0);

            // call base shit
            var R = base.RestartFromDatabase(out time);


            // Setup Collision Model
            m_collisionModel = ((FSI_Control)this.Control).collisionModel;

            foreach (Particle p in m_Particles) {
                p.m_collidedWithParticle = new bool[m_Particles.Count];
                p.m_collidedWithWall = new bool[4];
                p.m_closeInterfacePointTo = new double[m_Particles.Count][];

            }

            // return
            return R;
        }

        /// <summary>
        /// For restarting calculations, its important to reload old solutions if one uses a higher order method in time
        /// </summary>
        /// <param name="time"></param>
        /// <param name="timestep"></param>
        public override void PostRestart(double time, TimestepNumber timestep) {
            //var fsDriver = this.DatabaseDriver.FsDriver;
            //string pathToOldSessionDir = System.IO.Path.Combine(
            //    fsDriver.BasePath, "sessions", this.CurrentSessionInfo.RestartedFrom.ToString());
            //string pathToPhysicalData = System.IO.Path.Combine(pathToOldSessionDir,"PhysicalData.txt");
            //string[] records = File.ReadAllLines(pathToPhysicalData); 

            //string line1 = File.ReadLines(pathToPhysicalData).Skip(1).Take(1).First();
            //string line2 = File.ReadLines(pathToPhysicalData).Skip(2).Take(1).First();
            //string[] fields_line1 = line1.Split('\t');
            //string[] fields_line2 = line2.Split('\t');

            //Console.WriteLine("Line 1 " + fields_line1);

            //double dt = Convert.ToDouble(fields_line2[1]) - Convert.ToDouble(fields_line1[1]);

            //int idx_restartLine = Convert.ToInt32(time/dt + 1.0);
            //string restartLine = File.ReadLines(pathToPhysicalData).Skip(idx_restartLine-1).Take(1).First();
            //double[] values = Array.ConvertAll<string, double>(restartLine.Split('\t'), double.Parse);

            //if (time == values[1]+dt)
            //{
            //    Console.WriteLine("Restarting from time " + values[1]);
            //}

            //oldPosition[0] = values[7];
            //oldPosition[1] = values[8];
            //newTransVelocity[0] = values[4];
            //newTransVelocity[1] = values[5];
            //oldTransVelocity[0] = 0;
            //oldTransVelocity[1] = 0;
            //TransVelocityN2[0] = 0;
            //TransVelocityN2[1] = 0;
            //TransVelocityN3[0] = 0;
            //TransVelocityN3[1] = 0;
            //TransVelocityN4[0] = 0;
            //TransVelocityN4[1] = 0;
            //force[0] = values[2];
            //force[1] = values[3];

            //if ((base.MPIRank == 0) && (CurrentSessionInfo.ID != Guid.Empty))
            //{
            //    Log_DragAndLift = base.DatabaseDriver.FsDriver.GetNewLog("PhysicalData", CurrentSessionInfo.ID);
            //    string firstline = String.Format("{0}\t{1}\t{2}\t{3}\t{4}\t{5}\t{6}\t{7}\t{8}\t{9}", "#Timestep", "#Time", "DragForce", "LiftForce", "VelocityX", "VelocityY", "AngularVelocity", "xPosition", "yPosition", "ParticleRe");
            //    Log_DragAndLift.WriteLine(firstline);
            //    Log_DragAndLift.WriteLine(restartLine);
            //}
        }
        #endregion

        #region Initialize particles
        protected override void SetInitial() {
            // Setup particles
            m_Particles = ((FSI_Control)this.Control).Particles.ToList();
            hack_phystime = 0.0;
            UpdateLevelSetParticles(0.0);

            // call base implementation
            base.SetInitial();

            // Setup Collision Model
            m_collisionModel = ((FSI_Control)this.Control).collisionModel;


            foreach (Particle p in m_Particles) {
                p.m_collidedWithParticle = new bool[m_Particles.Count];
                p.m_collidedWithWall = new bool[4];
                p.m_closeInterfacePointTo = new double[m_Particles.Count][];

            }
        }

        public IList<Particle> Particles {
            get {
                return m_Particles;
            }
        }

        List<Particle> m_Particles;
        bool collision = false;

        bool triggerOnlyCollisionProcedure = false;
        #endregion

        #region Collision models
        /// <summary>
        /// Update collisionforces between two arbitrary particles and add them to forces acting on the corresponding particle
        /// </summary>
        /// <param name="particle0"></param>
        /// <param name="particle1"></param>
        public void UpdateCollisionForces(List<Particle> particles, double hmin) {


            if (m_collisionModel == FSI_Control.CollisionModel.NoCollisionModel) {
                return;
            }


            if (particles.Count < 2)
                return;

            // Most of the code resulted from old one, should be simplified soon
            for (int i = 0; i < particles.Count; i++) {
                for (int j = i + 1; j < particles.Count; j++) {
                    var particle0 = particles[i];
                    var particle1 = particles[j];

                    var particle0CutCells = particle0.CutCells_P(LsTrk);
                    var particle1CutCells = particle1.CutCells_P(LsTrk);

                    var particleCutCellArray_P0 = particle0CutCells.ItemEnum.ToArray();
                    var neighborCellsArray_P0 = particle0CutCells.AllNeighbourCells().ItemEnum.ToArray();
                    var allCellsArray_P0 = particleCutCellArray_P0.Concat(neighborCellsArray_P0).ToArray();
                    var allCells_P0 = new CellMask(GridData, neighborCellsArray_P0);

                    var particleCutCellArray_P1 = particle1CutCells.ItemEnum.ToArray();
                    var neighborCellsArray_P1 = particle1CutCells.AllNeighbourCells().ItemEnum.ToArray();
                    var allCellsArray_P1 = particleCutCellArray_P1.Concat(neighborCellsArray_P1).ToArray();
                    var allCells_P1 = new CellMask(GridData, neighborCellsArray_P1);

                    double distance = 1E20;
                    double[] distanceVec = new double[Grid.SpatialDimension];

                    var interSecMask = allCells_P0.Intersect(allCells_P1);

                    var p0intersect = interSecMask.AllNeighbourCells().Intersect(particle0CutCells);
                    var p1intersect = interSecMask.AllNeighbourCells().Intersect(particle1CutCells);

                    // If there is no element neighbour of both particle cut cells return
                    if (!interSecMask.IsEmpty) {

                        // All interface points at a specific subgrid containing all cut cells of one particle
                        var interfacePoints_P0 = BoSSS.Solution.XNSECommon.XNSEUtils.GetInterfacePoints(LsTrk, LevSet, new SubGrid(particle0CutCells));
                        var interfacePoints_P1 = BoSSS.Solution.XNSECommon.XNSEUtils.GetInterfacePoints(LsTrk, LevSet, new SubGrid(particle1CutCells));

                        var tempDistance = 0.0;
                        double[] tempPoint_P0 = new double[2] { 0.0, 0.0 };
                        double[] tempPoint_P1 = new double[2] { 0.0, 0.0 };

                        if (interfacePoints_P0 != null && interfacePoints_P1 != null) {

                            for (int f = 0; f < interfacePoints_P0.NoOfRows; f++) {
                                for (int g = 0; g < interfacePoints_P1.NoOfRows; g++) {
                                    tempDistance = Math.Sqrt((interfacePoints_P0.GetRow(f)[0] - interfacePoints_P1.GetRow(g)[0]).Pow2() + (interfacePoints_P0.GetRow(f)[1] - interfacePoints_P1.GetRow(g)[1]).Pow2());
                                    if (tempDistance < distance) {

                                        distanceVec = interfacePoints_P0.GetRow(f).CloneAs();
                                        distanceVec.AccV(-1, interfacePoints_P1.GetRow(g));
                                        tempPoint_P0 = interfacePoints_P0.GetRow(f);
                                        tempPoint_P1 = interfacePoints_P1.GetRow(g);
                                        distance = tempDistance;
                                    }
                                }
                            }
                        }

                        double realDistance = distance;
                        bool ForceCollision = false;

                        // Important to get normal vector if distance is overlapping in the next timestep
                        if (realDistance <= 0.0 && particle0.m_closeInterfacePointTo[m_Particles.IndexOf(particle1)] != null && particle1.m_closeInterfacePointTo[m_Particles.IndexOf(particle0)] != null) {
                            tempPoint_P0 = particle0.m_closeInterfacePointTo[m_Particles.IndexOf(particle1)];
                            tempPoint_P1 = particle1.m_closeInterfacePointTo[m_Particles.IndexOf(particle0)];
                            if (tempPoint_P0 == null || tempPoint_P1 == null)
                                Console.WriteLine("Overlap of particles which were not close in the previous timestep due to one timestep - this is just an output without assertion");
                            //    throw new ApplicationException("Overlap of particles which were not close in the previous timestep due to in one timestep");
                            distanceVec = tempPoint_P0.CloneAs();
                            distanceVec.AccV(-1, tempPoint_P1);
                            //ForceCollision = true;
                        }


                        particle0.m_closeInterfacePointTo[m_Particles.IndexOf(particle1)] = tempPoint_P0;
                        particle1.m_closeInterfacePointTo[m_Particles.IndexOf(particle0)] = tempPoint_P1;


                        double threshold = 2.5 * hmin;

                        double eps = threshold.Pow2() / 2; // Turek paper
                        double epsPrime = threshold / 2; // Turek paper

                        double[] collisionForce;

                        var massDifference = Math.Abs(this.Control.PhysicalParameters.rho_A - particle0.particleDensity);

                        Console.WriteLine("realDistance: " + realDistance);
                        Console.WriteLine("Threshold: " + threshold);
                        Console.WriteLine("hmin: " + hmin);


                        // test of Modell 2

                        switch (m_collisionModel) {

                            case (FSI_Solver.FSI_Control.CollisionModel.RepulsiveForce):
                                if ((realDistance <= threshold)) {
                                    distanceVec.ScaleV((threshold - realDistance).Pow2());
                                    distanceVec.ScaleV(1 / eps);

                                    Console.WriteLine("Strongly recommended to use conservation of momentum collision model. This one is highly experimental!!!!");

                                    collisionForce = distanceVec;
                                    var collisionForceP1 = collisionForce.CloneAs();
                                    collisionForce.ScaleV(-100.0);
                                    collisionForceP1.ScaleV(-100.0);
                                    particle0.hydrodynForcesAtTimestep[0].AccV(-1, collisionForce);
                                    //particle0.hydrodynTorqueAtTimestep[0] += 100 * (collisionForce[0] * (tempPoint_P0[0] - particle0.positionAtTimestep[0][0]) + collisionForce[1] * (tempPoint_P0[1] - particle0.positionAtTimestep[0][1]));
                                    particle1.hydrodynForcesAtTimestep[0].AccV(1, collisionForceP1);
                                    //particle1.hydrodynTorqueAtTimestep[0] += -100 * (collisionForceP1[0] * (tempPoint_P1[0] - particle1.positionAtTimestep[0][0]) + collisionForceP1[1] * (tempPoint_P1[1] - particle1.positionAtTimestep[0][1]));
                                    Console.WriteLine("Collision information: Particles coming close, force " + collisionForce.L2Norm());
                                    Console.WriteLine("Collision information: Particles coming close, torque " + particle1.hydrodynTorqueAtTimestep[0]);

                                    if (realDistance <= 1.5 * hmin) {
                                        Console.WriteLine("Entering overlapping loop....");
                                        triggerOnlyCollisionProcedure = true;
                                    }

                                }
                                break;


                            case (FSI_Solver.FSI_Control.CollisionModel.MomentumConservation):

                                if (((realDistance <= threshold) || ForceCollision) && !particle0.m_collidedWithParticle[m_Particles.IndexOf(particle1)] && !particle1.m_collidedWithParticle[m_Particles.IndexOf(particle0)]) {



                                    // Bool if collided
                                    particle0.m_collidedWithParticle[m_Particles.IndexOf(particle1)] = true;
                                    particle1.m_collidedWithParticle[m_Particles.IndexOf(particle0)] = true;

                                    // Bool if force integration should be skipped
                                    particle0.skipForceIntegration = true;
                                    particle1.skipForceIntegration = true;

                                    //coefficient of restitution (e=0 pastic; e=1 elastic)
                                    double e = 1.0;

                                    //collision Nomal
                                    var normal = distanceVec.CloneAs();
                                    normal.ScaleV(1 / Math.Sqrt(distanceVec[0].Pow2() + distanceVec[1].Pow2()));

                                    double[] tangential = new double[] { -normal[1], normal[0] };


                                    //general definitions of normal and tangential components
                                    double collisionVn_P0 = particle0.transVelocityAtTimestep[0][0] * normal[0] + particle0.transVelocityAtTimestep[0][1] * normal[1];
                                    double collisionVt_P0 = particle0.transVelocityAtTimestep[0][0] * tangential[0] + particle0.transVelocityAtTimestep[0][1] * tangential[1];
                                    double collisionVn_P1 = particle1.transVelocityAtTimestep[0][0] * normal[0] + particle1.transVelocityAtTimestep[0][1] * normal[1];
                                    double collisionVt_P1 = particle1.transVelocityAtTimestep[0][0] * tangential[0] + particle1.transVelocityAtTimestep[0][1] * tangential[1];

                                    // exzentric collision
                                    // ----------------------------------------                                                                  
                                    tempPoint_P0.AccV(-1, particle0.positionAtTimestep[0]);
                                    double a0 = (tempPoint_P0[0] * tangential[0] + tempPoint_P0[1] * tangential[1]);
                                    tempPoint_P1.AccV(-1, particle1.positionAtTimestep[0]);
                                    double a1 = (tempPoint_P1[0] * tangential[0] + tempPoint_P1[1] * tangential[1]);

                                    // Fix for Sphere
                                    // ----------------------------------------  
                                    if (particle0 is Particle_Sphere)
                                        a0 = 0.0;
                                    if (particle1 is Particle_Sphere)
                                        a1 = 0.0;


                                    double Fx = (1 + e) * ((collisionVn_P0 - collisionVn_P1) / (1 / particle0.Mass_P + 1 / particle1.Mass_P + a0.Pow2() / particle0.MomentOfInertia_P + a1.Pow2() / particle1.MomentOfInertia_P));
                                    double Fxrot = (1 + e) * ((-a0 * particle0.rotationalVelocityAtTimestep[0] + a1 * particle1.rotationalVelocityAtTimestep[0]) / (1 / particle0.Mass_P + 1 / particle1.Mass_P + a0.Pow2() / particle0.MomentOfInertia_P + a1.Pow2() / particle1.MomentOfInertia_P));

                                    double tempCollisionVn_P0 = collisionVn_P0 - (Fx + Fxrot) / particle0.Mass_P;
                                    double tempCollisionVn_P1 = collisionVn_P1 + (Fx + Fxrot) / particle1.Mass_P;
                                    double tempCollisionVt_P0 = collisionVt_P0;
                                    double tempCollisionVt_P1 = collisionVt_P1;
                                    Console.WriteLine("a0:    " + a0 + "   Fx:    " + (-Fx) + "      Fxrot:    " + (-Fxrot));
                                    Console.WriteLine("a1:    " + a1 + "   Fx:    " + Fx + "      Fxrot:    " + Fxrot);
                                    particle0.rotationalVelocityAtTimestep[0] = particle0.rotationalVelocityAtTimestep[0] + a0 * (Fx + Fxrot) / particle0.MomentOfInertia_P;
                                    particle1.rotationalVelocityAtTimestep[0] = particle1.rotationalVelocityAtTimestep[0] - a1 * (Fx + Fxrot) / particle1.MomentOfInertia_P;


                                    // zentric collision
                                    // ----------------------------------------
                                    //double tempCollisionVn_P0 = (particle0.mass_P * collisionVn_P0 + particle1.mass_P * collisionVn_P1 + e * particle1.mass_P * (collisionVn_P1 - collisionVn_P0)) / (particle0.mass_P + particle1.mass_P);
                                    //double tempCollisionVt_P0 = collisionVt_P0;
                                    //double tempCollisionVn_P1 = (particle0.mass_P * collisionVn_P0 + particle1.mass_P * collisionVn_P1 + e * particle0.mass_P * (collisionVn_P0 - collisionVn_P1)) / (particle0.mass_P + particle1.mass_P);
                                    //double tempCollisionVt_P1 = collisionVt_P1;
                                    // ----------------------------------------


                                    particle0.transVelocityAtTimestep[0] = new double[] { normal[0] * tempCollisionVn_P0 + tempCollisionVt_P0 * tangential[0], normal[1] * tempCollisionVn_P0 + tempCollisionVt_P0 * tangential[1] };
                                    particle1.transVelocityAtTimestep[0] = new double[] { normal[0] * tempCollisionVn_P1 + tempCollisionVt_P1 * tangential[0], normal[1] * tempCollisionVn_P1 + tempCollisionVt_P1 * tangential[1] };
                                    //collided = true;

                                    //double contactForce = (1 + e)*(particle0.transVelocityAtTimestep[0][0] - particle0.radius_P * particle0.rotationalVelocityAtTimestep[0] - (particle1.transVelocityAtTimestep[0][0] - particle1.radius_P * particle1.rotationalVelocityAtTimestep[0])) / (1/particle0.mass_P+1/particle1.mass_P+particle0.radius_P.Pow2()/particle0.MomentOfInertia_P+particle1.radius_P.Pow2()/particle1.MomentOfInertia_P);
                                    //particle0.transVelocityAtTimestep[0][0] -= contactForce / particle0.mass_P;
                                    //particle0.rotationalVelocityAtTimestep[0] = particle0.rotationalVelocityAtTimestep[0];
                                    //particle0.rotationalVelocityAtTimestep[0] += particle0.radius_P * contactForce / particle0.MomentOfInertia_P;
                                    //particle1.transVelocityAtTimestep[0][0] -= contactForce / particle1.mass_P;
                                    //particle1.rotationalVelocityAtTimestep[0] = particle1.rotationalVelocityAtTimestep[0];
                                    //particle1.rotationalVelocityAtTimestep[0] += particle1.radius_P * contactForce / particle1.MomentOfInertia_P;

                                    if (realDistance <= 1.5 * hmin) {
                                        Console.WriteLine("Entering overlapping loop....");
                                        triggerOnlyCollisionProcedure = true;
                                    }
                                }

                                if (realDistance > 1.5 * hmin && particle0.m_collidedWithParticle[m_Particles.IndexOf(particle1)] && particle1.m_collidedWithParticle[m_Particles.IndexOf(particle0)]) {
                                    particle0.m_collidedWithParticle[m_Particles.IndexOf(particle1)] = false;
                                    particle1.m_collidedWithParticle[m_Particles.IndexOf(particle0)] = false;
                                    particle0.m_closeInterfacePointTo[m_Particles.IndexOf(particle1)] = null;
                                    particle1.m_closeInterfacePointTo[m_Particles.IndexOf(particle0)] = null;
                                }

                                ForceCollision = false;
                                break;


                            default:
                                throw new NotImplementedException("Collision model not available");
                        }
                    }
                }
            }
        }


        private FSI_Solver.FSI_Control.CollisionModel m_collisionModel;

        /// <summary>
        /// Calculation of collision forces between particle and wall
        /// </summary>
        /// <param name="particles"></param>
        /// <param name="hmin"></param>
        public void WallCollisionForces(Particle particle, double hmin) {

            if (m_collisionModel == FSI_Control.CollisionModel.NoCollisionModel) {
                return;
            }

            var particleCutCells = particle.CutCells_P(LsTrk);

            var particleCutCellArray = particleCutCells.ItemEnum.ToArray();
            var neighborCellsArray = particleCutCells.AllNeighbourCells().ItemEnum.ToArray();
            var allCellsArray = particleCutCellArray.Concat(neighborCellsArray).ToArray();
            var allCells = new CellMask(GridData, neighborCellsArray);

            collision = false;

            double distance = double.MaxValue;
            double[] distanceVec = new double[Grid.SpatialDimension];

            // All interface points at a specific subgrid containing all cut cells of one particle
            MultidimensionalArray interfacePoints = null;

            Console.WriteLine("ParticleCutCellCount:   " + particleCutCells.Count());

            var trafo = GridData.iGeomEdges.Edge2CellTrafos;

            SubGrid allCellsGrid = new SubGrid(allCells);

            double[] tempPoint = new double[2] { 0.0, 0.0 };

            foreach (int iEdge in allCellsGrid.BoundaryEdgesMask.ItemEnum) {

                // Collision forces have to act
                if (GridData.iGeomEdges.IsEdgeBoundaryEdge(iEdge)) {

                    if (interfacePoints == null)
                        interfacePoints = BoSSS.Solution.XNSECommon.XNSEUtils.GetInterfacePoints(LsTrk, LevSet, new SubGrid(particleCutCells));

                    collision = true;
                    var jCell = GridData.iGeomEdges.CellIndices[iEdge, 0];
                    int iKref = GridData.iGeomEdges.GetRefElementIndex(jCell);

                    NodeSet[] refNodes = GridData.iGeomEdges.EdgeRefElements.Select(Kref2 => Kref2.GetQuadratureRule(5 * 2).Nodes).ToArray();
                    NodeSet Nodes = refNodes.ElementAt(iKref);

                    var trafoIdx = GridData.iGeomEdges.Edge2CellTrafoIndex[iEdge, 0];
                    var transFormed = trafo[trafoIdx].Transform(Nodes);
                    var newVertices = transFormed.CloneAs();
                    GridData.TransformLocal2Global(transFormed, newVertices, jCell);
                    var tempDistance = 0.0;

                    for (int i = 0; i < interfacePoints.NoOfRows; i++) {
                        for (int j = 0; j < newVertices.NoOfRows; j++) {
                            tempDistance = Math.Sqrt((interfacePoints.GetRow(i)[0] - newVertices.GetRow(j)[0]).Pow2() + (interfacePoints.GetRow(i)[1] - newVertices.GetRow(j)[1]).Pow2());
                            if (tempDistance < distance) {
                                tempPoint = interfacePoints.GetRow(i);
                                distanceVec = interfacePoints.GetRow(i).CloneAs();
                                distanceVec.AccV(-1, newVertices.GetRow(j));
                                distance = tempDistance;
                            }

                        }


                    }
                }
            }

            double realDistance = distance;

            if (collision == false)
                return;


            Console.WriteLine("Closes Distance to wall is: " + distance);

            double threshold = 1.5 * hmin;

            double eps = threshold.Pow2() / 2; // Turek paper
            double epsPrime = threshold / 2; // Turek paper

            double[] collisionForce;


            switch (m_collisionModel) {

                case (FSI_Solver.FSI_Control.CollisionModel.RepulsiveForce):
                    if ((realDistance <= threshold)) {
                        Console.WriteLine("Strongly recommended to use conservation of momentum collision model. This one is highly experimental!!!!");
                        // Modell 1
                        distanceVec.ScaleV(1 / eps);
                        distanceVec.ScaleV(((threshold - realDistance).Abs()));

                        collisionForce = distanceVec;
                        collisionForce.ScaleV(100.0);

                        particle.hydrodynForcesAtTimestep[0] = collisionForce;


                        return;
                    }


                    if (realDistance <= (1.5 * hmin)) {

                        distanceVec.ScaleV((threshold - realDistance).Abs());
                        distanceVec.ScaleV(1 / epsPrime);
                        collisionForce = distanceVec;

                        collisionForce.ScaleV(100.0);
                        particle.hydrodynForcesAtTimestep[0].AccV(1, collisionForce);
                        particle.hydrodynTorqueAtTimestep[0] -= (collisionForce[0] * (tempPoint[0] - particle.positionAtTimestep[0][0]) + collisionForce[1] * (tempPoint[1] - particle.positionAtTimestep[0][1]));
                        Console.WriteLine("Collision information: Wall overlapping, force X " + collisionForce[0]);
                        Console.WriteLine("Collision information: Wall overlapping, force Y " + collisionForce[1]);

                        if (realDistance <= 1.5 * hmin) {
                            Console.WriteLine("Entering wall overlapping loop....");
                            triggerOnlyCollisionProcedure = true;

                        }
                        return;
                    }
                    break;

                case (FSI_Solver.FSI_Control.CollisionModel.MomentumConservation):


                    if (realDistance <= (threshold) && !particle.m_collidedWithWall[0]) {

                        //coefficient of restitution (e=0 pastic; e=1 elastic)


                        double e = 1.0;

                        // Fully plastic for bottom wall
                        if (particle.positionAtTimestep[0][1] < 0.5)
                            e = 0.0;


                        // if particle already collided with wall
                        particle.m_collidedWithWall[0] = true;

                        // Skip force integration for next timestep
                        particle.skipForceIntegration = false;

                        //collision Nomal
                        var normal = distanceVec.CloneAs();
                        normal.ScaleV(1 / Math.Sqrt(distanceVec[0].Pow2() + distanceVec[1].Pow2()));
                        double[] tangential = new double[] { -normal[1], normal[0] };


                        double collisionVn_P0 = particle.transVelocityAtTimestep[0][0] * normal[0] + particle.transVelocityAtTimestep[0][1] * normal[1];
                        double collisionVt_P0 = particle.transVelocityAtTimestep[0][0] * tangential[0] + particle.transVelocityAtTimestep[0][1] * tangential[1];


                        // exzentric collision
                        // ----------------------------------------
                        tempPoint.AccV(-1, particle.positionAtTimestep[0]);
                        double a0 = (tempPoint[0] * tangential[0] + tempPoint[1] * tangential[1]);

                        if (particle is Particle_Sphere)
                            a0 = 0.0;


                        double Fx = (1 + e) * (collisionVn_P0) / (1 / particle.Mass_P + a0.Pow2() / particle.MomentOfInertia_P);
                        double Fxrot = (1 + e) * (-a0 * particle.rotationalVelocityAtTimestep[0]) / (1 / particle.Mass_P + a0.Pow2() / particle.MomentOfInertia_P);

                        double tempCollisionVn_P0 = collisionVn_P0 - (Fx + Fxrot) / particle.Mass_P;
                        double tempCollisionVt_P0 = collisionVt_P0;

                        particle.rotationalVelocityAtTimestep[0] = particle.rotationalVelocityAtTimestep[0] + a0 * (Fx + Fxrot) / particle.MomentOfInertia_P;


                        particle.transVelocityAtTimestep[0] = new double[] { normal[0] * tempCollisionVn_P0 + tempCollisionVt_P0 * tangential[0], normal[1] * tempCollisionVn_P0 + tempCollisionVt_P0 * tangential[1] };

                    }
                    if (realDistance > threshold && particle.m_collidedWithWall[0]) {
                        Console.WriteLine("Reset Wall");
                        particle.m_collidedWithWall[0] = false;
                    }
                    break;

                default:
                    throw new NotImplementedException("Collision model not available");
            }
        }
        #endregion

        #region Mesh refinement
        /// <summary>
        /// Very primitive refinement indicator, works on a LevelSet criterion.
        /// </summary>
        /// 
        int LevelIndicator(int j, int CurrentLevel) {
            var LevSetCells = LsTrk.Regions.GetCutCellMask();
            var LevSetNeighbours = LsTrk.Regions.GetNearFieldMask(1);
            //    var LevSetNeighboursNeighbours = LevSetNeighbours.AllNeighbourCells();
            ////    var LevSetNeighboursNeighboursNeighbours = LevSetNeighbours.AllNeighbourCells();

            int DesiredLevel_j = 0;
            //    if (LevSetCells.Contains(j))
            //    {
            //        if (CurrentLevel < ((FSI_Control)Control).RefinementLevel)
            //        {
            //            DesiredLevel_j = ((FSI_Control)Control).RefinementLevel;
            //        }

            //        //else if (((FSI_Control)this.Control).Timestepper_Mode != FSI_Control.TimesteppingMode.MovingMesh)
            //        //{
            //        //    double curv_max = 1.0 / (this.Control.maxCurvature * ((GridData)this.GridData).Cells.h_min[j]);
            //        //    double mean_curv = Math.Abs(this.Curvature.GetMeanValue(j));
            //        //    double curv_thrshld = mean_curv;

            //        //    if (mean_curv > curv_max)
            //        //    {
            //        //        DesiredLevel_j = CurrentLevel + 1;
            //        //    }
            //        //    else if (mean_curv < (curv_max / 5))
            //        //    {

            //        //        DesiredLevel_j = CurrentLevel - 1;
            //        //    }
            //        //}
            //    }
            //else if (LevSetNeighbours.Contains(j) && ((FSI_Control)this.Control).Timestepper_Mode != FSI_Control.TimesteppingMode.MovingMesh)
            //{
            //    if (CurrentLevel < ((FSI_Control)Control).RefinementLevel)
            //    {
            //        DesiredLevel_j = CurrentLevel + 1;
            //    }
            //    else if (CurrentLevel > ((FSI_Control)Control).RefinementLevel)
            //    {
            //        DesiredLevel_j = CurrentLevel - 1;
            //    }
            //    else
            //    {
            //        DesiredLevel_j = CurrentLevel;
            //    }
            //}
            //else if (LevSetNeighboursNeighbours.Contains(j) && ((FSI_Control)this.Control).Timestepper_Mode != FSI_Control.TimesteppingMode.MovingMesh)
            //{
            //    if (CurrentLevel < ((FSI_Control)Control).RefinementLevel)
            //    {
            //        DesiredLevel_j = CurrentLevel + 1;
            //    }
            //    else if (CurrentLevel > ((FSI_Control)Control).RefinementLevel)
            //    {
            //        DesiredLevel_j = CurrentLevel - 1;
            //    }
            //    else
            //    {
            //        DesiredLevel_j = CurrentLevel;
            //    }
            //}
            //else if (DesiredLevel_j > 0)
            //{
            //    DesiredLevel_j = CurrentLevel - 1;
            //}

            //return DesiredLevel_j
            if (LevSetCells.Contains(j)) {
                DesiredLevel_j = ((FSI_Control)Control).RefinementLevel;
            } else if (LevSetNeighbours.Contains(j)) {
                DesiredLevel_j = ((FSI_Control)Control).RefinementLevel;
            }

            return DesiredLevel_j;
        }


        protected override void AdaptMesh(int TimestepNo, out GridCommons newGrid, out GridCorrelation old2NewGrid) {

            if (((FSI_Control)Control).AdaptiveMeshRefinement) {

                if (TimestepNo > 3 && TimestepNo % 3 != 0) {
                    newGrid = null;
                    old2NewGrid = null;
                    return;
                }

                // Check grid changes
                // ==================

                // compute curvature for levelindicator 
                CurvatureAlgorithms.CurvatureDriver(
                SurfaceStressTensor_IsotropicMode.Curvature_Projected,
                CurvatureAlgorithms.FilterConfiguration.Default,
                this.Curvature, out VectorField<SinglePhaseField> LevSetGradient, this.LsTrk,
                this.HMForder, this.DGLevSet.Current);

                CellMask CutCells = LsTrk.Regions.GetCutCellMask();
                CellMask CutCellNeighbors = LsTrk.Regions.GetNearFieldMask(1);
                var CutCellArray = CutCells.ItemEnum.ToArray();
                var CutCellNeighborsArray = CutCellNeighbors.ItemEnum.ToArray();
                var AllCells = CutCellArray.Concat(CutCellNeighborsArray).ToArray();
                var NoCoarseningcells = new CellMask(this.GridData, AllCells);

                // Only CutCells are NoCoarseningCells 
                bool AnyChange = GridRefinementController.ComputeGridChange((GridData)(this.GridData), CutCells, LevelIndicator, out List<int> CellsToRefineList, out List<int[]> Coarsening);
                int NoOfCellsToRefine = 0;
                int NoOfCellsToCoarsen = 0;
                if (AnyChange) {
                    int[] glb = (new int[] {
                    CellsToRefineList.Count,
                    Coarsening.Sum(L => L.Length),
                }).MPISum();
                    NoOfCellsToRefine = glb[0];
                    NoOfCellsToCoarsen = glb[1];
                }
                int oldJ = this.GridData.CellPartitioning.TotalLength;

                // Update Grid
                // ===========

                if (AnyChange) {

                    Console.WriteLine("       Refining " + NoOfCellsToRefine + " of " + oldJ + " cells");
                    Console.WriteLine("       Coarsening " + NoOfCellsToCoarsen + " of " + oldJ + " cells");

                    newGrid = ((GridData)(this.GridData)).Adapt(CellsToRefineList, Coarsening, out old2NewGrid);

                    if (this.Control.savetodb == true) {
                        //Console.WriteLine("Save adaptive Mesh...");
                        //Console.WriteLine("GridGUID:   " + newGrid.GridGuid);
                        //DatabaseDriver.SaveGrid(newGrid, base.GetDatabase());
                        //Console.WriteLine("...done");
                    }
                } else {

                    Console.WriteLine("No changes in Grid");
                    newGrid = null;
                    old2NewGrid = null;
                }

                //debug = false;

            } else {

                newGrid = null;
                old2NewGrid = null;
            }
        }
        #endregion
    }
}



<|MERGE_RESOLUTION|>--- conflicted
+++ resolved
@@ -66,7 +66,7 @@
             //BoSSS.Application.FSI_Solver.TestProgram.SingleDryParticleAgainstWall(true);
             //Debug.Assert(false);
 
-            MultiphaseCellAgglomerator.MegaArschKakke = MegaArschKakke2;
+            MultiphaseCellAgglomerator.Katastrophenplot = MegaArschKakke2;
 
             _Main(args, false, delegate () {
                 var p = new FSI_SolverMain();
@@ -518,82 +518,42 @@
 
         public override double DelUpdateLevelset(DGField[] CurrentState, double phystime, double dt, double UnderRelax, bool incremental) {
             #region Level-set handling
-<<<<<<< HEAD
-            try {
-                switch (((FSI_Control)this.Control).Timestepper_LevelSetHandling) {
-                    case LevelSetHandling.None:
-                        ScalarFunction Posfunction = NonVectorizedScalarFunction.Vectorize(((FSI_Control)Control).MovementFunc, phystime);
-                        newTransVelocity[0] = (((FSI_Control)this.Control).transVelocityFunc[0])(phystime);
-                        newTransVelocity[1] = (((FSI_Control)this.Control).transVelocityFunc[1])(phystime);
-                        LevSet.ProjectField(Posfunction);
-                        LsTrk.UpdateTracker();
-                        break;
-
-                    case LevelSetHandling.Coupled_Once:
-                        UpdateLevelSetParticles(dt);
-                        break;
-
-                    case LevelSetHandling.Coupled_Iterative:
-                        UpdateForcesAndTorque(dt, phystime);
-                        UpdateLevelSetParticles(dt);
-                        foreach (Particle p in m_Particles) {
-                            p.iteration_counter_P += 1;
-                            p.forceAndTorque_convergence = ((FSI_Control)this.Control).ForceAndTorque_ConvergenceCriterion;
-                        }
-                        break;
-
-                    case LevelSetHandling.LieSplitting:
-
-                        UpdateLevelSetParticles(dt);
-                        break;
-
-                    case LevelSetHandling.StrangSplitting:
-                        UpdateLevelSetParticles(dt);
-                        break;
-
-                    default:
-                        throw new ApplicationException("unknown 'LevelSetMovement': " + ((FSI_Control)Control).Timestepper_LevelSetHandling);
-                }
-            } catch (LevelSetCFLException lscfle) {
-                PlotCurrentState(phystime + dt, 999, 3);
-
-                throw lscfle;
-=======
+
             switch (((FSI_Control)this.Control).Timestepper_LevelSetHandling) {
                 case LevelSetHandling.None:
-                ScalarFunction Posfunction = NonVectorizedScalarFunction.Vectorize(((FSI_Control)Control).MovementFunc, phystime);
-                newTransVelocity[0] = (((FSI_Control)this.Control).transVelocityFunc[0])(phystime);
-                newTransVelocity[1] = (((FSI_Control)this.Control).transVelocityFunc[1])(phystime);
-                LevSet.ProjectField(Posfunction);
-                LsTrk.UpdateTracker();
-                break;
+                    ScalarFunction Posfunction = NonVectorizedScalarFunction.Vectorize(((FSI_Control)Control).MovementFunc, phystime);
+                    newTransVelocity[0] = (((FSI_Control)this.Control).transVelocityFunc[0])(phystime);
+                    newTransVelocity[1] = (((FSI_Control)this.Control).transVelocityFunc[1])(phystime);
+                    LevSet.ProjectField(Posfunction);
+                    LsTrk.UpdateTracker();
+                    break;
 
                 case LevelSetHandling.Coupled_Once:
-                UpdateLevelSetParticles(dt);
-                break;
+                    UpdateLevelSetParticles(dt);
+                    break;
 
                 case LevelSetHandling.Coupled_Iterative:
-                UpdateForcesAndTorque(dt, phystime);
-                UpdateLevelSetParticles(dt);
-                foreach (Particle p in m_Particles) {
-                    p.iteration_counter_P += 1;
-                    p.forceAndTorque_convergence = ((FSI_Control)this.Control).ForceAndTorque_ConvergenceCriterion;
-                }
-                break;
+                    UpdateForcesAndTorque(dt, phystime);
+                    UpdateLevelSetParticles(dt);
+                    foreach (Particle p in m_Particles) {
+                        p.iteration_counter_P += 1;
+                        p.forceAndTorque_convergence = ((FSI_Control)this.Control).ForceAndTorque_ConvergenceCriterion;
+                    }
+                    break;
 
                 case LevelSetHandling.LieSplitting:
 
-                UpdateLevelSetParticles(dt);
-                break;
+                    UpdateLevelSetParticles(dt);
+                    break;
 
                 case LevelSetHandling.StrangSplitting:
-                UpdateLevelSetParticles(dt);
-                break;
+                    UpdateLevelSetParticles(dt);
+                    break;
 
                 default:
-                throw new ApplicationException("unknown 'LevelSetMovement': " + ((FSI_Control)Control).Timestepper_LevelSetHandling);
->>>>>>> 6f7ed14c
-            }
+                    throw new ApplicationException("unknown 'LevelSetMovement': " + ((FSI_Control)Control).Timestepper_LevelSetHandling);
+            }
+        
             #endregion
             #region Forces and Torque residual
             /// <summary>
