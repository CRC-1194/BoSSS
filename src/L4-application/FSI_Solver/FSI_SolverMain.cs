﻿/* =======================================================================
Copyright 2017 Technische Universitaet Darmstadt, Fachgebiet fuer Stroemungsdynamik (chair of fluid dynamics)

Licensed under the Apache License, Version 2.0 (the "License");
you may not use this file except in compliance with the License.
You may obtain a copy of the License at

    http://www.apache.org/licenses/LICENSE-2.0

Unless required by applicable law or agreed to in writing, software
distributed under the License is distributed on an "AS IS" BASIS,
WITHOUT WARRANTIES OR CONDITIONS OF ANY KIND, either express or implied.
See the License for the specific language governing permissions and
limitations under the License.
*/

using System;
using System.Collections.Generic;
using System.Linq;
using BoSSS.Foundation.XDG;
using BoSSS.Solution.NSECommon;
using BoSSS.Solution;
using BoSSS.Foundation;
using BoSSS.Foundation.Grid;
using BoSSS.Solution.Tecplot;
using ilPSP.Utils;
using ilPSP.Tracing;
using BoSSS.Platform;
using ilPSP.LinSolvers;
using BoSSS.Solution.Utils;
using BoSSS.Solution.LevelSetTools.Smoothing;
using BoSSS.Foundation.SpecFEM;
using MPI.Wrappers;
using BoSSS.Foundation.IO;
using System.Diagnostics;
using System.IO;
using BoSSS.Foundation.Quadrature;
using BoSSS.Solution.Multigrid;
using ilPSP;
using BoSSS.Solution.XdgTimestepping;
using BoSSS.Foundation.Grid.RefElements;
using BoSSS.Solution.XNSECommon;
using BoSSS.Foundation.Grid.Classic;

namespace BoSSS.Application.FSI_Solver {
    public class FSI_SolverMain : IBM_Solver.IBM_SolverMain {
        
        #region start
        // =============================
        /// <summary>
        /// Application entry point.
        /// </summary>
        static void Main(string[] args) {

            _Main(args, false, delegate () {
                var p = new FSI_SolverMain();
                return p;
            });
        }
        #endregion

        #region field instantiation
        // =============================
        /// <summary>
        /// Curvature; DG-polynomial degree should be 2 times the polynomial degree of <see cref="LevSet"/>.
        /// </summary>
        [InstantiateFromControlFile("Curvature", "Curvature", IOListOption.ControlFileDetermined)]
        public SinglePhaseField Curvature;
        #endregion

        #region Create equations and solvers
        // =============================
        protected override void CreateEquationsAndSolvers(GridUpdateDataVaultBase L) {

            #region Misc
            if (IBM_Op != null)
                return;

            bool UseMovingMesh = false;

            if (((FSI_Control)this.Control).Timestepper_Mode == FSI_Control.TimesteppingMode.MovingMesh)
            {
                UseMovingMesh = true;
            }

            string[] CodNameSelected = new string[0];
            string[] DomNameSelected = new string[0];

            int D = this.GridData.SpatialDimension;


            BcMap = new IncompressibleBoundaryCondMap(this.GridData, this.Control.BoundaryValues, PhysicsMode.Incompressible);
            #endregion

            #region operator
            #region Config
            int degU = this.Velocity[0].Basis.Degree;
            var IBM_Op_config = new NSEOperatorConfiguration {
                convection = this.Control.PhysicalParameters.IncludeConvection,
                continuity = true,
                Viscous = true,
                PressureGradient = true,
                Transport = true,
                CodBlocks = new bool[] { true, true },
                DomBlocks = new bool[] { true, true },
            };
           
            var CodName = ((new string[] { "momX", "momY", "momZ" }).GetSubVector(0, D)).Cat("div");
            var Params = ArrayTools.Cat(
                 VariableNames.Velocity0Vector(D),
                 VariableNames.Velocity0MeanVector(D));
            var DomName = ArrayTools.Cat(VariableNames.VelocityVector(D), VariableNames.Pressure);

            // selected part:
            if (IBM_Op_config.CodBlocks[0])
                CodNameSelected = ArrayTools.Cat(CodNameSelected, CodName.GetSubVector(0, D));
            if (IBM_Op_config.CodBlocks[1])
                CodNameSelected = ArrayTools.Cat(CodNameSelected, CodName.GetSubVector(D, 1));

            if (IBM_Op_config.DomBlocks[0])
                DomNameSelected = ArrayTools.Cat(DomNameSelected, DomName.GetSubVector(0, D));
            if (IBM_Op_config.DomBlocks[1])
                DomNameSelected = ArrayTools.Cat(DomNameSelected, DomName.GetSubVector(D, 1));

            IBM_Op = new XSpatialOperator(DomNameSelected, Params, CodNameSelected,
                (A, B, C) => this.HMForder
                );
            #endregion

            #region Momentum equation
            // =============================

            #region Convective part
            // =============================
            if (IBM_Op_config.convection) {
                for (int d = 0; d < D; d++) {

                    var comps = IBM_Op.EquationComponents[CodName[d]];

                    //var ConvBulk = new Solution.XNSECommon.Operator.Convection.ConvectionInBulk_LLF(D, BcMap, d, this.Control.PhysicalParameters.rho_A, 0, this.Control.AdvancedDiscretizationOptions.LFFA, this.Control.AdvancedDiscretizationOptions.LFFB, LsTrk);
                    var ConvBulk = new Solution.NSECommon.LinearizedConvection(D, BcMap, d);
                    //IBM_Op.OnIntegratingBulk += ConvBulk.SetParameter;
                    comps.Add(ConvBulk); // bulk component

                    //var ConvIB = new BoSSS.Solution.XNSECommon.Operator.Convection.ConvectionAtIB(d, D, LsTrk, IBM_Op_config.dntParams.LFFA, BcMap, uIBM, wIBM);

                    if (((FSI_Control)this.Control).Timestepper_LevelSetHandling == LevelSetHandling.None) {

                        var ConvIB = new BoSSS.Solution.NSECommon.Operator.Convection.ActiveConvectionAtIB(d, D, LsTrk,
                            this.Control.AdvancedDiscretizationOptions.LFFA, BcMap,
                            delegate (double[] X, double time) {
                                throw new NotImplementedException("Currently not implemented for fixed motion");
                                //return new double[] { 0.0, 0.0 };
                            },
                            this.Control.PhysicalParameters.rho_A,
                            UseMovingMesh);
                        comps.Add(ConvIB); // immersed boundary component
                    }
                    else {
                        var ConvIB = new BoSSS.Solution.NSECommon.Operator.Convection.ActiveConvectionAtIB(d, D, LsTrk,
                            this.Control.AdvancedDiscretizationOptions.LFFA, BcMap,
                                delegate (double[] X, double time) {

                                    double[] result = new double[X.Length + 3];

                                    foreach (Particle p in m_Particles)
                                    {
                                        // Separating different boundary regions (for active particles)
                                        double scale;
                                        double cos_theta;
                                        // The posterior side of the particle (Neumann boundary)
                                        if (Math.Cos(p.currentIterAng_P[0]) * (X[0] - p.currentIterPos_P[0][0]) + Math.Sin(p.currentIterAng_P[0]) * (X[1] - p.currentIterPos_P[0][1]) <= 1e-8)
                                        {
                                            cos_theta = (Math.Cos(p.currentIterAng_P[0]) * (X[0] - p.currentIterPos_P[0][0]) + Math.Sin(p.currentIterAng_P[0]) * (X[1] - p.currentIterPos_P[0][1])) / (Math.Sqrt((X[0] - p.currentIterPos_P[0][0]).Pow2() + (X[1] - p.currentIterPos_P[0][1]).Pow2()));
                                            // smoothing parameter, to avoid a singularity at the transition between the two boundary conditions
                                            scale = 1;// - Math.Pow((Math.Pow(cos_theta, 2) - 1), 2);
                                        }
                                        // The anterior side of the particle (Dirichlet boundary)
                                        else
                                        {
                                            scale = 0;

                                            cos_theta = 0;
                                        }

                                        // which particle?
                                        bool containsParticle;
                                        if (m_Particles.Count == 1)
                                        {
                                            containsParticle = true;
                                        }
                                        else { containsParticle = p.Contains(X, LsTrk); }

                                        // active particles
                                        if (containsParticle && p.active_P == true)
                                        {
                                            result[0] = p.currentIterVel_P[0][0];
                                            result[1] = p.currentIterVel_P[0][1];
                                            result[2] = p.currentIterRot_P[0];
                                            result[3] = p.currentIterPos_P[0].L2Distance(X);
                                            result[4] = -cos_theta;
                                            return result;
                                        }

                                        // passive particles
                                        else if (containsParticle && p.active_P == false)
                                        {
                                            result[0] = p.currentIterVel_P[0][0];
                                            result[1] = p.currentIterVel_P[0][1];
                                            result[2] = p.currentIterRot_P[0];
                                            result[3] = p.currentIterPos_P[0].L2Distance(X);
                                            result[4] = 0;
                                            return result;
                                        }
                                    }
                                    return result;
                                },
                            this.Control.PhysicalParameters.rho_A,
                            UseMovingMesh);
                        comps.Add(ConvIB); // immersed boundary component
                    }
                }
                this.U0MeanRequired = true;
            }
            #endregion

            #region Pressure part
            // =============================
            if (IBM_Op_config.PressureGradient) {
                for (int d = 0; d < D; d++) {
                    var comps = IBM_Op.EquationComponents[CodName[d]];
                    //var pres = new Solution.XNSECommon.Operator.Pressure.PressureInBulk(d, BcMap, 1, 0);
                    var pres = new PressureGradientLin_d(d, BcMap);
                    //IBM_Op.OnIntegratingBulk += pres.SetParameter;
                    comps.Add(pres); // bulk component

                    var presLs = new BoSSS.Solution.NSECommon.Operator.Pressure.PressureFormAtIB(d, D, LsTrk);//no changes necessary for impl. of active particles
                    comps.Add(presLs); // immersed boundary component

                    // if periodic boundary conditions are applied a fixed pressure gradient drives the flow
                    if (this.Control.FixedStreamwisePeriodicBC) {
                        var presSource = new SrcPressureGradientLin_d(this.Control.SrcPressureGrad[d]);
                        comps.Add(presSource);
                    }
                }
            }
            #endregion

            #region Viscous part
            // =============================
            if (IBM_Op_config.Viscous) {
                for (int d = 0; d < D; d++) {
                    var comps = IBM_Op.EquationComponents[CodName[d]];
                    double penalty = this.Control.AdvancedDiscretizationOptions.PenaltySafety;


                    var Visc = new swipViscosity_Term1(penalty, d, D, BcMap, ViscosityOption.ConstantViscosity, this.Control.PhysicalParameters.mu_A / this.Control.PhysicalParameters.rho_A, double.NaN, null);

                    comps.Add(Visc);


                    //var Visc = new Solution.XNSECommon.Operator.Viscosity.ViscosityInBulk_GradUTerm(penalty, 1.0, BcMap, d, D, this.Control.PhysicalParameters.mu_A, 0, ViscosityImplementation.H);
                    //IBM_Op.OnIntegratingBulk += Visc.SetParameter;
                    //comps.Add(Visc); // bulk component GradUTerm

                    //delegate (double p, int i, int j, double[] cell) { return ComputePenalty(p, i, j, cell); });
                    //delegate (double p, int i, int j, double[] cell) { return ComputePenalty(p, i, j, cell); });
                    //FSI_Op.OnIntegratingBulk += Visc.SetParameter;                

                    if (((FSI_Control)this.Control).Timestepper_LevelSetHandling == LevelSetHandling.None)
                    {

                        var ViscLs = new BoSSS.Solution.NSECommon.Operator.Viscosity.ActiveViscosityAtIB(d, D, LsTrk,
                            penalty, this.ComputePenaltyIB,
                            this.Control.PhysicalParameters.mu_A / this.Control.PhysicalParameters.rho_A,
                            delegate (double[] X, double time) {
                                throw new NotImplementedException("Currently not implemented for fixed motion");
                                return new double[] { 0.0, 0.0 };
                            });
                        comps.Add(ViscLs); // immersed boundary component

                    }
                    else{
                        var ViscLs = new BoSSS.Solution.NSECommon.Operator.Viscosity.ActiveViscosityAtIB(d, D, LsTrk,
                            penalty, this.ComputePenaltyIB,
                            this.Control.PhysicalParameters.mu_A / this.Control.PhysicalParameters.rho_A,
                            delegate (double[] X, double time)
                            {

                                double[] result = new double[X.Length + 6];

                                foreach (Particle p in m_Particles)
                                {
                                    // Separating different boundary regions (for active particles)
                                    double scale;
                                    double scale_2;
                                    double cos_theta;
                                    // The posterior side of the particle (Neumann boundary)
                                    if (Math.Cos(p.currentIterAng_P[0]) * (X[0] - p.currentIterPos_P[0][0]) + Math.Sin(p.currentIterAng_P[0]) * (X[1] - p.currentIterPos_P[0][1]) <= 1e-8)
                                    {
                                        cos_theta = (Math.Cos(p.currentIterAng_P[0]) * (X[0] - p.currentIterPos_P[0][0]) + Math.Sin(p.currentIterAng_P[0]) * (X[1] - p.currentIterPos_P[0][1])) / (Math.Sqrt((X[0] - p.currentIterPos_P[0][0]).Pow2() + (X[1] - p.currentIterPos_P[0][1]).Pow2()));
                                        // smoothing parameter, to avoid a singularity at the transition between the two boundary conditions
                                        scale = 1;// - Math.Pow((Math.Pow(cos_theta, 2) - 1), 2);
                                        // smoothing parameter, to avoid a singularity at the posterior end of the particle (not used at the moment)
                                        scale_2 = (Math.Cos(p.currentIterAng_P[0]) * (X[1] - p.currentIterPos_P[0][1]) - Math.Sin(p.currentIterAng_P[0]) * (X[0] - p.currentIterPos_P[0][0])) / (Math.Sqrt((X[0] - p.currentIterPos_P[0][0]).Pow2() + (X[1] - p.currentIterPos_P[0][1]).Pow2()));
                                    }
                                    // The anterior side of the particle (Dirichlet boundary)
                                    else
                                    {
                                        scale = 0;
                                        scale_2 = 0;
                                        cos_theta = 0;
                                    }

                                    // which particle?
                                    bool containsParticle;
                                    if (m_Particles.Count == 1)
                                    {
                                        containsParticle = true;
                                    }
                                    else { containsParticle = p.Contains(X, LsTrk); }

                                    // active particles
                                    if (containsParticle && p.active_P == true)
                                    {
                                        result[0] = p.currentIterVel_P[0][0];
                                        result[1] = p.currentIterVel_P[0][1];
                                        result[2] = p.currentIterRot_P[0];
                                        if (p.m_shape == Particle.ParticleShape.spherical)
                                        {
                                            result[3] = p.radius_P;
                                        }
                                        else
                                        {
                                            result[3] = p.currentIterPos_P[0].L2Distance(X);
                                        }
                                        result[4] = p.active_stress_P;
                                        result[5] = -cos_theta;
                                        result[6] = 1;// scale_2;// Math.Abs(scale_2);
                                        result[7] = p.currentIterAng_P[0];
                                    }

                                    // active particles
                                    else if (containsParticle && p.active_P == false)
                                    {
                                        result[0] = p.currentIterVel_P[0][0];
                                        result[1] = p.currentIterVel_P[0][1];
                                        result[2] = p.currentIterRot_P[0];
                                        if (p.m_shape == Particle.ParticleShape.spherical)
                                        {
                                            result[3] = p.radius_P;
                                        }
                                        else
                                        {
                                            result[3] = p.currentIterPos_P[0].L2Distance(X);
                                        }
                                        result[4] = 0;
                                        result[5] = 0;
                                        result[6] = 0;
                                        result[7] = p.currentIterAng_P[0];
                                    }
                                }
                                return result;
                            }
                         );
                        comps.Add(ViscLs); // immersed boundary component
                    }
                }
            }
            #endregion
            #endregion

            #region Continuum equation
            // ==================
            if (IBM_Op_config.continuity) {
                for (int d = 0; d < D; d++) {
                    //var src = new Solution.XNSECommon.Operator.Continuity.DivergenceInBulk_Volume(d, D, 1, 0, 1, false);
                    //IBM_Op.OnIntegratingBulk += src.SetParameter;
                    //var flx = new Solution.XNSECommon.Operator.Continuity.DivergenceInBulk_Edge(d, BcMap, 1, 0, 1, false);
                    //IBM_Op.OnIntegratingBulk += flx.SetParameter;
                    var src = new Divergence_DerivativeSource(d, D);
                    //IBM_Op.OnIntegratingBulk += src.SetParameter;
                    var flx = new Divergence_DerivativeSource_Flux(d, BcMap);
                    IBM_Op.EquationComponents["div"].Add(src);
                    IBM_Op.EquationComponents["div"].Add(flx);

                }

                if (((FSI_Control)this.Control).Timestepper_LevelSetHandling == LevelSetHandling.None)
                {

                    var divPen = new BoSSS.Solution.NSECommon.Operator.Continuity.DivergenceAtIB(D, LsTrk, 1, delegate (double[] X, double time) {
                        throw new NotImplementedException("Currently not implemented for fixed motion");
                        //return new double[] { 0.0, 0.0 };
                    });
                    IBM_Op.EquationComponents["div"].Add(divPen);  // immersed boundary component
                }
                else {
                    var divPen = new BoSSS.Solution.NSECommon.Operator.Continuity.ActiveDivergenceAtIB(D, LsTrk, 1,
                       delegate (double[] X, double time) {

                           double[] result = new double[X.Length + 3];

                           foreach (Particle p in m_Particles)
                           {
                               // Separating different boundary regions (for active particles)
                               double scale;
                               double cos_theta;
                               // The posterior side of the particle (Neumann boundary)
                               if (Math.Cos(p.currentIterAng_P[0]) * (X[0] - p.currentIterPos_P[0][0]) + Math.Sin(p.currentIterAng_P[0]) * (X[1] - p.currentIterPos_P[0][1]) <= 1e-8)
                               {
                                   cos_theta = (Math.Cos(p.currentIterAng_P[0]) * (X[0] - p.currentIterPos_P[0][0]) + Math.Sin(p.currentIterAng_P[0]) * (X[1] - p.currentIterPos_P[0][1])) / (Math.Sqrt((X[0] - p.currentIterPos_P[0][0]).Pow2() + (X[1] - p.currentIterPos_P[0][1]).Pow2()));
                                                  // smoothing parameter, to avoid a singularity at the transition between the two boundary conditions
                                   scale = 1;// - Math.Pow((Math.Pow(cos_theta, 2) - 1), 2);
                               }
                               // The anterior side of the particle (Dirichlet boundary)
                               else
                               {
                                   scale = 0;

                                   cos_theta = 0;
                               }
                               bool containsParticle;
                               if (m_Particles.Count == 1)
                               {
                                   containsParticle = true;
                               }
                               else { containsParticle = p.Contains(X, LsTrk); }
                               if (containsParticle)
                               {
                                   result[0] = p.currentIterVel_P[0][0];
                                   result[1] = p.currentIterVel_P[0][1];
                                   result[2] = p.currentIterRot_P[0];
                                   if (p.m_shape == Particle.ParticleShape.spherical) {
                                       result[3] = p.radius_P;
                                   } else {
                                       result[3] = p.currentIterPos_P[0].L2Distance(X);
                                   }
                                   result[4] = -cos_theta;
                                   return result;
                               }
                           }
                           return result;
                       });
                    IBM_Op.EquationComponents["div"].Add(divPen); // immersed boundary component 
                }
            }
            #endregion
            IBM_Op.Commit();
            #endregion

            #region Level-set handling
            LevelSetHandling lsh;

            // create coupling
            // ------------------
            switch (((FSI_Control)this.Control).Timestepper_Mode)
            {
                case FSI_Control.TimesteppingMode.MovingMesh:
                    lsh = LevelSetHandling.Coupled_Iterative;
                    break;

                case FSI_Control.TimesteppingMode.Splitting:
                    lsh = LevelSetHandling.LieSplitting;
                    break;

                case FSI_Control.TimesteppingMode.None:
                    lsh = LevelSetHandling.None;
                    break;

                default:
                    throw new NotImplementedException();
            }
            #endregion
            
            #region NSE or pure Stokes
            // ------------------
            SpatialOperatorType SpatialOp = SpatialOperatorType.LinearTimeDependent;
            if (this.Control.PhysicalParameters.IncludeConvection) {
                SpatialOp = SpatialOperatorType.Nonlinear;
            }
            #endregion

            #region create timestepper, update level-set
            // ------------------
            int bdfOrder;
            if (this.Control.Timestepper_Scheme == FSI_Control.TimesteppingScheme.CrankNicolson)
                bdfOrder = -1;
            //else if (this.Control.Timestepper_Scheme == IBM_Control.TimesteppingScheme.ExplicitEuler)
            //    bdfOrder = 0;
            else if (this.Control.Timestepper_Scheme == FSI_Control.TimesteppingScheme.ImplicitEuler)
                bdfOrder = 1;
            else if (this.Control.Timestepper_Scheme.ToString().StartsWith("BDF"))
                bdfOrder = Convert.ToInt32(this.Control.Timestepper_Scheme.ToString().Substring(3));
            else
                throw new NotImplementedException("todo");


            MassMatrixShapeandDependence MassMatrixShape;
            switch (((FSI_Control)this.Control).Timestepper_LevelSetHandling)
            {
                case LevelSetHandling.Coupled_Once:
                    MassMatrixShape = MassMatrixShapeandDependence.IsTimeDependent;
                    break;

                case LevelSetHandling.Coupled_Iterative:
                    MassMatrixShape = MassMatrixShapeandDependence.IsTimeAndSolutionDependent;
                    break;

                case LevelSetHandling.LieSplitting:
                    MassMatrixShape = MassMatrixShapeandDependence.IsTimeAndSolutionDependent;
                    break;

                case LevelSetHandling.StrangSplitting:
                    MassMatrixShape = MassMatrixShapeandDependence.IsTimeDependent;
                    break;

                case LevelSetHandling.None:
                    MassMatrixShape = MassMatrixShapeandDependence.IsNonIdentity;
                    break;

                default:
                    throw new ApplicationException("unknown 'LevelSetMovement': " + ((FSI_Control)Control).Timestepper_LevelSetHandling);
            }
                


            m_BDF_Timestepper = new XdgBDFTimestepping(
                ArrayTools.Cat(this.Velocity, this.Pressure),
                ArrayTools.Cat(this.ResidualMomentum, this.ResidualContinuity),
                LsTrk, 
                true,
                DelComputeOperatorMatrix, DelUpdateLevelset,
                bdfOrder,
                lsh,
                MassMatrixShape,
                SpatialOp,
                MassScale,
                this.MultigridOperatorConfig, base.MultigridSequence,
                this.FluidSpecies, base.HMForder,
                this.Control.AdvancedDiscretizationOptions.CellAgglomerationThreshold, true);
            m_BDF_Timestepper.m_ResLogger = base.ResLogger;
            m_BDF_Timestepper.m_ResidualNames = ArrayTools.Cat(this.ResidualMomentum.Select(f => f.Identification), this.ResidualContinuity.Identification);
            m_BDF_Timestepper.Config_SolverConvergenceCriterion = this.Control.Solver_ConvergenceCriterion;
            m_BDF_Timestepper.Config_MaxIterations = ((FSI_Control)this.Control).MaxSolverIterations;
            m_BDF_Timestepper.Config_MinIterations = ((FSI_Control)this.Control).MinSolverIterations;
            m_BDF_Timestepper.IterUnderrelax = ((FSI_Control)this.Control).Timestepper_LevelSetHandling == LevelSetHandling.Coupled_Iterative ? ((FSI_Control)this.Control).LSunderrelax : 1.0;
            m_BDF_Timestepper.Config_LevelSetConvergenceCriterion = ((FSI_Control)this.Control).LevelSet_ConvergenceCriterion;
            m_BDF_Timestepper.SessionPath = SessionPath;
            m_BDF_Timestepper.Timestepper_Init = Solution.Timestepping.TimeStepperInit.SingleInit;

        }

        public override double DelUpdateLevelset(DGField[] CurrentState, double phystime, double dt, double UnderRelax, bool incremental) {

            // Backup old level-set, in order to compute the residual
            // ========================================================
            SinglePhaseField LsBkUp = new SinglePhaseField(this.LevSet.Basis);
            LsBkUp.Acc(1.0, this.LevSet);
            CellMask oldCC = LsTrk.Regions.GetCutCellMask();
            //double acc_vel_P_x_old = 0;
            //double acc_vel_P_y_old = 0;
            //foreach (Particle p in m_Particles)
            //{
            //    acc_vel_P_x_old = (p.currentIterVel_P[0][0] + p.currentIterVel_P[1][0] + p.currentIterVel_P[2][0] + p.currentIterVel_P[3][0]) / 4;
            //    acc_vel_P_y_old = (p.currentIterVel_P[0][1] + p.currentIterVel_P[1][1] + p.currentIterVel_P[2][1] + p.currentIterVel_P[3][1]) / 4;
            //}
            #region Level-set handling
            switch (((FSI_Control)this.Control).Timestepper_LevelSetHandling) { 
                case LevelSetHandling.None:
                    ScalarFunction Posfunction = NonVectorizedScalarFunction.Vectorize(((FSI_Control)Control).MovementFunc, phystime);
                    newTransVelocity[0] = (((FSI_Control)this.Control).transVelocityFunc[0])(phystime);
                    newTransVelocity[1] = (((FSI_Control)this.Control).transVelocityFunc[1])(phystime);
                    LevSet.ProjectField(Posfunction);
                    LsTrk.UpdateTracker();
                    break;

                case LevelSetHandling.Coupled_Once:
                    UpdateLevelSetParticles(dt);
                    break;

                case LevelSetHandling.Coupled_Iterative:
                    UpdateLevelSetParticles(dt);
                    break;

                case LevelSetHandling.LieSplitting:
                    UpdateLevelSetParticles(dt);
                    break;

                case LevelSetHandling.StrangSplitting:
                    UpdateLevelSetParticles(dt);
                    break;

                default:
                    throw new ApplicationException("unknown 'LevelSetMovement': " + ((FSI_Control)Control).Timestepper_LevelSetHandling);
            }
            #endregion
            #region Level-set residual
            double acc_vel_P_x = 0;
            double acc_vel_P_y = 0;
            double C_v_acc = 0;
            double rho_P = 0;
            foreach (Particle p in m_Particles)
            {
                acc_vel_P_x += p.currentIterVel_P[0][0];
                acc_vel_P_y += p.currentIterVel_P[0][1];
            }

            double vel_PResidual = 0;// Math.Sqrt((acc_vel_P_x_old - acc_vel_P_x).Pow2() + (acc_vel_P_y_old - acc_vel_P_y).Pow2());
            var newCC = LsTrk.Regions.GetCutCellMask();
            LsBkUp.Acc(-1.0, this.LevSet);
            double LevSetResidual = LsBkUp.L2Norm(newCC.Union(oldCC));

            //return LevSetResidual;
            return vel_PResidual = 0;// switched of 
            #endregion
        }


<<<<<<< HEAD
        void UpdateLevelSetParticles(double dt)
        {
            // Call update methods
            foreach (Particle p in m_Particles)
            {
                p.ResetParticlePosition();
                p.UpdateAngularVelocity(dt, this.Control.PhysicalParameters.rho_A);
                p.UpdateTransVelocity(dt, this.Control.PhysicalParameters.rho_A);
                p.UpdateParticlePosition(dt);
                Console.WriteLine("Current Velocites are:   " + p.currentIterVel_P[0][0] + "        " + p.currentIterVel_P[0][1] + "       " + p.currentIterRot_P[0]);
            }

            // Update phi complete
=======
        void UpdateLevelSetParticles(double dt) {
            foreach (Particle p in m_Particles) {

                p.UpdateParticlePosition(dt);

                Console.WriteLine("Current Velocites are:   " + p.vel_P[0][0] + "        " + p.vel_P[0][1] + "       " + p.rot_P[0]);
                p.UpdateAngularVelocity(dt, this.Control.PhysicalParameters.rho_A);
                p.UpdateTransVelocity(dt, this.Control.PhysicalParameters.rho_A);
            }


>>>>>>> 421667ae
            Func<double[], double, double> phiComplete = delegate (double[] X, double t)
            {
                int exp = m_Particles.Count - 1;
                double ret = Math.Pow(-1, exp);
                for (int i = 0; i < m_Particles.Count; i++)
                {
                    ret *= m_Particles[i].phi_P(X, t);
                }
                return ret;
            };
<<<<<<< HEAD
            
            // Vectorize
=======

>>>>>>> 421667ae
            ScalarFunction function = NonVectorizedScalarFunction.Vectorize(phiComplete, hack_phystime);

            LevSet.ProjectField(function);

            DGLevSet.Current.ProjectField(function);
            LsTrk.UpdateTracker(__NearRegionWith: 2);
        }
        #endregion

        #endregion
        
        #region Run solver one step
        /// <summary>
        /// Variables for FSI coupling
        /// </summary>
        double oldAngularVelocity, newAngularVelocity, MPIangularVelocity;
        double[] TransVelocityN4 = new double[2];
        double[] TransVelocityN3 = new double[2];
        double[] TransVelocityN2 = new double[2];
        double[] oldTransVelocity = new double[2];
        double[] newTransVelocity = new double[2];
        double[] oldPosition = new double[2];
        double[] newPosition = new double[2];
        //double[] force = new double[2];
        double[] oldforce = new double[2];
        //double torque = new double();
        //double oldtorque = new double();
        double[] MPItransVelocity = new double[2];
        double[] MPIpos = new double[2];
        double totalMomentumOld = 0;

        protected override double RunSolverOneStep(int TimestepInt, double phystime, double dt) {
            using (new FuncTrace()) {
                TimestepNumber TimestepNo = new TimestepNumber(TimestepInt, 0);
                int D = this.GridData.SpatialDimension;

                base.ResLogger.TimeStep = TimestepInt;

                hack_phystime = phystime;
                dt = base.GetFixedTimestep();

                if (((FSI_Control)this.Control).pureDryCollisions) {
                    UpdateLevelSetParticles(dt);
                }
                else
                {
                    if (triggerOnlyCollisionProcedure)
                    {
                        UpdateLevelSetParticles(dt);
                        triggerOnlyCollisionProcedure = false;
                        if (phystime == 0) {
                            if ((base.MPIRank == 0) && (CurrentSessionInfo.ID != Guid.Empty)) {
                                Log_DragAndLift = base.DatabaseDriver.FsDriver.GetNewLog("PhysicalData", CurrentSessionInfo.ID);
                                string firstline = String.Format("{0}\t{1}\t{2}\t{3}\t{4}\t{5}\t{6}\t{7}\t{8}\t{9}", "#Timestep", "#Time", "P0_PosX", "P0_PosY", "P0_angle", "P0_VelX", "P0_VelY", "xPosition", "TotalKineticEnergy", "TotalMomentum");
                                Log_DragAndLift.WriteLine(firstline);
                                if (m_Particles.Count > 1) {
                                    Log_DragAndLift_P1 = base.DatabaseDriver.FsDriver.GetNewLog("PhysicalData_P1", CurrentSessionInfo.ID);
                                    string firstline_P1 = String.Format("{0}\t{1}\t{2}\t{3}\t{4}\t{5}\t{6}\t{7}\t{8}\t{9}", "#Timestep", "#Time", "P1_PosX", "P1_PosY", "P1_angle", "P1_VelX", "P1_VelY", "xPosition", "TotalKineticEnergy", "TotalMomentum");
                                    Log_DragAndLift_P1.WriteLine(firstline_P1);
                                }
                            }


                        }

                        return dt;
                    }
                    else
                    {
                        int iteration_counter = 1;
                        for (double posResidual_splitting = 1; posResidual_splitting > ((FSI_Control)this.Control).LevelSet_ConvergenceCriterion;)// && iteration_counter <= (this.Control).max_iterations_fully_coupled;)
                        {
                            foreach (Particle p in m_Particles)
                            {
                                p.iteration_counter_P = iteration_counter;
                                Console.WriteLine("Current Iter pos:  " + p.currentIterPos_P[0][1] + "Previous Iter pos:  " + p.currentIterPos_P[1][1]);
                            }

                            m_BDF_Timestepper.Solve(phystime, dt, false);
                            #region Get Drag and Lift Coefficiant
                            if (phystime == 0)
                            {
                                if ((base.MPIRank == 0) && (CurrentSessionInfo.ID != Guid.Empty))
                                {
                                    //Log_DragAndLift = base.DatabaseDriver.FsDriver.GetNewLog("PhysicalData", CurrentSessionInfo.ID);
                                    //string firstline = String.Format("{0}\t{1}\t{2}\t{3}\t{4}\t{5}\t{6}\t{7}\t{8}\t{9}", "#Timestep", "#Time", "P0_PosX", "P0_PosY", "P0_angle", "P0_VelX", "P0_VelY", "xPosition", "TotalKineticEnergy", "TotalMomentum");
                                    //Log_DragAndLift.WriteLine(firstline);

                                    if (m_Particles.Count > 1)
                                    {
                                        Log_DragAndLift_P1 = base.DatabaseDriver.FsDriver.GetNewLog("PhysicalData_P1", CurrentSessionInfo.ID);
                                        string firstline_P1 = String.Format("{0}\t{1}\t{2}\t{3}\t{4}\t{5}\t{6}\t{7}\t{8}\t{9}", "#Timestep", "#Time", "P1_PosX", "P1_PosY", "P1_angle", "P1_VelX", "P1_VelY", "xPosition", "TotalKineticEnergy", "TotalMomentum");
                                        Log_DragAndLift_P1.WriteLine(firstline_P1);
                                    }
                                }
                            }

                            foreach (Particle p in m_Particles)
                            {
                                if (!((FSI_Control)this.Control).pureDryCollisions)
                                {
                                    p.UpdateForcesAndTorque(Velocity, Pressure, LsTrk, this.Control.PhysicalParameters.mu_A);
                                }
                                WallCollisionForces(p, LsTrk.GridDat.Cells.h_minGlobal);
                            }

                            double[] totalMomentum = new double[2] { 0, 0 };
                            double[] totalKE = new double[3] { 0, 0, 0 };

                            foreach (Particle p in m_Particles)
                            {
                                totalMomentum[0] += p.mass_P * p.currentIterVel_P[0][0];
                                totalMomentum[1] += p.mass_P * p.currentIterVel_P[0][1];
                                totalKE[0] += 0.5 * p.mass_P * p.currentIterVel_P[0][0].Pow2();
                                totalKE[1] += 0.5 * p.mass_P * p.currentIterVel_P[0][1].Pow2();
                                totalKE[2] += 0.5 * p.MomentOfInertia_P * p.currentIterRot_P[0].Pow2();
                            }

                            Console.WriteLine("Total-Momentum in System:  " + Math.Sqrt(totalMomentum[0].Pow2() + totalMomentum[1].Pow2()));
                            Console.WriteLine("Total-KineticEnergy in System:  " + (totalKE[0] + totalKE[1] + totalKE[2]));

                            totalMomentumOld = Math.Sqrt(totalMomentum[0].Pow2() + totalMomentum[1].Pow2());

                            if (m_Particles.Count > 1)
                                UpdateCollisionForces(m_Particles, LsTrk.GridDat.Cells.h_minGlobal);

                            force = m_Particles[0].currentIterForces_P[0];
                            torque = m_Particles[0].currentIterTorque_P[0];


                            MPItransVelocity = m_Particles[0].currentIterVel_P[0];
                            MPIangularVelocity = m_Particles[0].currentIterRot_P[0];


                            Console.WriteLine(newPosition[1].MPIMax());

                            if ((base.MPIRank == 0) && (Log_DragAndLift != null))
                            {
                                double drag = force[0];
<<<<<<< HEAD
                                double lift = force[1];
                                //string line = String.Format("{0}\t{1}\t{2}\t{3}\t{4}\t{5}\t{6}\t{7}\t{8}\t{9}", TimestepNo, phystime, drag, lift, newTransVelocity[0], newTransVelocity[1], newAngularVelocity, newPosition[0], newPosition[1], IBMMover.ComputeParticleRe(newTransVelocity, this.Control.particleRadius, ((FSI_Control)this.Control).particleRho));
                                string line = String.Format("{0}\t{1}\t{2}\t{3}\t{4}\t{5}\t{6}\t{7}\t{8}\t{9}", TimestepNo, phystime, m_Particles[0].currentIterPos_P[0][0], m_Particles[0].currentIterPos_P[0][1], m_Particles[0].currentIterAng_P[0], m_Particles[0].currentIterVel_P[0][0], m_Particles[0].currentIterVel_P[0][1], 0.0, (totalKE[0] + totalKE[1] + totalKE[2]), Math.Sqrt(totalMomentum[0].Pow2() + totalMomentum[1].Pow2()));
=======
                                double lift = force[1];                              
                                string line = String.Format("{0}\t{1}\t{2}\t{3}\t{4}\t{5}\t{6}\t{7}\t{8}\t{9}", TimestepNo, phystime, m_Particles[0].currentPos_P[0][0], m_Particles[0].currentPos_P[0][1], m_Particles[0].currentAng_P[0], m_Particles[0].vel_P[0][0], m_Particles[0].vel_P[0][1], 0.0, (totalKE[0] + totalKE[1] + totalKE[2]), Math.Sqrt(totalMomentum[0].Pow2() + totalMomentum[1].Pow2()));
>>>>>>> 421667ae
                                Log_DragAndLift.WriteLine(line);
                                Log_DragAndLift.Flush();
                            }


                           

                            oldAngularVelocity = newAngularVelocity;

                           

                            


                            // Save for NUnit Test
                            base.QueryHandler.ValueQuery("C_Drag", 2 * force[0], true); // Only for Diameter 1 (TestCase NSE stationary)
                            base.QueryHandler.ValueQuery("C_Lift", 2 * force[1], true); // Only for Diameter 1 (TestCase NSE stationary)
                            base.QueryHandler.ValueQuery("Angular_Velocity", MPIangularVelocity, true); // (TestCase FlowRotationalCoupling)
                            #endregion
                            double acc = 0;
                            foreach (Particle p in m_Particles)
                            {
                                acc += (p.currentIterForces_P[0][0] - p.currentIterForces_P[1][0]).Pow2() + (p.currentIterForces_P[0][1] - p.currentIterForces_P[1][1]).Pow2() + (p.currentIterTorque_P[0] - p.currentIterTorque_P[1]).Pow2();
                            }
                            posResidual_splitting = Math.Sqrt(acc);
                            Console.WriteLine("Drag Force:   {0}", force[0]);
                            Console.WriteLine("Lift Force:   {0}", force[1]);
                            Console.WriteLine("Torqe:   {0}", torque);
                            Console.WriteLine("Transl VelocityX:   {0}", MPItransVelocity[0]);
                            Console.WriteLine("Transl VelocityY:   {0}", MPItransVelocity[1]);
                            Console.WriteLine("Angular Velocity:   {0}", MPIangularVelocity);
                            Console.WriteLine("Fully coupled system, number of iterations:  " + iteration_counter);
                            Console.WriteLine("Forces and torque residual: " + posResidual_splitting);
                            Console.WriteLine();
                            iteration_counter += 1;
                            if (((FSI_Control)this.Control).splitting_fully_coupled == false)
                            {
                                break;
                            }
                            if (iteration_counter > ((FSI_Control)this.Control).max_iterations_fully_coupled)
                            {
                                throw new ApplicationException("no convergence in coupled iterative solver, number of iterations: " + iteration_counter);
                            }
                        }
<<<<<<< HEAD
=======


>>>>>>> 421667ae
                    }
                }


                this.ResLogger.NextTimestep(false);


                return dt;
            }
        }
        #endregion

        #region restart
        /// <summary>
        /// For restarting calculations, its important to reload old solutions if one uses a higher order method in time
        /// </summary>
        /// <param name="time"></param>
        /// <param name="timestep"></param>
        public override void PostRestart(double time, TimestepNumber timestep) {
            //var fsDriver = this.DatabaseDriver.FsDriver;
            //string pathToOldSessionDir = System.IO.Path.Combine(
            //    fsDriver.BasePath, "sessions", this.CurrentSessionInfo.RestartedFrom.ToString());
            //string pathToPhysicalData = System.IO.Path.Combine(pathToOldSessionDir,"PhysicalData.txt");
            //string[] records = File.ReadAllLines(pathToPhysicalData); 

            //string line1 = File.ReadLines(pathToPhysicalData).Skip(1).Take(1).First();
            //string line2 = File.ReadLines(pathToPhysicalData).Skip(2).Take(1).First();
            //string[] fields_line1 = line1.Split('\t');
            //string[] fields_line2 = line2.Split('\t');

            //Console.WriteLine("Line 1 " + fields_line1);

            //double dt = Convert.ToDouble(fields_line2[1]) - Convert.ToDouble(fields_line1[1]);

            //int idx_restartLine = Convert.ToInt32(time/dt + 1.0);
            //string restartLine = File.ReadLines(pathToPhysicalData).Skip(idx_restartLine-1).Take(1).First();
            //double[] values = Array.ConvertAll<string, double>(restartLine.Split('\t'), double.Parse);

            //if (time == values[1]+dt)
            //{
            //    Console.WriteLine("Restarting from time " + values[1]);
            //}

            //oldPosition[0] = values[7];
            //oldPosition[1] = values[8];
            //newTransVelocity[0] = values[4];
            //newTransVelocity[1] = values[5];
            //oldTransVelocity[0] = 0;
            //oldTransVelocity[1] = 0;
            //TransVelocityN2[0] = 0;
            //TransVelocityN2[1] = 0;
            //TransVelocityN3[0] = 0;
            //TransVelocityN3[1] = 0;
            //TransVelocityN4[0] = 0;
            //TransVelocityN4[1] = 0;
            //force[0] = values[2];
            //force[1] = values[3];

            //if ((base.MPIRank == 0) && (CurrentSessionInfo.ID != Guid.Empty))
            //{
            //    Log_DragAndLift = base.DatabaseDriver.FsDriver.GetNewLog("PhysicalData", CurrentSessionInfo.ID);
            //    string firstline = String.Format("{0}\t{1}\t{2}\t{3}\t{4}\t{5}\t{6}\t{7}\t{8}\t{9}", "#Timestep", "#Time", "DragForce", "LiftForce", "VelocityX", "VelocityY", "AngularVelocity", "xPosition", "yPosition", "ParticleRe");
            //    Log_DragAndLift.WriteLine(firstline);
            //    Log_DragAndLift.WriteLine(restartLine);
            //}
        }
        #endregion

        #region Initialize particles
        protected override void SetInitial() {
            // Setup particles
            m_Particles = ((FSI_Control)this.Control).Particles;
            hack_phystime = 0.0;
            UpdateLevelSetParticles(0.0);
            
            // call base implementation
            base.SetInitial();
            
            // Setup Collision Model
            m_collisionModel = ((FSI_Control)this.Control).collisionModel;


            foreach (Particle p in m_Particles) {
                p.m_collidedWithParticle = new bool[m_Particles.Count];
                p.m_collidedWithWall = new bool[4];
                p.m_closeInterfacePointTo = new double[m_Particles.Count][];

            }
        }

        List<Particle> m_Particles;
        bool collision = false;

        bool triggerOnlyCollisionProcedure = false;
        #endregion
        
        #region Collision models
        /// <summary>
        /// Update collisionforces between two arbitrary particles and add them to forces acting on the corresponding particle
        /// </summary>
        /// <param name="particle0"></param>
        /// <param name="particle1"></param>
        public void UpdateCollisionForces(List<Particle> particles, double hmin) {


            if (m_collisionModel == FSI_Control.CollisionModel.NoCollisionModel) {
                return;
            }


            if (particles.Count < 2)
                return;

            // Most of the code resulted from old one, should be simplified soon
            for (int i = 0; i < particles.Count; i++) {
                for (int j = i + 1; j < particles.Count; j++) {
                    var particle0 = particles[i];
                    var particle1 = particles[j];

                    var particle0CutCells = particle0.cutCells_P(LsTrk);
                    var particle1CutCells = particle1.cutCells_P(LsTrk);

                    var particleCutCellArray_P0 = particle0CutCells.ItemEnum.ToArray();
                    var neighborCellsArray_P0 = particle0CutCells.AllNeighbourCells().ItemEnum.ToArray();
                    var allCellsArray_P0 = particleCutCellArray_P0.Concat(neighborCellsArray_P0).ToArray();
                    var allCells_P0 = new CellMask(GridData, neighborCellsArray_P0);

                    var particleCutCellArray_P1 = particle1CutCells.ItemEnum.ToArray();
                    var neighborCellsArray_P1 = particle1CutCells.AllNeighbourCells().ItemEnum.ToArray();
                    var allCellsArray_P1 = particleCutCellArray_P1.Concat(neighborCellsArray_P1).ToArray();
                    var allCells_P1 = new CellMask(GridData, neighborCellsArray_P1);

                    double distance = 1E20;
                    double[] distanceVec = new double[Grid.SpatialDimension];

                    var interSecMask = allCells_P0.Intersect(allCells_P1);

                    var p0intersect = interSecMask.AllNeighbourCells().Intersect(particle0CutCells);
                    var p1intersect = interSecMask.AllNeighbourCells().Intersect(particle1CutCells);

                    // If there is no element neighbour of both particle cut cells return
                    if (!interSecMask.IsEmpty) {

                        // All interface points at a specific subgrid containing all cut cells of one particle
                        var interfacePoints_P0 = BoSSS.Solution.XNSECommon.XNSEUtils.GetInterfacePoints(LsTrk, LevSet, new SubGrid(particle0CutCells));
                        var interfacePoints_P1 = BoSSS.Solution.XNSECommon.XNSEUtils.GetInterfacePoints(LsTrk, LevSet, new SubGrid(particle1CutCells));

                        var tempDistance = 0.0;
                        double[] tempPoint_P0 = new double[2] { 0.0, 0.0 };
                        double[] tempPoint_P1 = new double[2] { 0.0, 0.0 };

                        if (interfacePoints_P0 != null && interfacePoints_P1 != null) {

                            for (int f = 0; f < interfacePoints_P0.NoOfRows; f++) {
                                for (int g = 0; g < interfacePoints_P1.NoOfRows; g++) {
                                    tempDistance = Math.Sqrt((interfacePoints_P0.GetRow(f)[0] - interfacePoints_P1.GetRow(g)[0]).Pow2() + (interfacePoints_P0.GetRow(f)[1] - interfacePoints_P1.GetRow(g)[1]).Pow2());
                                    if (tempDistance < distance) {
                                        
                                        distanceVec = interfacePoints_P0.GetRow(f).CloneAs();
                                        distanceVec.AccV(-1, interfacePoints_P1.GetRow(g));
                                        tempPoint_P0 = interfacePoints_P0.GetRow(f);
                                        tempPoint_P1 = interfacePoints_P1.GetRow(g);
                                        distance = tempDistance;
                                    }
                                }
                            }
                        }

                        double realDistance = distance;
                        bool ForceCollision = false;

                        // Important to get normal vector if distance is overlapping in the next timestep
                        if (realDistance <= 0.0 && particle0.m_closeInterfacePointTo[m_Particles.IndexOf(particle1)]!= null && particle1.m_closeInterfacePointTo[m_Particles.IndexOf(particle0)]!=null) {
                            tempPoint_P0 = particle0.m_closeInterfacePointTo[m_Particles.IndexOf(particle1)];
                            tempPoint_P1 = particle1.m_closeInterfacePointTo[m_Particles.IndexOf(particle0)];
                            if (tempPoint_P0 == null || tempPoint_P1 == null)
                                Console.WriteLine("Overlap of particles which were not close in the previous timestep due to one timestep - this is just an output without assertion");
                            //    throw new ApplicationException("Overlap of particles which were not close in the previous timestep due to in one timestep");
                            distanceVec = tempPoint_P0.CloneAs();
                            distanceVec.AccV(-1, tempPoint_P1);
                            //ForceCollision = true;
                        }


                        particle0.m_closeInterfacePointTo[m_Particles.IndexOf(particle1)] = tempPoint_P0;
                        particle1.m_closeInterfacePointTo[m_Particles.IndexOf(particle0)] = tempPoint_P1;


<<<<<<< HEAD

                        //double eps = hmin.Pow2();
                        //double epsPrime = hmin;
                        //distanceVec.AccV(-1.0, particle1.currentIterPos_P[0]);
=======
>>>>>>> 421667ae
                        double threshold = 2.5 * hmin;

                        double eps = threshold.Pow2() / 2; // Turek paper
                        double epsPrime = threshold / 2; // Turek paper

                        double[] collisionForce;

                        var massDifference = Math.Abs(this.Control.PhysicalParameters.rho_A - particle0.rho_P);

                        Console.WriteLine("realDistance: " + realDistance);
                        Console.WriteLine("Threshold: " + threshold);
                        Console.WriteLine("hmin: " + hmin);


                        // test of Modell 2

                        switch (m_collisionModel) {

                            case (FSI_Solver.FSI_Control.CollisionModel.RepulsiveForce):
                                if ((realDistance <= threshold)) {
                                    distanceVec.ScaleV((threshold - realDistance).Pow2());
                                    distanceVec.ScaleV(1 / eps);

                                    Console.WriteLine("Strongly recommended to use conservation of momentum collision model. This one is highly experimental!!!!");

                                    collisionForce = distanceVec;
                                    var collisionForceP1 = collisionForce.CloneAs();                                     
                                    collisionForce.ScaleV(-100.0);
                                    collisionForceP1.ScaleV(-100.0);
                                    particle0.currentIterForces_P[0].AccV(-1, collisionForce);
                                    //particle0.currentIterTorque_P[0] += 100 * (collisionForce[0] * (tempPoint_P0[0] - particle0.currentIterPos_P[0][0]) + collisionForce[1] * (tempPoint_P0[1] - particle0.currentIterPos_P[0][1]));
                                    particle1.currentIterForces_P[0].AccV(1, collisionForceP1);
                                    //particle1.currentIterTorque_P[0] += -100 * (collisionForceP1[0] * (tempPoint_P1[0] - particle1.currentIterPos_P[0][0]) + collisionForceP1[1] * (tempPoint_P1[1] - particle1.currentIterPos_P[0][1]));
                                    Console.WriteLine("Collision information: Particles coming close, force " + collisionForce.L2Norm());
                                    Console.WriteLine("Collision information: Particles coming close, torque " + particle1.currentIterTorque_P[0]);

                                    if (realDistance <= 1.5 * hmin) {
                                        Console.WriteLine("Entering overlapping loop....");
                                        triggerOnlyCollisionProcedure = true;
                                    }

                                }
                                break;
                            

                            case (FSI_Solver.FSI_Control.CollisionModel.MomentumConservation):

                                if (((realDistance <= threshold) || ForceCollision) && !particle0.m_collidedWithParticle[m_Particles.IndexOf(particle1)] && !particle1.m_collidedWithParticle[m_Particles.IndexOf(particle0)]) {



                                    // Bool if collided
                                    particle0.m_collidedWithParticle[m_Particles.IndexOf(particle1)] = true;
                                    particle1.m_collidedWithParticle[m_Particles.IndexOf(particle0)] = true;

                                    // Bool if force integration should be skipped
                                    particle0.skipForceIntegration = true;
                                    particle1.skipForceIntegration = true;

                                    //coefficient of restitution (e=0 pastic; e=1 elastic)
                                    double e = 1.0;

                                    //collision Nomal
                                    var normal = distanceVec.CloneAs();
                                    normal.ScaleV(1 / Math.Sqrt(distanceVec[0].Pow2() + distanceVec[1].Pow2()));

                                    double[] tangential = new double[] { -normal[1], normal[0] };


                                    //general definitions of normal and tangential components
                                    double collisionVn_P0 = particle0.currentIterVel_P[0][0] * normal[0] + particle0.currentIterVel_P[0][1] * normal[1];
                                    double collisionVt_P0 = particle0.currentIterVel_P[0][0] * tangential[0] + particle0.currentIterVel_P[0][1] * tangential[1];
                                    double collisionVn_P1 = particle1.currentIterVel_P[0][0] * normal[0] + particle1.currentIterVel_P[0][1] * normal[1];
                                    double collisionVt_P1 = particle1.currentIterVel_P[0][0] * tangential[0] + particle1.currentIterVel_P[0][1] * tangential[1];

                                    // exzentric collision
                                    // ----------------------------------------                                                                  
                                    tempPoint_P0.AccV(-1, particle0.currentIterPos_P[0]);
                                    double a0 = (tempPoint_P0[0] * tangential[0] + tempPoint_P0[1] * tangential[1]);
                                    tempPoint_P1.AccV(-1, particle1.currentIterPos_P[0]);
                                    double a1 = (tempPoint_P1[0] * tangential[0] + tempPoint_P1[1] * tangential[1]);

                                    // Fix for Sphere
                                    // ----------------------------------------  
                                    if (particle0.m_shape == Particle.ParticleShape.spherical)
                                        a0 = 0.0;
                                    if (particle1.m_shape == Particle.ParticleShape.spherical)
                                        a1 = 0.0;


                                    double Fx = (1 + e) * ((collisionVn_P0 - collisionVn_P1) / (1 / particle0.mass_P + 1 / particle1.mass_P + a0.Pow2() / particle0.MomentOfInertia_P + a1.Pow2() / particle1.MomentOfInertia_P));
                                    double Fxrot = (1 + e) * ((-a0 * particle0.currentIterRot_P[0] + a1 * particle1.currentIterRot_P[0]) / (1 / particle0.mass_P + 1 / particle1.mass_P + a0.Pow2() / particle0.MomentOfInertia_P + a1.Pow2() / particle1.MomentOfInertia_P));

                                    double tempCollisionVn_P0 = collisionVn_P0 - (Fx + Fxrot) / particle0.mass_P;
                                    double tempCollisionVn_P1 = collisionVn_P1 + (Fx + Fxrot) / particle1.mass_P;
                                    double tempCollisionVt_P0 = collisionVt_P0;
                                    double tempCollisionVt_P1 = collisionVt_P1;
                                    Console.WriteLine("a0:    " + a0 + "   Fx:    " + (-Fx) + "      Fxrot:    " + (-Fxrot));
                                    Console.WriteLine("a1:    " + a1 + "   Fx:    " + Fx + "      Fxrot:    " + Fxrot);
<<<<<<< HEAD
                                    particle0.currentIterRot_P[0] = particle0.currentIterRot_P[0] + a0 * (Fx + Fxrot) / particle0.MomentOfInertia_P;
                                    particle1.currentIterRot_P[0] = particle1.currentIterRot_P[0] - a1 * (Fx + Fxrot) / particle1.MomentOfInertia_P;
                                    // ----------------------------------------

                                    //double tempCollisionVn_P0 = collisionVn_P0 - Math.Sign(collisionVn_P0) * (Fx.Abs() + Fxrot.Abs()) / particle0.mass_P;
                                    //double tempCollisionVn_P1 = collisionVn_P0 - Math.Sign(collisionVn_P1) * (Fx.Abs() + Fxrot.Abs()) / particle1.mass_P;                                 
                                    //particle.currentIterRot_P[0] -= tempCollisionVn_P0/a0;
                                    //particle0.currentIterRot_P[0] -= a0 * Math.Sign(particle0.currentIterRot_P[0]) * (Fx + Fxrot) / particle0.MomentOfInertia_P;
                                    //particle1.currentIterRot_P[0] += a0 * Math.Sign(particle1.currentIterRot_P[0]) * (Fx + Fxrot) / particle1.MomentOfInertia_P;


                                    // zentric collision
                                    // ----------------------------------------
                                    //double tempCollisionVn_P0 = (particle0.mass_P * collisionVn_P0 + particle1.mass_P * collisionVn_P1 + e * particle1.mass_P * (collisionVn_P1 - collisionVn_P0)) / (particle0.mass_P + particle1.mass_P);
                                    //double tempCollisionVt_P0 = collisionVt_P0;
                                    //double tempCollisionVn_P1 = (particle0.mass_P * collisionVn_P0 + particle1.mass_P * collisionVn_P1 + e * particle0.mass_P * (collisionVn_P0 - collisionVn_P1)) / (particle0.mass_P + particle1.mass_P);
                                    //double tempCollisionVt_P1 = collisionVt_P1;
                                    // ----------------------------------------


                                    particle0.currentIterVel_P[0] = new double[] { normal[0] * tempCollisionVn_P0 + tempCollisionVt_P0 * tangential[0], normal[1] * tempCollisionVn_P0 + tempCollisionVt_P0 * tangential[1] };
                                    particle1.currentIterVel_P[0] = new double[] { normal[0] * tempCollisionVn_P1 + tempCollisionVt_P1 * tangential[0], normal[1] * tempCollisionVn_P1 + tempCollisionVt_P1 * tangential[1] };
                                    //collided = true;

                                    // exzentrischer stoß
                                    //double contactForce = (1 + e)*(particle0.currentIterVel_P[0][0] - particle0.radius_P * particle0.currentIterRot_P[0] - (particle1.currentIterVel_P[0][0] - particle1.radius_P * particle1.currentIterRot_P[0])) / (1/particle0.mass_P+1/particle1.mass_P+particle0.radius_P.Pow2()/particle0.MomentOfInertia_P+particle1.radius_P.Pow2()/particle1.MomentOfInertia_P);
                                    //particle0.currentIterVel_P[0][0] -= contactForce / particle0.mass_P;
                                    //particle0.currentIterRot_P[0] = particle0.currentIterRot_P[0];
                                    //particle0.currentIterRot_P[0] += particle0.radius_P * contactForce / particle0.MomentOfInertia_P;
                                    //particle1.currentIterVel_P[0][0] -= contactForce / particle1.mass_P;
                                    //particle1.currentIterRot_P[0] = particle1.currentIterRot_P[0];
                                    //particle1.currentIterRot_P[0] += particle1.radius_P * contactForce / particle1.MomentOfInertia_P;

                                    if ((realDistance <= 1.5 * hmin) /*|| ForceCollision*/) {
=======
                                    particle0.rot_P[0] = particle0.rot_P[0] + a0 * (Fx + Fxrot) / particle0.MomentOfInertia_P;
                                    particle1.rot_P[0] = particle1.rot_P[0] - a1 * (Fx + Fxrot) / particle1.MomentOfInertia_P;


                                    particle0.vel_P[0] = new double[] { normal[0] * tempCollisionVn_P0 + tempCollisionVt_P0 * tangential[0], normal[1] * tempCollisionVn_P0 + tempCollisionVt_P0 * tangential[1] };
                                    particle1.vel_P[0] = new double[] { normal[0] * tempCollisionVn_P1 + tempCollisionVt_P1 * tangential[0], normal[1] * tempCollisionVn_P1 + tempCollisionVt_P1 * tangential[1] };


                                    if (realDistance <= 1.5 * hmin) {
>>>>>>> 421667ae
                                        Console.WriteLine("Entering overlapping loop....");
                                        triggerOnlyCollisionProcedure = true;
                                    }
                                }

                                if (realDistance > 1.5 * hmin && particle0.m_collidedWithParticle[m_Particles.IndexOf(particle1)] && particle1.m_collidedWithParticle[m_Particles.IndexOf(particle0)]) {
                                    particle0.m_collidedWithParticle[m_Particles.IndexOf(particle1)] = false;
                                    particle1.m_collidedWithParticle[m_Particles.IndexOf(particle0)] = false;
                                    particle0.m_closeInterfacePointTo[m_Particles.IndexOf(particle1)] = null;
                                    particle1.m_closeInterfacePointTo[m_Particles.IndexOf(particle0)] = null;
                                }

                                ForceCollision = false;
                                break;


                            default:
                                throw new NotImplementedException("Collision model not available");
                        }
                    }
                }
            }
        }


        private FSI_Solver.FSI_Control.CollisionModel m_collisionModel;

        /// <summary>
        /// Calculation of collision forces between particle and wall
        /// </summary>
        /// <param name="particles"></param>
        /// <param name="hmin"></param>
        public void WallCollisionForces(Particle particle, double hmin) {

            if (m_collisionModel == FSI_Control.CollisionModel.NoCollisionModel) {
                return;
            }

            var particleCutCells = particle.cutCells_P(LsTrk);

            var particleCutCellArray = particleCutCells.ItemEnum.ToArray();
            var neighborCellsArray = particleCutCells.AllNeighbourCells().ItemEnum.ToArray();
            var allCellsArray = particleCutCellArray.Concat(neighborCellsArray).ToArray();
            var allCells = new CellMask(GridData, neighborCellsArray);

            collision = false;

            double distance = double.MaxValue;
            double[] distanceVec = new double[Grid.SpatialDimension];

            // All interface points at a specific subgrid containing all cut cells of one particle
            MultidimensionalArray interfacePoints = null;

            Console.WriteLine("ParticleCutCellCount:   " + particleCutCells.Count());

            var trafo = GridData.iGeomEdges.Edge2CellTrafos;

            SubGrid allCellsGrid = new SubGrid(allCells);

            double[] tempPoint = new double[2] { 0.0, 0.0 };

            foreach (int iEdge in allCellsGrid.BoundaryEdgesMask.ItemEnum) {

                // Collision forces have to act
                if (GridData.iGeomEdges.IsEdgeBoundaryEdge(iEdge)) {

                    if (interfacePoints == null)
                        interfacePoints = BoSSS.Solution.XNSECommon.XNSEUtils.GetInterfacePoints(LsTrk, LevSet, new SubGrid(particleCutCells));

                    collision = true;
                    var jCell = GridData.iGeomEdges.CellIndices[iEdge, 0];
                    int iKref = GridData.iGeomEdges.GetRefElementIndex(jCell);
                   
                    NodeSet[] refNodes = GridData.iGeomEdges.EdgeRefElements.Select(Kref2 => Kref2.GetQuadratureRule(5 * 2).Nodes).ToArray();
                    NodeSet Nodes = refNodes.ElementAt(iKref);
                   
                    var trafoIdx = GridData.iGeomEdges.Edge2CellTrafoIndex[iEdge, 0];
                    var transFormed = trafo[trafoIdx].Transform(Nodes);
                    var newVertices = transFormed.CloneAs();
                    GridData.TransformLocal2Global(transFormed, newVertices, jCell);
                    var tempDistance = 0.0;

                    for (int i = 0; i < interfacePoints.NoOfRows; i++) {
                        for (int j = 0; j < newVertices.NoOfRows; j++) {
                            tempDistance = Math.Sqrt((interfacePoints.GetRow(i)[0] - newVertices.GetRow(j)[0]).Pow2() + (interfacePoints.GetRow(i)[1] - newVertices.GetRow(j)[1]).Pow2());
                            if (tempDistance < distance) {
                                tempPoint = interfacePoints.GetRow(i);
                                distanceVec = interfacePoints.GetRow(i).CloneAs();
                                distanceVec.AccV(-1, newVertices.GetRow(j));
                                distance = tempDistance;
                            }

                        }


                    }
                }
            }

            double realDistance = distance;

            if (collision == false)
                return;


            Console.WriteLine("Closes Distance to wall is: " + distance);

<<<<<<< HEAD
            //GridData.Cells.ClosestPointInCell()
            //double[] distanceVec = particle0.currentIterPos_P[0].CloneAs();
            //double eps = hmin.Pow2() / 2; // Turek paper
            //double epsPrime = hmin / 2; // Turek paper

            //distanceVec.AccV(-1.0, particle.currentIterPos_P[0]);
            //double distance = Math.Sqrt(distanceVec[0] * distanceVec[0] + distanceVec[1] * distanceVec[1]);
=======
>>>>>>> 421667ae
            double threshold = 1.5 * hmin;

            double eps = threshold.Pow2() / 2; // Turek paper
            double epsPrime = threshold / 2; // Turek paper

            double[] collisionForce;
       

            switch (m_collisionModel) {

                case (FSI_Solver.FSI_Control.CollisionModel.RepulsiveForce):
                    if ((realDistance <= threshold) ) {
                        Console.WriteLine("Strongly recommended to use conservation of momentum collision model. This one is highly experimental!!!!");
                        // Modell 1
                        distanceVec.ScaleV(1 / eps);
                        distanceVec.ScaleV(((threshold - realDistance).Abs()));

                        collisionForce = distanceVec;
                        collisionForce.ScaleV(100.0);
<<<<<<< HEAD
                        //particle.forces_P[0].AccV(1, collisionForce);
                        Console.WriteLine("Override forces with collision forces");
                        particle.currentIterForces_P[0]= collisionForce;
                        //particle.currentIterTorque_P[0] -= (collisionForce[0] * (tempPoint[0] - particle.currentIterPos_P[0][0]) + collisionForce[1] * (tempPoint[1] - particle.currentIterPos_P[0][1]));
                        Console.WriteLine("Collision information: Wall coming close, force X " + collisionForce[0]);
                        Console.WriteLine("Collision information: Wall coming close, force Y " + collisionForce[1]);
=======

                        particle.forces_P[0]= collisionForce;

>>>>>>> 421667ae

                        return;
                    }


                    if (realDistance <= (1.5 * hmin)) {

                        distanceVec.ScaleV((threshold - realDistance).Abs());
                        distanceVec.ScaleV(1 / epsPrime);
                        collisionForce = distanceVec;

                        collisionForce.ScaleV(100.0);
                        particle.currentIterForces_P[0].AccV(1, collisionForce);
                        particle.currentIterTorque_P[0] -= (collisionForce[0] * (tempPoint[0] - particle.currentIterPos_P[0][0]) + collisionForce[1] * (tempPoint[1] - particle.currentIterPos_P[0][1]));
                        Console.WriteLine("Collision information: Wall overlapping, force X " + collisionForce[0]);
                        Console.WriteLine("Collision information: Wall overlapping, force Y " + collisionForce[1]);

                        if (realDistance <= 1.5 * hmin) {
                            Console.WriteLine("Entering wall overlapping loop....");
                            triggerOnlyCollisionProcedure = true;

                        }
                        return;
                    }
                    break;

                case (FSI_Solver.FSI_Control.CollisionModel.MomentumConservation):
                    
                   
                    if (realDistance <= (threshold) && !particle.m_collidedWithWall[0]) {

                        //coefficient of restitution (e=0 pastic; e=1 elastic)


                        double e = 1.0;

                        // Fully plastic for bottom wall
                        if (particle.currentIterPos_P[0][1] < 0.5)
                            e = 0.0;
                       

                        // if particle already collided with wall
                        particle.m_collidedWithWall[0] = true;
                        
                        // Skip force integration for next timestep
                        particle.skipForceIntegration = false;                 

                        //collision Nomal
                        var normal = distanceVec.CloneAs();
                        normal.ScaleV(1 / Math.Sqrt(distanceVec[0].Pow2() + distanceVec[1].Pow2()));
                        double[] tangential = new double[] { -normal[1], normal[0] };


                        double collisionVn_P0 = particle.currentIterVel_P[0][0] * normal[0] + particle.currentIterVel_P[0][1] * normal[1];
                        double collisionVt_P0 = particle.currentIterVel_P[0][0] * tangential[0] + particle.currentIterVel_P[0][1] * tangential[1];


                        // exzentric collision
                        // ----------------------------------------
                        tempPoint.AccV(-1, particle.currentIterPos_P[0]);
                        double a0 = (tempPoint[0] * tangential[0] + tempPoint[1] * tangential[1]);

                        if (particle.m_shape == Particle.ParticleShape.spherical)
                            a0 = 0.0;


                        double Fx = (1 + e) * (collisionVn_P0) / (1 / particle.mass_P + a0.Pow2() / particle.MomentOfInertia_P);
                        double Fxrot = (1 + e) * (-a0 * particle.currentIterRot_P[0]) / (1 / particle.mass_P + a0.Pow2() / particle.MomentOfInertia_P);

                        double tempCollisionVn_P0 = collisionVn_P0 - (Fx + Fxrot) / particle.mass_P;
                        double tempCollisionVt_P0 = collisionVt_P0;
<<<<<<< HEAD
                        //particle.currentIterRot_P[0] -= tempCollisionVn_P0/a0;
                        particle.currentIterRot_P[0] = particle.currentIterRot_P[0] + a0 * (Fx + Fxrot) / particle.MomentOfInertia_P;
                        // ----------------------------------------
=======
                        
                        particle.rot_P[0] = particle.rot_P[0] + a0 * (Fx + Fxrot) / particle.MomentOfInertia_P;
>>>>>>> 421667ae


                        particle.currentIterVel_P[0] = new double[] { normal[0] * tempCollisionVn_P0 + tempCollisionVt_P0 * tangential[0], normal[1] * tempCollisionVn_P0 + tempCollisionVt_P0 * tangential[1] };

                    }
                    if (realDistance > threshold && particle.m_collidedWithWall[0]) {
                        Console.WriteLine("Reset Wall");
                        particle.m_collidedWithWall[0] = false;
                    }
                    break;
              
                default:
                    throw new NotImplementedException("Collision model not available");
            }
        }
        #endregion

        #region Mesh refinement
        /// <summary>
        /// Very primitive refinement indicator, works on a LevelSet criterion.
        /// </summary>
        /// 
        int LevelIndicator(int j, int CurrentLevel)
        {
            var LevSetCells = LsTrk.Regions.GetCutCellMask();
            var LevSetNeighbours = LsTrk.Regions.GetNearFieldMask(1);
            var LevSetNeighboursNeighbours = LevSetNeighbours.AllNeighbourCells();
        //    var LevSetNeighboursNeighboursNeighbours = LevSetNeighbours.AllNeighbourCells();

            int DesiredLevel_j = 0;
            if (LevSetCells.Contains(j))
            {
                if (CurrentLevel < ((FSI_Control)Control).RefinementLevel)
                {
                    DesiredLevel_j = ((FSI_Control)Control).RefinementLevel;
                }

                else
                {
                    double curv_max = 1.0 / (this.Control.maxCurvature * ((GridData)this.GridData).Cells.h_min[j]);
                    double mean_curv = Math.Abs(this.Curvature.GetMeanValue(j));
                    double curv_thrshld = mean_curv;
                    if (curv_thrshld > curv_max)
                    {
                        DesiredLevel_j = CurrentLevel + 1;
                    }
                    else if (curv_thrshld < (curv_max / 2))
                    {

                        DesiredLevel_j = CurrentLevel - 1;
                    }
                }
            }
            else if (LevSetNeighbours.Contains(j))
            {
                if (CurrentLevel < ((FSI_Control)Control).RefinementLevel)
                {
                    DesiredLevel_j = CurrentLevel + 1;
                }
                else if (CurrentLevel > ((FSI_Control)Control).RefinementLevel)
                {
                    DesiredLevel_j = CurrentLevel - 1;
                }
                else
                {
                    DesiredLevel_j = CurrentLevel;
                }
            }
            else if (LevSetNeighboursNeighbours.Contains(j))
            {
                if (CurrentLevel < ((FSI_Control)Control).RefinementLevel)
                {
                    DesiredLevel_j = CurrentLevel + 1;
                }
                else if (CurrentLevel > ((FSI_Control)Control).RefinementLevel)
                {
                    DesiredLevel_j = CurrentLevel - 1;
                }
                else
                {
                    DesiredLevel_j = CurrentLevel;
                }
            }
            else if (CurrentLevel > -2)
            {
                DesiredLevel_j = CurrentLevel - 1;
            }

            return DesiredLevel_j;
        }


        protected override void AdaptMesh(int TimestepNo, out GridCommons newGrid, out GridCorrelation old2NewGrid)
        {

            if (((FSI_Control)Control).AdaptiveMeshRefinement)
            {

                if (TimestepNo > 3 && TimestepNo % 3 != 0)
                {
                    newGrid = null;
                    old2NewGrid = null;
                    return;
                }

                // Check grid changes
                // ==================

                // compute curvature for levelindicator 
                CurvatureAlgorithms.CurvatureDriver(
                SurfaceStressTensor_IsotropicMode.Curvature_Projected,
                CurvatureAlgorithms.FilterConfiguration.Default,
                this.Curvature, out VectorField<SinglePhaseField> LevSetGradient, this.LsTrk,
                this.HMForder, this.DGLevSet.Current);

                CellMask CutCells = LsTrk.Regions.GetCutCellMask();
                CellMask CutCellNeighbors = LsTrk.Regions.GetNearFieldMask(1);
                var CutCellArray = CutCells.ItemEnum.ToArray();
                var CutCellNeighborsArray = CutCellNeighbors.ItemEnum.ToArray();
                var AllCells = CutCellArray.Concat(CutCellNeighborsArray).ToArray();
                var NoCoarseningcells = new CellMask(this.GridData, AllCells);

                // Only CutCells are NoCoarseningCells 
                bool AnyChange = GridRefinementController.ComputeGridChange((GridData)(this.GridData), CutCells, LevelIndicator, out List<int> CellsToRefineList, out List<int[]> Coarsening);
                int NoOfCellsToRefine = 0;
                int NoOfCellsToCoarsen = 0;
                if (AnyChange)
                {
                    int[] glb = (new int[] {
                    CellsToRefineList.Count,
                    Coarsening.Sum(L => L.Length),
                }).MPISum();
                    NoOfCellsToRefine = glb[0];
                    NoOfCellsToCoarsen = glb[1];
                }
                int oldJ = this.GridData.CellPartitioning.TotalLength;

                // Update Grid
                // ===========

                if (AnyChange)
                {

                    Console.WriteLine("       Refining " + NoOfCellsToRefine + " of " + oldJ + " cells");
                    Console.WriteLine("       Coarsening " + NoOfCellsToCoarsen + " of " + oldJ + " cells");

                    newGrid = ((GridData)(this.GridData)).Adapt(CellsToRefineList, Coarsening, out old2NewGrid);

                    if (this.Control.savetodb == true)
                    {
                        //Console.WriteLine("Save adaptive Mesh...");
                        //Console.WriteLine("GridGUID:   " + newGrid.GridGuid);
                        //DatabaseDriver.SaveGrid(newGrid, base.GetDatabase());
                        //Console.WriteLine("...done");
                    }
                }
                else
                {

                    Console.WriteLine("No changes in Grid");
                    newGrid = null;
                    old2NewGrid = null;
                }

                //debug = false;

            }
            else
            {

                newGrid = null;
                old2NewGrid = null;
            }
        }
        #endregion
    }
}



<|MERGE_RESOLUTION|>--- conflicted
+++ resolved
@@ -617,7 +617,6 @@
         }
 
 
-<<<<<<< HEAD
         void UpdateLevelSetParticles(double dt)
         {
             // Call update methods
@@ -631,19 +630,6 @@
             }
 
             // Update phi complete
-=======
-        void UpdateLevelSetParticles(double dt) {
-            foreach (Particle p in m_Particles) {
-
-                p.UpdateParticlePosition(dt);
-
-                Console.WriteLine("Current Velocites are:   " + p.vel_P[0][0] + "        " + p.vel_P[0][1] + "       " + p.rot_P[0]);
-                p.UpdateAngularVelocity(dt, this.Control.PhysicalParameters.rho_A);
-                p.UpdateTransVelocity(dt, this.Control.PhysicalParameters.rho_A);
-            }
-
-
->>>>>>> 421667ae
             Func<double[], double, double> phiComplete = delegate (double[] X, double t)
             {
                 int exp = m_Particles.Count - 1;
@@ -654,12 +640,8 @@
                 }
                 return ret;
             };
-<<<<<<< HEAD
             
             // Vectorize
-=======
-
->>>>>>> 421667ae
             ScalarFunction function = NonVectorizedScalarFunction.Vectorize(phiComplete, hack_phystime);
 
             LevSet.ProjectField(function);
@@ -744,16 +726,15 @@
                             {
                                 if ((base.MPIRank == 0) && (CurrentSessionInfo.ID != Guid.Empty))
                                 {
-                                    //Log_DragAndLift = base.DatabaseDriver.FsDriver.GetNewLog("PhysicalData", CurrentSessionInfo.ID);
-                                    //string firstline = String.Format("{0}\t{1}\t{2}\t{3}\t{4}\t{5}\t{6}\t{7}\t{8}\t{9}", "#Timestep", "#Time", "P0_PosX", "P0_PosY", "P0_angle", "P0_VelX", "P0_VelY", "xPosition", "TotalKineticEnergy", "TotalMomentum");
-                                    //Log_DragAndLift.WriteLine(firstline);
-
-                                    if (m_Particles.Count > 1)
-                                    {
-                                        Log_DragAndLift_P1 = base.DatabaseDriver.FsDriver.GetNewLog("PhysicalData_P1", CurrentSessionInfo.ID);
-                                        string firstline_P1 = String.Format("{0}\t{1}\t{2}\t{3}\t{4}\t{5}\t{6}\t{7}\t{8}\t{9}", "#Timestep", "#Time", "P1_PosX", "P1_PosY", "P1_angle", "P1_VelX", "P1_VelY", "xPosition", "TotalKineticEnergy", "TotalMomentum");
-                                        Log_DragAndLift_P1.WriteLine(firstline_P1);
-                                    }
+                                    Log_DragAndLift = base.DatabaseDriver.FsDriver.GetNewLog("PhysicalData", CurrentSessionInfo.ID);
+                                    string firstline = String.Format("{0}\t{1}\t{2}\t{3}\t{4}\t{5}\t{6}\t{7}\t{8}\t{9}", "#Timestep", "#Time", "P0_PosX", "P0_PosY", "P0_angle", "P0_VelX", "P0_VelY", "xPosition", "TotalKineticEnergy", "TotalMomentum");
+                                    Log_DragAndLift.WriteLine(firstline);
+
+                        if (m_Particles.Count > 1) {
+                            Log_DragAndLift_P1 = base.DatabaseDriver.FsDriver.GetNewLog("PhysicalData_P1", CurrentSessionInfo.ID);
+                            string firstline_P1 = String.Format("{0}\t{1}\t{2}\t{3}\t{4}\t{5}\t{6}\t{7}\t{8}\t{9}", "#Timestep", "#Time", "P1_PosX", "P1_PosY", "P1_angle", "P1_VelX", "P1_VelY", "xPosition", "TotalKineticEnergy", "TotalMomentum");
+                            Log_DragAndLift_P1.WriteLine(firstline_P1);
+                        }
                                 }
                             }
 
@@ -799,14 +780,8 @@
                             if ((base.MPIRank == 0) && (Log_DragAndLift != null))
                             {
                                 double drag = force[0];
-<<<<<<< HEAD
-                                double lift = force[1];
-                                //string line = String.Format("{0}\t{1}\t{2}\t{3}\t{4}\t{5}\t{6}\t{7}\t{8}\t{9}", TimestepNo, phystime, drag, lift, newTransVelocity[0], newTransVelocity[1], newAngularVelocity, newPosition[0], newPosition[1], IBMMover.ComputeParticleRe(newTransVelocity, this.Control.particleRadius, ((FSI_Control)this.Control).particleRho));
+                                double lift = force[1];                              
                                 string line = String.Format("{0}\t{1}\t{2}\t{3}\t{4}\t{5}\t{6}\t{7}\t{8}\t{9}", TimestepNo, phystime, m_Particles[0].currentIterPos_P[0][0], m_Particles[0].currentIterPos_P[0][1], m_Particles[0].currentIterAng_P[0], m_Particles[0].currentIterVel_P[0][0], m_Particles[0].currentIterVel_P[0][1], 0.0, (totalKE[0] + totalKE[1] + totalKE[2]), Math.Sqrt(totalMomentum[0].Pow2() + totalMomentum[1].Pow2()));
-=======
-                                double lift = force[1];                              
-                                string line = String.Format("{0}\t{1}\t{2}\t{3}\t{4}\t{5}\t{6}\t{7}\t{8}\t{9}", TimestepNo, phystime, m_Particles[0].currentPos_P[0][0], m_Particles[0].currentPos_P[0][1], m_Particles[0].currentAng_P[0], m_Particles[0].vel_P[0][0], m_Particles[0].vel_P[0][1], 0.0, (totalKE[0] + totalKE[1] + totalKE[2]), Math.Sqrt(totalMomentum[0].Pow2() + totalMomentum[1].Pow2()));
->>>>>>> 421667ae
                                 Log_DragAndLift.WriteLine(line);
                                 Log_DragAndLift.Flush();
                             }
@@ -851,11 +826,6 @@
                                 throw new ApplicationException("no convergence in coupled iterative solver, number of iterations: " + iteration_counter);
                             }
                         }
-<<<<<<< HEAD
-=======
-
-
->>>>>>> 421667ae
                     }
                 }
 
@@ -1044,13 +1014,6 @@
                         particle1.m_closeInterfacePointTo[m_Particles.IndexOf(particle0)] = tempPoint_P1;
 
 
-<<<<<<< HEAD
-
-                        //double eps = hmin.Pow2();
-                        //double epsPrime = hmin;
-                        //distanceVec.AccV(-1.0, particle1.currentIterPos_P[0]);
-=======
->>>>>>> 421667ae
                         double threshold = 2.5 * hmin;
 
                         double eps = threshold.Pow2() / 2; // Turek paper
@@ -1150,16 +1113,8 @@
                                     double tempCollisionVt_P1 = collisionVt_P1;
                                     Console.WriteLine("a0:    " + a0 + "   Fx:    " + (-Fx) + "      Fxrot:    " + (-Fxrot));
                                     Console.WriteLine("a1:    " + a1 + "   Fx:    " + Fx + "      Fxrot:    " + Fxrot);
-<<<<<<< HEAD
                                     particle0.currentIterRot_P[0] = particle0.currentIterRot_P[0] + a0 * (Fx + Fxrot) / particle0.MomentOfInertia_P;
                                     particle1.currentIterRot_P[0] = particle1.currentIterRot_P[0] - a1 * (Fx + Fxrot) / particle1.MomentOfInertia_P;
-                                    // ----------------------------------------
-
-                                    //double tempCollisionVn_P0 = collisionVn_P0 - Math.Sign(collisionVn_P0) * (Fx.Abs() + Fxrot.Abs()) / particle0.mass_P;
-                                    //double tempCollisionVn_P1 = collisionVn_P0 - Math.Sign(collisionVn_P1) * (Fx.Abs() + Fxrot.Abs()) / particle1.mass_P;                                 
-                                    //particle.currentIterRot_P[0] -= tempCollisionVn_P0/a0;
-                                    //particle0.currentIterRot_P[0] -= a0 * Math.Sign(particle0.currentIterRot_P[0]) * (Fx + Fxrot) / particle0.MomentOfInertia_P;
-                                    //particle1.currentIterRot_P[0] += a0 * Math.Sign(particle1.currentIterRot_P[0]) * (Fx + Fxrot) / particle1.MomentOfInertia_P;
 
 
                                     // zentric collision
@@ -1175,7 +1130,6 @@
                                     particle1.currentIterVel_P[0] = new double[] { normal[0] * tempCollisionVn_P1 + tempCollisionVt_P1 * tangential[0], normal[1] * tempCollisionVn_P1 + tempCollisionVt_P1 * tangential[1] };
                                     //collided = true;
 
-                                    // exzentrischer stoß
                                     //double contactForce = (1 + e)*(particle0.currentIterVel_P[0][0] - particle0.radius_P * particle0.currentIterRot_P[0] - (particle1.currentIterVel_P[0][0] - particle1.radius_P * particle1.currentIterRot_P[0])) / (1/particle0.mass_P+1/particle1.mass_P+particle0.radius_P.Pow2()/particle0.MomentOfInertia_P+particle1.radius_P.Pow2()/particle1.MomentOfInertia_P);
                                     //particle0.currentIterVel_P[0][0] -= contactForce / particle0.mass_P;
                                     //particle0.currentIterRot_P[0] = particle0.currentIterRot_P[0];
@@ -1184,18 +1138,7 @@
                                     //particle1.currentIterRot_P[0] = particle1.currentIterRot_P[0];
                                     //particle1.currentIterRot_P[0] += particle1.radius_P * contactForce / particle1.MomentOfInertia_P;
 
-                                    if ((realDistance <= 1.5 * hmin) /*|| ForceCollision*/) {
-=======
-                                    particle0.rot_P[0] = particle0.rot_P[0] + a0 * (Fx + Fxrot) / particle0.MomentOfInertia_P;
-                                    particle1.rot_P[0] = particle1.rot_P[0] - a1 * (Fx + Fxrot) / particle1.MomentOfInertia_P;
-
-
-                                    particle0.vel_P[0] = new double[] { normal[0] * tempCollisionVn_P0 + tempCollisionVt_P0 * tangential[0], normal[1] * tempCollisionVn_P0 + tempCollisionVt_P0 * tangential[1] };
-                                    particle1.vel_P[0] = new double[] { normal[0] * tempCollisionVn_P1 + tempCollisionVt_P1 * tangential[0], normal[1] * tempCollisionVn_P1 + tempCollisionVt_P1 * tangential[1] };
-
-
                                     if (realDistance <= 1.5 * hmin) {
->>>>>>> 421667ae
                                         Console.WriteLine("Entering overlapping loop....");
                                         triggerOnlyCollisionProcedure = true;
                                     }
@@ -1303,16 +1246,6 @@
 
             Console.WriteLine("Closes Distance to wall is: " + distance);
 
-<<<<<<< HEAD
-            //GridData.Cells.ClosestPointInCell()
-            //double[] distanceVec = particle0.currentIterPos_P[0].CloneAs();
-            //double eps = hmin.Pow2() / 2; // Turek paper
-            //double epsPrime = hmin / 2; // Turek paper
-
-            //distanceVec.AccV(-1.0, particle.currentIterPos_P[0]);
-            //double distance = Math.Sqrt(distanceVec[0] * distanceVec[0] + distanceVec[1] * distanceVec[1]);
-=======
->>>>>>> 421667ae
             double threshold = 1.5 * hmin;
 
             double eps = threshold.Pow2() / 2; // Turek paper
@@ -1332,18 +1265,9 @@
 
                         collisionForce = distanceVec;
                         collisionForce.ScaleV(100.0);
-<<<<<<< HEAD
-                        //particle.forces_P[0].AccV(1, collisionForce);
-                        Console.WriteLine("Override forces with collision forces");
+
                         particle.currentIterForces_P[0]= collisionForce;
-                        //particle.currentIterTorque_P[0] -= (collisionForce[0] * (tempPoint[0] - particle.currentIterPos_P[0][0]) + collisionForce[1] * (tempPoint[1] - particle.currentIterPos_P[0][1]));
-                        Console.WriteLine("Collision information: Wall coming close, force X " + collisionForce[0]);
-                        Console.WriteLine("Collision information: Wall coming close, force Y " + collisionForce[1]);
-=======
-
-                        particle.forces_P[0]= collisionForce;
-
->>>>>>> 421667ae
+
 
                         return;
                     }
@@ -1415,14 +1339,8 @@
 
                         double tempCollisionVn_P0 = collisionVn_P0 - (Fx + Fxrot) / particle.mass_P;
                         double tempCollisionVt_P0 = collisionVt_P0;
-<<<<<<< HEAD
-                        //particle.currentIterRot_P[0] -= tempCollisionVn_P0/a0;
-                        particle.currentIterRot_P[0] = particle.currentIterRot_P[0] + a0 * (Fx + Fxrot) / particle.MomentOfInertia_P;
-                        // ----------------------------------------
-=======
                         
-                        particle.rot_P[0] = particle.rot_P[0] + a0 * (Fx + Fxrot) / particle.MomentOfInertia_P;
->>>>>>> 421667ae
+                        particle.rot_P[0] = particle.currentIterRot_P[0] + a0 * (Fx + Fxrot) / particle.MomentOfInertia_P;
 
 
                         particle.currentIterVel_P[0] = new double[] { normal[0] * tempCollisionVn_P0 + tempCollisionVt_P0 * tangential[0], normal[1] * tempCollisionVn_P0 + tempCollisionVt_P0 * tangential[1] };
