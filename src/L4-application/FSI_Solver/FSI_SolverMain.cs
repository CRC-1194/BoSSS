--- conflicted
+++ resolved
@@ -657,10 +657,6 @@
                 CellMask fluidCells = allParticleMask != null ? allParticleMask.Complement() : CellMask.GetFullMask(GridData);
                 //SetLevelSet(levelSetFunctionFluid, fluidCells, phystime);
 
-<<<<<<< HEAD
-
-=======
->>>>>>> 941ffdc5
                 PerformLevelSetSmoothing(allParticleMask);
             }
 
