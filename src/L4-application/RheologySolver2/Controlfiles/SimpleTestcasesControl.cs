--- conflicted
+++ resolved
@@ -60,23 +60,15 @@
 
 
             C.NonLinearSolver.SolverCode = NonLinearSolverCode.Newton;
-<<<<<<< HEAD
             C.LinearSolver.SolverCode = LinearSolverCode.exp_Kcycle_schwarz;
-            C.LinearSolver.SolverCode = LinearSolverCode.exp_Kcycle_schwarz;
-            //C.NonLinearSolver.MaxSolverIterations = 30;
-            //C.NonLinearSolver.ConvergenceCriterion = 1E-8;
-            //C.LinearSolver.MaxSolverIterations = 100;
-            //C.LinearSolver.MinSolverIterations = 3;
-            //C.LinearSolver.ConvergenceCriterion = 1E-8;
-=======
+            C.NonLinearSolver.verbose = true;
+            C.LinearSolver.verbose = true;
+
             //C.LinearSolver.SolverCode = LinearSolverCode.classic_mumps;//   .classic_pardiso;
-            C.LinearSolver.SolverCode = LinearSolverCode.classic_pardiso;
+            //C.LinearSolver.SolverCode = LinearSolverCode.classic_pardiso;
             // Maximum analytical output ...
-            //C.NonLinearSolver.verbose = true;
-            //C.LinearSolver.verbose = true;
             //C.NonLinearSolver.PrecondSolver.verbose = true;
             //C.GridPartType = GridPartType.METIS;
->>>>>>> 9b9c68a7
 
             // Maximum analytical output ...
             C.ObjectiveParam = 1.0;
