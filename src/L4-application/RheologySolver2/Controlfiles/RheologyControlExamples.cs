--- conflicted
+++ resolved
@@ -495,17 +495,13 @@
             // Create Grid
 
             // grids used by florian
-            string grid = "1c9cb150-88d3-4ee1-974d-7970eabd3cf8"; // florian laptop (full, level 0)
+            //string grid = "1c9cb150-88d3-4ee1-974d-7970eabd3cf8"; // florian laptop (full, level 0)
             //string grid = "bb3239f2-479d-46e4-9187-ba47dc8cfc63"; // florian laptop (full, level 1)
             //string grid = "db1797a9-6bc4-4194-984a-03b67598fa19"; // florian laptop (full, level 2)
             //string grid = "c88c914b-c387-4894-9697-a78bad31f2da"; // florian terminal03 (full, level 0)
             //string grid = "061e7cfb-7ffe-4540-bc74-bfffce824fef"; // florian terminal03 (full, level 1)
-<<<<<<< HEAD
-            //string grid = "51aadb49-e3d5-4e88-897e-13b6b329995b"; // florian terminal03 (full, level 2)
-=======
             string grid = "51aadb49-e3d5-4e88-897e-13b6b329995b"; // florian terminal03 (full, level 2)
             //string grid = "ab9b8f9a-e1aa-469d-8eea-b56a88e672a4"; // florian terminal03 (full, level 3)
->>>>>>> 35220f9d
 
             // half channel mesh3 for cond tests
             //string grid = "962bc97f-0298-4e2f-ac18-06940cb84956"; // anne
@@ -534,14 +530,10 @@
 
 
             Guid gridGuid;
-            if (Guid.TryParse(grid, out gridGuid))
-            {
+            if(Guid.TryParse(grid, out gridGuid)) {
                 C.GridGuid = gridGuid;
-            }
-            else
-            {
-                C.GridFunc = delegate ()
-                {
+            } else {
+                C.GridFunc = delegate () {
                     GridCommons _grid;
 
                     _grid = GridImporter.Import(grid);
@@ -605,13 +597,9 @@
             //C.RestartInfo = new Tuple<Guid, TimestepNumber>(restartID, new TimestepNumber(3, 2)); // Weissenberg 0.9, deg = 2
 
             // another restart session (florian, terminal03)
-<<<<<<< HEAD
             //Guid restartID = new Guid("ba559446-5032-4a55-8456-6ce4c02651b5");
             //C.RestartInfo = new Tuple<Guid, TimestepNumber>(restartID, new TimestepNumber(2, 2)); // Weissenberg 0.7
-=======
-            //Guid restartID = new Guid("00e71ce8-abc8-4b5f-bbcf-d1891cd38a84");
-            //C.RestartInfo = new Tuple<Guid, TimestepNumber>(restartID, new TimestepNumber(2, 3)); // Weissenberg 0.7, deg = 2
->>>>>>> 35220f9d
+
 
             Guid restartID = new Guid("056c96f6-7ce0-440c-8826-2b08395ffafa");
             C.RestartInfo = new Tuple<Guid, TimestepNumber>(restartID, new TimestepNumber(3, 0)); // Weissenberg 0.7, deg = 2
