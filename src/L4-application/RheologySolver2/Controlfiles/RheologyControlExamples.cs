﻿/* =======================================================================
Copyright 2017 Technische Universitaet Darmstadt, Fachgebiet fuer Stroemungsdynamik (chair of fluid dynamics)

Licensed under the Apache License, Version 2.0 (the "License");
you may not use this file except in compliance with the License.
You may obtain a copy of the License at

    http://www.apache.org/licenses/LICENSE-2.0

Unless required by applicable law or agreed to in writing, software
distributed under the License is distributed on an "AS IS" BASIS,
WITHOUT WARRANTIES OR CONDITIONS OF ANY KIND, either express or implied.
See the License for the specific language governing permissions and
limitations under the License.
*/

using System;
using System.Collections.Generic;
using System.Linq;
using System.Text;
using BoSSS.Solution.Control;
using BoSSS.Foundation.Grid;
using ilPSP.Utils;
using ilPSP;
using System.Diagnostics;
using BoSSS.Platform.Utils.Geom;
using BoSSS.Foundation.IO;
using BoSSS.Foundation.Grid.Classic;
using BoSSS.Foundation.Grid.RefElements;
using BoSSS.Solution.NSECommon;
using BoSSS.Foundation;
using BoSSS.Solution.Tecplot;
using System.IO;
using BoSSS.Solution.GridImport;
using System.Configuration;
using BoSSS.Solution.XdgTimestepping;

namespace BoSSS.Application.Rheology {

    /// <summary>
    /// Control File for specified examples for calculation with viscoelastic fluid
    /// </summary>
    static public class RheologyControlExamples {

        /// <summary>
        /// 4:1 Contraction Flow
        /// </summary>
        static public RheologyControl Contraction(string path = @"\\dc1\userspace\kikker\cluster\cluster_db\ContractionNYC", int degree = 1, int GridLevel = 3) { //int kelem = 4
            RheologyControl C = new RheologyControl();

            //Path für cluster
            //\\dc1\userspace\kikker\cluster\cluster_db\ContractionNYC

            //Path für lokale DB
            //C:\AnnesBoSSSdb\Contraction

            //Solver Options
            C.NoOfTimesteps = 15;
            C.savetodb = true;
            C.DbPath = path;
            C.ProjectName = "Contration";
            C.NonLinearSolver.MaxSolverIterations = 50;
            C.NonLinearSolver.MinSolverIterations = 1;
            C.NonLinearSolver.ConvergenceCriterion = 1E-7;
            C.LinearSolver.MaxSolverIterations = 50;
            C.LinearSolver.MinSolverIterations = 1;
            C.LinearSolver.ConvergenceCriterion = 1E-7;

            C.dt = 1E20;
            C.dtMax = C.dt;
            C.dtMin = C.dt;
            C.Timestepper_Scheme = RheologyControl.TimesteppingScheme.ImplicitEuler;
            C.NonLinearSolver.SolverCode = NonLinearSolverCode.Newton;
            C.ObjectiveParam = 1.0;

            //Debugging and Solver Analysis
            C.OperatorMatrixAnalysis = false;
            C.SkipSolveAndEvaluateResidual = false;
            C.SetInitialConditions = true;
            C.SetInitialPressure = false;
            C.SetParamsAnalyticalSol = false;
            C.ComputeL2Error = false;

            //Physical Params
            C.Stokes = false;
            C.FixedStreamwisePeriodicBC = false;
            C.beta = 0.11;
            C.Reynolds = 1;
            C.Weissenberg = 0.1;
            C.RaiseWeissenberg = true;

            //Grid Params
            //double GridLevel = 5;
            double h = Math.Pow(2, -GridLevel + 1);
            double cells = 1 / h;
            int cells2 = (int)cells;

            //Penalties
            C.ViscousPenaltyScaling = 1;
            C.Penalty2 = 1;
            C.Penalty1[0] = 0.0;
            C.Penalty1[1] = 0.0;
            C.PresPenalty2 = 1;
            C.PresPenalty1[0] = 0.0;
            C.PresPenalty1[1] = 0.0;
            

            //Exact Solution Contraction

            // Set Initial Conditions
            Func<double[], double, double> VelocityXfunction = (X, t) => ((3/2) *4* (1 - (X[1] * X[1])/4)); //(4 - X[1] * X[1]);
            Func <double[], double, double> VelocityYfunction = (X, t) => (0.0);
            Func<double[], double, double> Pressurefunction = (X, t) => 2 / C.Reynolds * (20 -  X[0]);
            Func<double[], double, double> StressXXfunction = (X, t) => 2 * C.Weissenberg * (1 - C.beta) * (((-2 * X[1])) * ((-2 * X[1])));
            Func<double[], double, double> StressXYfunction = (X, t) => (1 - C.beta) * ((-2 * X[1]));
            Func<double[], double, double> StressYYfunction = (X, t) => (0.0);

            // Insert Exact Solution
            C.ExSol_Velocity = new Func<double[], double, double>[] { VelocityXfunction, VelocityYfunction };
            C.ExSol_Pressure = Pressurefunction;
            C.ExSol_Stress = new Func<double[], double, double>[] { StressXXfunction, StressXYfunction, StressYYfunction };

            // Create Fields
            //int degree = 2;
            C.FieldOptions.Add("VelocityX", new FieldOpts() { Degree = degree, SaveToDB = FieldOpts.SaveToDBOpt.TRUE });
            C.FieldOptions.Add("VelocityY", new FieldOpts() { Degree = degree, SaveToDB = FieldOpts.SaveToDBOpt.TRUE });
            C.FieldOptions.Add("Pressure", new FieldOpts() { Degree = degree - 1, SaveToDB = FieldOpts.SaveToDBOpt.TRUE });

            C.FieldOptions.Add("StressXX", new FieldOpts() { Degree = degree, SaveToDB = FieldOpts.SaveToDBOpt.TRUE });
            C.FieldOptions.Add("StressXY", new FieldOpts() { Degree = degree, SaveToDB = FieldOpts.SaveToDBOpt.TRUE });
            C.FieldOptions.Add("StressYY", new FieldOpts() { Degree = degree, SaveToDB = FieldOpts.SaveToDBOpt.TRUE });
            C.FieldOptions.Add("PhiDG", new FieldOpts() { Degree = degree, SaveToDB = FieldOpts.SaveToDBOpt.TRUE });
            C.FieldOptions.Add("Phi", new FieldOpts() { Degree = degree, SaveToDB = FieldOpts.SaveToDBOpt.TRUE });

            // Create Grid

            double[] pt1a = new double[] { 10, 0.5 };
            double[] pt1b = new double[] { 20, 2 };

            BoundingBox boundingBox1;
            boundingBox1 = new BoundingBox(pt1a, pt1b);

            double[] pt2a = new double[] { 10, -0.5 };
            double[] pt2b = new double[] { 20, -2 };

            BoundingBox boundingBox2;
            boundingBox2 = new BoundingBox(pt2a, pt2b);

            C.GridFunc = delegate
            {
                // UNIFORM CARTESIAN GRID
                //var _xNodes = GenericBlas.Linspace(0, 20, cells2 + 1);// 10 * GridLevel + 1); //(10 * kelem + 1));
                //var _yNodes = GenericBlas.Linspace(-2, 2, (cells2 / 4) + 1);// (int)(2 * 1.5 * GridLevel) + GridLevel + 1); //(int)((2 * 1.5 * kelem) + kelem + 1));

                // NON_UNIFORM CARTESIAN GRID
                //var _xNodes1 = Grid1D.TanhSpacing(0, 10, (cells2 / 4) + 1, 2, false);
                //_xNodes1 = _xNodes1.GetSubVector(0, (_xNodes1.Length - 1));
                //var _xNodes2 = Grid1D.TanhSpacing(10, 20, (cells2 / 4) + 1, 2, true);
                //var _xNodes = ArrayTools.Cat(_xNodes1, _xNodes2);

                //var _yNodes1 = Grid1D.TanhSpacing(0, 0.5, (cells2 / 6) + 1, 1.5, false);
                //_yNodes1 = _yNodes1.GetSubVector(0, (_yNodes1.Length - 1));
                //var _yNodes2 = Grid1D.TanhSpacing(0.5, 2, (6 * cells2 / 16) + 1, 1.5, true);
                ////var _yNodes = ArrayTools.Cat(_yNodes1, _yNodes2);

                //var _yNodes3 = Grid1D.TanhSpacing(-0.5, 0, (cells2 / 6) + 1, 1.5, true);
                //_yNodes3 = _yNodes3.GetSubVector(0, (_yNodes3.Length - 1));
                //var _yNodes4 = Grid1D.TanhSpacing(-2, -0.5, (6 * cells2 / 16) + 1, 1.5, false);
                //_yNodes4 = _yNodes4.GetSubVector(0, (_yNodes4.Length - 1));
                //var _yNodes = ArrayTools.Cat(_yNodes4, _yNodes3, _yNodes1, _yNodes2);

                //var grd = Grid2D.Cartesian2DGrid(_xNodes, _yNodes, CellType.Square_Linear, C.FixedStreamwisePeriodicBC, false, boundingBox1, boundingBox2);

                //// CARTESIAN GRID WITH HANGING NODES REFINEMENT
                double[] ecke = new double[] { 10, 0.5 };

                var boxA1_p1 = new double[2] { 0, -2 };
                var boxA1_p2 = new double[2] { 10, 2 };
                var boxA1 = new GridCommons.GridBox(boxA1_p1, boxA1_p2, 2 * 40, 2 * 16);

                var boxA2_p1 = new double[2] { 9, -1 };
                var boxA2_p2 = new double[2] { 10, 1 };
                //var boxA2_p1 = new double[2] { ecke[0] - 0.5, ecke[1] - 0.25 };
                //var boxA2_p2 = new double[2] { ecke[0], ecke[1] + 0.25 };
                var boxA2 = new GridCommons.GridBox(boxA2_p1, boxA2_p2, 2 * 8, 2 * 16);

                var boxA3_p1 = new double[2] { 9.5, -0.75 };
                var boxA3_p2 = new double[2] { 10, 0.75 };
                var boxA3 = new GridCommons.GridBox(boxA3_p1, boxA3_p2, 2 * 8, 2 * 24);

                var grdA = Grid2D.HangingNodes2D(boxA1, boxA2, boxA3);

                var boxB1_p1 = new double[2] { 10, -0.5 };
                var boxB1_p2 = new double[2] { 20, 0.5 };
                var boxB1 = new GridCommons.GridBox(boxB1_p1, boxB1_p2, 2 * 40, 2 * 4);

                var boxB2_p1 = new double[2] { 10, -0.5 };
                var boxB2_p2 = new double[2] { 11, 0.5 };
                var boxB2 = new GridCommons.GridBox(boxB2_p1, boxB2_p2, 2 * 8, 2 * 8);

                var boxB3_p1 = new double[2] { 10, -0.5 };
                var boxB3_p2 = new double[2] { 10.5, 0.5 };
                var boxB3 = new GridCommons.GridBox(boxB3_p1, boxB3_p2, 2 * 8, 2 * 16);

                var grdB = Grid2D.HangingNodes2D(boxB1, boxB2, boxB3);

                var grdM = GridCommons.MergeLogically(grdA, grdB);
                var grd = GridCommons.Seal(grdM);

                // COARSE CARTESIAN GRID WITH HANGING NODES REFINEMENT - FOR DEBUGGING!
                //double[] ecke = new double[] { 10, 0.5 };

                //var boxA1_p1 = new double[2] { 0, -2 };
                //var boxA1_p2 = new double[2] { 10, 2 };
                //var boxA1 = new GridCommons.GridBox(boxA1_p1, boxA1_p2, 2 * 10, 2 * 4);

                //var boxA2_p1 = new double[2] { 9, -1 };
                //var boxA2_p2 = new double[2] { 10, 1 };
                ////var boxA2_p1 = new double[2] { ecke[0] - 0.5, ecke[1] - 0.25 };
                ////var boxA2_p2 = new double[2] { ecke[0], ecke[1] + 0.25 };
                //var boxA2 = new GridCommons.GridBox(boxA2_p1, boxA2_p2, 2 * 2, 2 * 4);

                ////var boxA3_p1 = new double[2] { 9.5, -0.75 };
                ////var boxA3_p2 = new double[2] { 10, 0.75 };
                ////var boxA3 = new GridCommons.GridBox(boxA3_p1, boxA3_p2, 2 * 4, 2 * 12);

                //var grdA = Grid2D.HangingNodes2D(boxA1, boxA2);

                //var boxB1_p1 = new double[2] { 10, -0.5 };
                //var boxB1_p2 = new double[2] { 20, 0.5 };
                //var boxB1 = new GridCommons.GridBox(boxB1_p1, boxB1_p2, 2 * 10, 2 * 1);

                //var boxB2_p1 = new double[2] { 10, -0.5 };
                //var boxB2_p2 = new double[2] { 11, 0.5 };
                //var boxB2 = new GridCommons.GridBox(boxB2_p1, boxB2_p2, 2 * 2, 2 * 2);

                ////var boxB3_p1 = new double[2] { 10, -0.5 };
                ////var boxB3_p2 = new double[2] { 10.5, 0.5 };
                ////var boxB3 = new GridCommons.GridBox(boxB3_p1, boxB3_p2, 2 * 4, 2 * 8);

                //var grdB = Grid2D.HangingNodes2D(boxB1, boxB2);

                //var grdM = GridCommons.MergeLogically(grdA, grdB);
                //var grd = GridCommons.Seal(grdM);

                if (!C.FixedStreamwisePeriodicBC)
                {
                    grd.EdgeTagNames.Add(1, "Velocity_inlet");
                    grd.EdgeTagNames.Add(4, "Pressure_Outlet");
                }

                //grd.EdgeTagNames.Add(2, "FreeSlip");
                grd.EdgeTagNames.Add(2, "Wall_bottom");
                grd.EdgeTagNames.Add(3, "Wall_top");


                grd.EdgeTagNames.Add(5, "Wall_Contraction_bottom");
                grd.EdgeTagNames.Add(6, "Wall_Contraction_top");

                grd.DefineEdgeTags(delegate (double[] _X)
                {
                    var X = _X;
                    double x = X[0];
                    double y = X[1];

                    if (!C.FixedStreamwisePeriodicBC)
                    {
                        if (Math.Abs(x - (0)) < 1.0e-6)
                        {
                            //left
                            return 1;
                        }

                        if (Math.Abs(x - (20)) < 1.0e-6)
                        {
                            //right
                            return 4;
                        }
                    }

                    if (Math.Abs(y - (-2)) < 1.0e-6 && x < 10 + 1.0e-6)
                    {
                        //bottom front
                        return 2;
                    }

                    //if (Math.Abs(y - (0)) < 1.0e-6)
                    //{
                    //    //symmetry line
                    //    return 2;
                    //}

                    if (Math.Abs(y - (+2)) < 1.0e-6 && x < 10 + 1.0e-6)
                    {
                        //top front
                        return 3;
                    }

                    if (Math.Abs(y - (-0.5)) < 1.0e-6 && x > 10 - 1.0e-6)
                    {
                        // bottom back
                        return 2;
                    }

                    if (Math.Abs(y - (+0.5)) < 1.0e-6 && x > 10 - 1.0e-6)
                    {
                        // top back
                        return 3;
                    }

                    if (Math.Abs(x - (10)) < 1.0e-6 && y < -0.5 - 1.0e-6)
                    {
                        // bottom contraction
                        return 5;
                    }

                    if (Math.Abs(x - (10)) < 1.0e-6 && y > 0.5 - 1.0e-6)
                    {
                        //top contraction
                        return 6;
                    }

                    throw new ArgumentOutOfRangeException("at x = " + x + "and y = " + y);
                });


                return grd;
            };


            // Analytical Sol for Params
            if (C.SetParamsAnalyticalSol == true)
            {
                C.VelFunctionU = X => VelocityXfunction(X, 0);
                C.VelFunctionV = X => VelocityYfunction(X, 0);
                C.PresFunction = X => Pressurefunction(X, 0);
            }

            // Set Initial Conditions
            if (C.SetInitialConditions == true)
            {

                C.InitialValues_Evaluators.Add("VelocityX", X => VelocityXfunction(X, 0));
                C.InitialValues_Evaluators.Add("VelocityY", X => VelocityYfunction(X, 0));
                C.InitialValues_Evaluators.Add("StressXX", X => StressXXfunction(X, 0));
                C.InitialValues_Evaluators.Add("StressXY", X => StressXYfunction(X, 0));
                C.InitialValues_Evaluators.Add("StressYY", X => StressYYfunction(X, 0));

                if (C.SetInitialPressure == true || C.SkipSolveAndEvaluateResidual == true)
                {
                    C.InitialValues_Evaluators.Add("Pressure", X => Pressurefunction(X, 0));
                }
            }

            C.InitialValues_Evaluators.Add("Phi", X => -1);

            // Set Boundary Conditions
            C.AddBoundaryValue("Wall_bottom");
            C.AddBoundaryValue("Wall_top");
            C.AddBoundaryValue("Wall_Contraction_bottom");
            C.AddBoundaryValue("Wall_Contraction_top");
            //C.AddBoundaryCondition("FreeSlip");
            

            if (!C.FixedStreamwisePeriodicBC)
            {
                C.AddBoundaryValue("Velocity_inlet", "VelocityX", VelocityXfunction);
                C.AddBoundaryValue("Velocity_inlet", "VelocityY", VelocityYfunction);
                C.AddBoundaryValue("Velocity_inlet", "StressXX", StressXXfunction);
                C.AddBoundaryValue("Velocity_inlet", "StressXY", StressXYfunction);
                C.AddBoundaryValue("Velocity_inlet", "StressYY", StressYYfunction);
                //C.AddBoundaryCondition("Velocity_inlet", "Pressure", Pressurefunction);
                C.AddBoundaryValue("Pressure_Outlet");

            }
            return C;
        }
        //__________________________________________________________________________________________________________________

        /// <summary>
        /// Confined cylinder in a channel flow
        /// </summary>
        static public RheologyControl ConfinedCylinder(
            //string path = @"\\dc1\userspace\kikker\cluster\cluster_db\ConfinedCylinder_Drag", 
            //string path = @"d:\Users\kummer\default_bosss_db",
            string path = @"c:\Users\florian\default_bosss_db",
            int degree = 2) {
            //BoSSS.Application.Rheology.RheologyControlExamples.ConfinedCylinder();
            RheologyControl C = new RheologyControl();

            //Path für cluster
            //\\dc1\userspace\kikker\cluster\cluster_db\ConfinedCylinder

            //Path für lokale DB
            //C:\AnnesBoSSSdb\ConfinedCylinder

            //Solver Options
            C.NoOfTimesteps = 1;
            C.savetodb = false;
            C.DbPath = path;
            C.ProjectName = "Cylinder";

            C.NonLinearSolver.MaxSolverIterations = 50;
            C.NonLinearSolver.MinSolverIterations = 1;
            C.NonLinearSolver.ConvergenceCriterion = 1E-7;

            C.LinearSolver.MaxSolverIterations = 50;
            C.LinearSolver.MinSolverIterations = 1;          
            C.LinearSolver.ConvergenceCriterion = 1E-7;

            //C.UnderRelax = 1.0;
            C.dt = 1e6;
            C.dtMax = C.dt;
            C.dtMin = C.dt;
            C.Timestepper_Scheme = RheologyControl.TimesteppingScheme.ImplicitEuler;
            C.NonLinearSolver.SolverCode = NonLinearSolverCode.Newton;
            C.LinearSolver.SolverCode = LinearSolverCode.exp_Kcycle_schwarz;

            //C.LinearSolver.SolverCode = LinearSolverCode.classic_pardiso;
            C.LinearSolver.SolverCode = LinearSolverCode.exp_Kcycle_schwarz;
            C.LinearSolver.NoOfMultigridLevels = 1;
            
            C.ObjectiveParam = 1.0;
            C.useJacobianForOperatorMatrix = true;

            C.UsePerssonSensor = false;
            C.SensorLimit = 1e-4;

            C.AdaptiveMeshRefinement = false;
            C.RefinementLevel = 10;

            C.UseArtificialDiffusion = false;

            C.Bodyforces = true;

            //Debugging and Solver Analysis
            C.OperatorMatrixAnalysis = false;
            C.SkipSolveAndEvaluateResidual = false;
            C.SetInitialConditions = true;
            C.SetInitialPressure = false;
            C.SetParamsAnalyticalSol = false;
            C.ComputeL2Error = false;

            //Physical Params
            double u0 = 1.5; // 0.375;// 0.66;// 3 / 2;
            double h = 4;

            C.Stokes = false;
            C.FixedStreamwisePeriodicBC = false;
            C.beta = 0.59;
            C.Reynolds = 1;
            C.Weissenberg = 0.0; //aim Weissenberg number!
            C.RaiseWeissenberg = false;
            C.WeissenbergIncrement = 0.1;

            //Penalties
            C.ViscousPenaltyScaling = 1.0;
            C.Penalty2 = 1;
            C.Penalty1[0] = 0.0;
            C.Penalty1[1] = 0.0;
            C.PresPenalty2 = 1;
            C.PresPenalty1[0] = 0.0;
            C.PresPenalty1[1] = 0.0;
            C.alpha = 1;
            C.StressPenalty = 1.0;

            //Exact Solution Confined Cylinder

            // Set Initial Conditions / Boundary Conditions            
            Func<double[], double, double> VelocityXfunction = (X, t) => u0 * (1  - (X[1] *  X[1])/h);
            Func<double[], double, double> VelocityYfunction = (X, t) => 0.0;
            Func<double[], double, double> Pressurefunction = (X, t) => u0 * 0.5 * C.Reynolds * (35 - X[0]);
            Func<double[], double, double> StressXXfunction = (X, t) =>  2 * C.Weissenberg * (1 - C.beta) * u0 * (-2 / h) * X[1] * u0 * (-2 / h) * X[1];
            Func<double[], double, double> StressXYfunction = (X, t) => (1 - C.beta) * u0 * (-2 / h) * X[1];
            Func<double[], double, double> StressYYfunction = (X, t) => (0.0);

            // Insert Exact Solution
            C.ExSol_Velocity = new Func<double[], double, double>[] { VelocityXfunction, VelocityYfunction };
            C.ExSol_Pressure = Pressurefunction;
            C.ExSol_Stress = new Func<double[], double, double>[] { StressXXfunction, StressXYfunction, StressYYfunction };

            C.SetDGdegree(degree);

            // Create Grid

            // half channel mesh3 for cond tests
<<<<<<< HEAD
            //string grid = "962bc97f-0298-4e2f-ac18-06940cb84956"; // anne
            //string grid = "99ca969c-5ced-4640-b9aa-db665c60ccc9"; // florian laptop (half)
            //string grid = "1c9cb150-88d3-4ee1-974d-7970eabd3cf8"; // florian laptop (full, level 0)
            string grid = "db1797a9-6bc4-4194-984a-03b67598fa19"; // florian laptop (full, level 2)

=======
            //string grid = " 962bc97f-0298-4e2f-ac18-06940cb84956";
>>>>>>> 9b9c68a7

            // half channel mesh0 for cond tests - schneller?
            string grid = "55c34774-1769-4f6b-bfc8-cc6c4d74076a";

            // full channel mesh0 for cond tests comparison - schneller?
            //string grid = "ecd6444f-ddfe-46c4-9df5-a1390f9371d7";

            //fine grid - only on cluster!           
            //string grid = "70797022-eba0-4c77-b179-334c665044b5";

            //more refined in wake of cylinder - only on cluster!
            //string grid = "3637610b-bcdf-4cdd-a647-cd7f91e373e8";


            //coarser grid - works without cluster!
            //string grid = "f9aa12dc-53bb-4e2c-81b3-ffccc251a3f7";

            //very coarse grid as starting point for refinement
            //string grid = "e296a1b2-98f9-4fdf-8a32-04e0954ff369";

            //Dennis Zylinder for drag validation
            //string grid = "a67192f5-6b59-4caf-a95a-0a08730c3365";


            Guid gridGuid;
            if (Guid.TryParse(grid, out gridGuid))
            {
                C.GridGuid = gridGuid;
            }
            else
            {
                C.GridFunc = delegate ()
                {
                    GridCommons _grid;

                    _grid = GridImporter.Import(grid);

                    return _grid;
                };
            }


            // Analytical Sol for Params
            if (C.SetParamsAnalyticalSol == true)
            {
                C.VelFunctionU = X => VelocityXfunction(X, 0);
                C.VelFunctionV = X => VelocityYfunction(X, 0);
                C.PresFunction = X => Pressurefunction(X, 0);
            }

            //restart
            //var database = new DatabaseInfo(path);
            //Guid restartID = new Guid("9ae08191-ee15-4803-9e3f-566f119c9de4");
            //C.RestartInfo = new Tuple<Guid, Foundation.IO.TimestepNumber>(restartID, null);

            //Set Initial Conditions
            if (C.SetInitialConditions == true)
            {

                C.InitialValues_Evaluators.Add("VelocityX", X => VelocityXfunction(X, 0));
                C.InitialValues_Evaluators.Add("VelocityY", X => VelocityYfunction(X, 0));
                C.InitialValues_Evaluators.Add("StressXX", X => 0);// StressXXfunction(X, 0));
                C.InitialValues_Evaluators.Add("StressXY", X => StressXYfunction(X, 0));
                C.InitialValues_Evaluators.Add("StressYY", X => StressYYfunction(X, 0));

                if (C.SetInitialPressure == true || C.SkipSolveAndEvaluateResidual == true)
                {
                    C.InitialValues_Evaluators.Add("Pressure", X => Pressurefunction(X, 0));
                }
            }

            C.InitialValues_Evaluators.Add("Phi", X => -1);

            // Set Boundary Conditions
            //C.AddBoundaryValue("Wall_bottom", "VelocityX", X => 0);
            C.AddBoundaryValue("Wall_top", "VelocityX", X => 0);
            //C.AddBoundaryValue("Wall_bottom", "VelocityY", X => 0);
            //C.AddBoundaryValue("Wall_top", "VelocityY", X => 0);
            //C.AddBoundaryValue("Wall_cylinder", "VelocityX", X => 0);
            //C.AddBoundaryValue("Wall_cylinder", "VelocityY", X => 0);
            //C.AddBoundaryValue("Freeslip");


            if (!C.FixedStreamwisePeriodicBC)
            {
                C.AddBoundaryValue("Velocity_inlet", "VelocityX", VelocityXfunction);
                C.AddBoundaryValue("Velocity_inlet", "VelocityY", VelocityYfunction);
                C.AddBoundaryValue("Velocity_inlet", "StressXX", StressXXfunction);
                C.AddBoundaryValue("Velocity_inlet", "StressXY", StressXYfunction);
                C.AddBoundaryValue("Velocity_inlet", "StressYY", StressYYfunction);
                //C.AddBoundaryCondition("Velocity_inlet", "Pressure", Pressurefunction);
                C.AddBoundaryValue("Pressure_Outlet");

            }
            return C;
        }
        //__________________________________________________________________________________________________________________

    }
}<|MERGE_RESOLUTION|>--- conflicted
+++ resolved
@@ -483,19 +483,17 @@
 
             // Create Grid
 
-            // half channel mesh3 for cond tests
-<<<<<<< HEAD
-            //string grid = "962bc97f-0298-4e2f-ac18-06940cb84956"; // anne
+            // grids used by florian
             //string grid = "99ca969c-5ced-4640-b9aa-db665c60ccc9"; // florian laptop (half)
             //string grid = "1c9cb150-88d3-4ee1-974d-7970eabd3cf8"; // florian laptop (full, level 0)
             string grid = "db1797a9-6bc4-4194-984a-03b67598fa19"; // florian laptop (full, level 2)
 
-=======
-            //string grid = " 962bc97f-0298-4e2f-ac18-06940cb84956";
->>>>>>> 9b9c68a7
+            // half channel mesh3 for cond tests
+            //string grid = "962bc97f-0298-4e2f-ac18-06940cb84956"; // anne
+
 
             // half channel mesh0 for cond tests - schneller?
-            string grid = "55c34774-1769-4f6b-bfc8-cc6c4d74076a";
+            //string grid = "55c34774-1769-4f6b-bfc8-cc6c4d74076a";
 
             // full channel mesh0 for cond tests comparison - schneller?
             //string grid = "ecd6444f-ddfe-46c4-9df5-a1390f9371d7";
