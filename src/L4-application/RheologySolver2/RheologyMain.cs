--- conflicted
+++ resolved
@@ -830,15 +830,8 @@
 
                         if (currentWeissenberg < Control.Weissenberg) {
                             currentWeissenberg = currentWeissenberg + Control.WeissenbergIncrement;
-                            Console.WriteLine();
-<<<<<<< HEAD
-                            Console.WriteLine();                            
                         } else {
                             WeIncCounter = int.MaxValue; // breaks the Weissenberg-increase loop.
-=======
-                            Console.WriteLine("Raise Weissenberg number to " + currentWeissenberg);
-                            Console.WriteLine();
->>>>>>> 867665dd
                         }
 
                         currentWeissenberg = Math.Min(currentWeissenberg, Control.Weissenberg); // prevents any overshoot
