﻿/* =======================================================================
Copyright 2017 Technische Universitaet Darmstadt, Fachgebiet fuer Stroemungsdynamik (chair of fluid dynamics)

Licensed under the Apache License, Version 2.0 (the "License");
you may not use this file except in compliance with the License.
You may obtain a copy of the License at

    http://www.apache.org/licenses/LICENSE-2.0

Unless required by applicable law or agreed to in writing, software
distributed under the License is distributed on an "AS IS" BASIS,
WITHOUT WARRANTIES OR CONDITIONS OF ANY KIND, either express or implied.
See the License for the specific language governing permissions and
limitations under the License.
*/

using System;
using System.Collections.Generic;
using System.Runtime.Serialization;
using System.Linq;
using System.Text;
using BoSSS.Solution.Control;
using BoSSS.Solution.LevelSetTools.FourierLevelSet;
using BoSSS.Solution.LevelSetTools.Advection;
using BoSSS.Solution.XheatCommon;
using BoSSS.Solution.XNSECommon;
using BoSSS.Solution.AdvancedSolvers;
using BoSSS.Solution.XdgTimestepping;
using BoSSS.Solution.NSECommon;

using BoSSS.Foundation.XDG;
using BoSSS.Solution.LevelSetTools;
using BoSSS.Solution.LevelSetTools.EllipticExtension;
using BoSSS.Solution.LevelSetTools.EllipticReInit;
using BoSSS.Solution.Timestepping;
using Newtonsoft.Json;
using BoSSS.Solution.EnergyCommon;

namespace BoSSS.Application.XNSE_Solver {


    /// <summary>
    /// 
    /// </summary>
    [DataContract]
    [Serializable]
    public class XNSE_Control : AppControlSolver {

        /// <summary>
        /// Ctor.
        /// </summary>
        public XNSE_Control() {
            base.LinearSolver.NoOfMultigridLevels = 1;
            //base.CutCellQuadratureType = XQuadFactoryHelper.MomentFittingVariants.OneStepGaussAndStokes;
            //shift of Solver Information
            base.LinearSolver.MaxKrylovDim = 100; //Solver_MaxKrylovDim;
            base.LinearSolver.MaxSolverIterations = 2000; //Solver_MaxIterations
            base.LinearSolver.MinSolverIterations = 4; //Solver_MinIterations
            base.LinearSolver.ConvergenceCriterion = 1.0e-10; //Solver_ConvergenceCriterion
            base.LinearSolver.SolverCode = LinearSolverCode.classic_mumps; //LinearSolver
            base.NonLinearSolver.MaxSolverIterations = 2000; //Solver_MaxIterations
            base.NonLinearSolver.MinSolverIterations = 4; //Solver_MinIterations
            base.NonLinearSolver.ConvergenceCriterion = 1.0e-10; //Solver_ConvergenceCriterion
            base.NonLinearSolver.SolverCode = NonLinearSolverCode.Picard; //NonLinearSolver
        }

        /// <summary>
        /// Type of <see cref="XNSE_SolverMain"/>.
        /// </summary>
        public override Type GetSolverType() {
            return typeof(XNSE_SolverMain);
        }

        /// <summary>
        /// 
        /// </summary>
        public override void SetDGdegree(int p) {
            SetFieldOptions(p, Math.Max(2, p));
        }

        /// <summary>
        /// 
        /// </summary>
        public void SetFieldOptions(int VelDegree, int LevSetDegree, FieldOpts.SaveToDBOpt SaveFilteredVelocity =  FieldOpts.SaveToDBOpt.TRUE, FieldOpts.SaveToDBOpt SaveCurvature = FieldOpts.SaveToDBOpt.TRUE) {
            FieldOptions.Add("Velocity*", new FieldOpts() {
                Degree = VelDegree,
                SaveToDB = FieldOpts.SaveToDBOpt.TRUE
            });
            FieldOptions.Add("FilteredVelocity*", new FieldOpts() {
                SaveToDB = SaveFilteredVelocity
            });
            FieldOptions.Add("SurfaceForceDiagnostic*", new FieldOpts() {
                SaveToDB = FieldOpts.SaveToDBOpt.FALSE
            });
            FieldOptions.Add(VariableNames.Pressure, new FieldOpts() {
                Degree = VelDegree - 1,
                SaveToDB = FieldOpts.SaveToDBOpt.TRUE
            });
            FieldOptions.Add("PhiDG", new FieldOpts() {
                SaveToDB = FieldOpts.SaveToDBOpt.TRUE
            });
            FieldOptions.Add("Phi", new FieldOpts() {
                Degree = LevSetDegree,
                SaveToDB = FieldOpts.SaveToDBOpt.TRUE
            });
            FieldOptions.Add("Curvature", new FieldOpts() {
                Degree = LevSetDegree*2,
                SaveToDB = SaveCurvature
            });
        }


        public void SetDGdegree2(int p) {
            FieldOptions.Add(VariableNames.VelocityX, new FieldOpts() {
                Degree = p,
                SaveToDB = FieldOpts.SaveToDBOpt.TRUE
            });
            FieldOptions.Add(VariableNames.VelocityY, new FieldOpts() {
                Degree = p,
                SaveToDB = FieldOpts.SaveToDBOpt.TRUE
            });
            FieldOptions.Add(VariableNames.Pressure, new FieldOpts() {
                Degree = p - 1,
                SaveToDB = FieldOpts.SaveToDBOpt.TRUE
            });
            FieldOptions.Add("PhiDG", new FieldOpts() {
                SaveToDB = FieldOpts.SaveToDBOpt.TRUE
            });
            FieldOptions.Add("Phi", new FieldOpts() {
                Degree = p,
                SaveToDB = FieldOpts.SaveToDBOpt.TRUE
            });
        }


        public void SetFieldOptions2(int VelDegree, int LevSetDegree) {
            FieldOptions.Add(VariableNames.VelocityX, new FieldOpts() {
                Degree = VelDegree,
                SaveToDB = FieldOpts.SaveToDBOpt.TRUE
            });
            FieldOptions.Add(VariableNames.VelocityY, new FieldOpts() {
                Degree = VelDegree,
                SaveToDB = FieldOpts.SaveToDBOpt.TRUE
            });
            FieldOptions.Add(VariableNames.Pressure, new FieldOpts() {
                Degree = VelDegree - 1,
                SaveToDB = FieldOpts.SaveToDBOpt.TRUE
            });
            FieldOptions.Add("PhiDG", new FieldOpts() {
                SaveToDB = FieldOpts.SaveToDBOpt.TRUE
            });
            FieldOptions.Add("Phi", new FieldOpts() {
                Degree = LevSetDegree,
                SaveToDB = FieldOpts.SaveToDBOpt.TRUE
            });
            FieldOptions.Add("Curvature", new FieldOpts() {
                Degree = LevSetDegree,
                SaveToDB = FieldOpts.SaveToDBOpt.TRUE
            });
        }


        [DataMember]
        public string methodTagLS;

        public void SetLevelSetMethod(int method, FourierLevSetControl _FourierControl = null) {

            LSContiProjectionMethod = Solution.LevelSetTools.ContinuityProjectionOption.ConstrainedDG;

            switch (method) {
                case 0: {
                        goto default;
                    }
                case 1: {
                        // fast marching with Curvature and default filtering 
                        methodTagLS = "FastMarchCurv";
                        Option_LevelSetEvolution = LevelSetEvolution.FastMarching;
                        FastMarchingPenaltyTerms = Solution.LevelSetTools.Smoothing.JumpPenalization.jumpPenalizationTerms.Jump;
                        AdvancedDiscretizationOptions.FilterConfiguration = CurvatureAlgorithms.FilterConfiguration.Default;
                        AdvancedDiscretizationOptions.SST_isotropicMode = SurfaceStressTensor_IsotropicMode.Curvature_Projected;
                        break;
                    }
                case 2: {
                        // Extension Velocity with Laplace Beltrami without filtering
                        methodTagLS = "ExtVelLB";
                        Option_LevelSetEvolution = LevelSetEvolution.ExtensionVelocity;
                        EllipticExtVelAlgoControl.solverFactory = () => new ilPSP.LinSolvers.PARDISO.PARDISOSolver();
                        //AdvancedDiscretizationOptions.FilterConfiguration = CurvatureAlgorithms.FilterConfiguration.Default;
                        AdvancedDiscretizationOptions.SST_isotropicMode = SurfaceStressTensor_IsotropicMode.LaplaceBeltrami_ContactLine;
                        EllipticExtVelAlgoControl.IsotropicViscosity = 1e-3;
                        //fullReInit = true;
                        break;
                    }
                case 3: {
                        // Extension Velocity with Curvature and default filtering 
                        methodTagLS = "ExtVelCurv";
                        Option_LevelSetEvolution = LevelSetEvolution.ExtensionVelocity;
                        EllipticExtVelAlgoControl.solverFactory = () => new ilPSP.LinSolvers.PARDISO.PARDISOSolver();
                        AdvancedDiscretizationOptions.FilterConfiguration = CurvatureAlgorithms.FilterConfiguration.Default;
                        AdvancedDiscretizationOptions.SST_isotropicMode = SurfaceStressTensor_IsotropicMode.Curvature_Projected;
                        EllipticExtVelAlgoControl.IsotropicViscosity = 1e-3;
                        fullReInit = true;
                        break;
                    }
                case 4: {
                        methodTagLS = "Fourier";
                        FourierLevSetControl = _FourierControl;
                        Option_LevelSetEvolution = LevelSetEvolution.Fourier;
                        AdvancedDiscretizationOptions.SST_isotropicMode = SurfaceStressTensor_IsotropicMode.Curvature_Fourier;
                        FourierLevSetControl.Timestepper = FourierLevelSet_Timestepper.RungeKutta1901;
                        break;
                    }
                default: {
                        // (standard) fast marching with Laplace Beltrami without filtering
                        methodTagLS = "FastMarchLB";
                        Option_LevelSetEvolution = LevelSetEvolution.FastMarching;
                        FastMarchingPenaltyTerms = Solution.LevelSetTools.Smoothing.JumpPenalization.jumpPenalizationTerms.Jump;
                        AdvancedDiscretizationOptions.SST_isotropicMode = SurfaceStressTensor_IsotropicMode.LaplaceBeltrami_ContactLine;
                        break;
                    }
            }
        }

        /// <summary>
        /// switches off all plotCurrentState calls
        /// </summary>
        [DataMember]
        public bool switchOffPlotting = false;


        /// <summary>
        /// Width of the narrow band.
        /// </summary>
        [DataMember]
        public int LS_TrackerWidth = 1;

        /// <summary>
        /// different implementations for the level indicator 
        /// </summary>
        public enum RefinementStrategy {

            /// <summary>
            /// same refinement level on near band
            /// </summary>
            constantInterface,

            /// <summary>
            /// additional refinement on cells in pashe A
            /// </summary>
            PhaseARefined,

            /// <summary>
            /// additional refinement on cells with high curvature
            /// </summary>
            CurvatureRefined,

            /// <summary>
            /// additional refinement at contact line
            /// </summary>
            ContactLineRefined,

            /// <summary>
            /// additional refinement at navier slip boundary
            /// </summary>
            NavierSlipRefined,

            /// <summary>
            /// additional refinement on near band cells for high velocity gradients
            /// </summary>
            VelocityGradient
        }

        /// <summary>
        /// See <see cref="LoggingValues"/>
        /// </summary>
        [DataMember]
        public RefinementStrategy RefineStrategy = RefinementStrategy.constantInterface;

        /// <summary>
        /// desired minimum refinement level at interface
        /// </summary>
        [DataMember]
        public int BaseRefinementLevel = 1;

        /// <summary>
        /// maximum refinement level including additional refinement (contact line, curvature, etc.)
        /// </summary>
        [DataMember]
        public int RefinementLevel = 1;


        /// <summary>
        /// additional refinement of the navier slip boundary 
        /// </summary>
        [DataMember]
        public bool RefineNavierSlipBoundary = false;

<<<<<<< HEAD
        /// <summary>
        /// option for clearing the velocities for restart
        /// </summary>
        [DataMember]
        public bool ClearVelocitiesOnRestart = false;

        [DataMember]
        public bool ReInitOnRestart = false;
=======
>>>>>>> c08e7ab8

        [DataMember]
        public int ReInitPeriod = 0;

        [DataMember]
        public bool InitSignedDistance = true;

        /// <summary>
        /// Expert options regarding the spatial discretization.
        /// </summary>
        [DataMember]
        public DoNotTouchParameters AdvancedDiscretizationOptions = new DoNotTouchParameters();

        /// <summary>
        /// Viscosity, density and surface tension.
        /// </summary>
        [DataMember]
        public PhysicalParameters PhysicalParameters = new PhysicalParameters() {
            Material = true,
            IncludeConvection = false,
            mu_A = 1.0,
            mu_B = 1.0,
            rho_A = 1.0,
            rho_B = 1.0,
            Sigma = 0.0
        };       

        /// <summary>
        /// Only for debugging purpose:
        /// solver is turned of and residual of initial value/exact solution is evaluated, used to 
        /// test the consistency of the implementation.
        /// </summary>
        public bool SkipSolveAndEvaluateResidual = false;

        /// <summary>
        /// Data to be written in LogFile
        /// </summary>
        public enum LoggingValues {

            /// <summary>
            /// no data will be written
            /// </summary>
            None,

            /// <summary>
            /// for elemental test programm with line like interfaces
            /// </summary>
            LinelikeLS,

            /// <summary>
            /// for elemental test programm with circle like interfaces
            /// </summary>
            CirclelikeLS,

            /// <summary>
            /// for wavelike simulation as CapillaryWave, RT-Instability
            /// interface height (interface points)
            /// </summary>
            Wavelike,

            /// <summary>
            /// for droplet simulations
            /// semi-major/minor aixs, circularity, area
            /// </summary>
            Dropletlike,

            /// <summary>
            /// for the benchmark quantities of the Rising Bubble testcase
            /// </summary>
            RisingBubble,

            /// <summary>
            /// contact points and corresponding contact angle
            /// </summary>
            MovingContactLine,

            /// <summary>
            /// height of a rising capillary in a tube
            /// </summary>
            CapillaryHeight,

            /// <summary>
            /// Evaporative mass flux and speed of displacement (Line interface)
            /// </summary>
            EvaporationL,

            /// <summary>
            /// Evaporative mass flux and speed of displacement (circle interface)
            /// </summary>
            EvaporationC,

            /// <summary>
            /// Channel flow type testcases
            /// </summary>
            ChannelFlow
        }

        /// <summary>
        /// See <see cref="LoggingValues"/>
        /// </summary>
        [DataMember]
        public LoggingValues LogValues = LoggingValues.None;

        [DataMember]
        public int LogPeriod = 1;

        public bool WriteInterfaceP = false;

        public bool TestMode = false;

<<<<<<< HEAD
        /// <summary>
        /// Timestepping schemes for the XdgTimestepper
        /// Either implicit timestepping using Backward-Differentiation-Formulas (BDF) formulas by <see cref="XdgBDFTimestepping"/> 
        /// or explicit/implicit using Runge-Kutta schemes <see cref="XdgRKTimestepping"/>
        /// </summary>
        public enum TimesteppingScheme {
           
            ImplicitEuler = 1,

            CrankNicolson = 2,

            BDF2 = 3, 

            BDF3 = 4,

            BDF4 = 5,

            BDF5 = 6,

            BDF6 = 7,

            RK_ImplicitEuler = 201,

            RK_CrankNicolson = 202
        }

        /// <summary>
        /// See <see cref="TimesteppingScheme"/>
        /// </summary>
        [DataMember]
        public TimesteppingScheme Timestepper_Scheme = TimesteppingScheme.ImplicitEuler;

        ///// <summary>
        ///// switch for the initialization of the <see cref="XdgBDFTimestepping"/> 
        ///// </summary>
        //public enum TimestepperInit {

        //    /// Initialization from a single timestep, i.e. if this time-stepper should use BDF4,
        //    /// it starts with BDF1, BDF2, BDF3 in the first, second and third time-step.
        //    SingleInit,

        //    /// same initialization for SingleInit, but the first timesteps 
        //    /// are computed with a smaller timestepsize
        //    IncrementInit,

        //    /// Initialization for a multi-step method, e.g. BDF4 requires 4 timesteps.
        //    /// can be used if an analytic solution is known or simulation is restarted form another session
        //    MultiInit
        //}
=======
>>>>>>> c08e7ab8

        /// <summary>
        /// See <see cref="TimestepperInit"/>
        /// </summary>
        [DataMember]
        public TimeStepperInit Timestepper_BDFinit = TimeStepperInit.SingleInit;

        /// <summary>
        /// defines the number of incremental timesteps in one gloabl timestep (for incrementInit)
        /// </summary>
        public int incrementTimesteps = 1;

        /// <summary>
        /// See <see cref="LevelSetHandling"/>
        /// </summary>
        [DataMember]
        public LevelSetHandling Timestepper_LevelSetHandling = LevelSetHandling.LieSplitting;

        /// <summary>
        /// underrelaxation of the level set movement in case of coupled iterative
        /// </summary>
        public double LSunderrelax = 1.0;

        [DataMember]
        public bool useFiltLevSetGradientForEvolution = false;

        /// <summary>
        /// See <see cref="LevelSetEvolution"/>.
        /// </summary>
        [DataMember]
        public LevelSetEvolution Option_LevelSetEvolution = LevelSetEvolution.FastMarching;

        ///// <summary>
        ///// switch for additional penalization terms for fast marching
        ///// </summary>
        //[DataMember]
        //public bool FastMarchingPenalization = false;

        /// <summary>
        /// options for additional penalization terms for fast marching
        /// </summary>
        [DataMember]
        public Solution.LevelSetTools.Smoothing.JumpPenalization.jumpPenalizationTerms FastMarchingPenaltyTerms = Solution.LevelSetTools.Smoothing.JumpPenalization.jumpPenalizationTerms.None;

        /// <summary>
        /// Options for the initialization of the Fourier Level-set
        /// </summary>
        [DataMember]
        public FourierLevSetControl FourierLevSetControl;

        /// <summary>
        /// array of additional parameter values for some testcases
        /// </summary>
        [DataMember]
        public double[] AdditionalParameters;

<<<<<<< HEAD
        /// <summary>
        /// amplitude values for wave-like interfaces
        /// </summary>
        [DataMember]
        public double[] prescribedLSwaveData;

        ///// <summary>
        ///// If iterative saddle-point solvers like GMRES or Orthonormalization are used, the maximum number of basis vectors
        ///// that are used to construct the accelerated solution.
        ///// </summary>
        //public int Solver_MaxKrylovDim = 100;

        ///// <summary>
        ///// If iterative saddle-point solvers are used, the termination criterion. 
        ///// </summary>
        //[DataMember]
        //public double Solver_ConvergenceCriterion = 1.0e-10;
=======
>>>>>>> c08e7ab8

        /// <summary>
        /// The termination criterion for fully coupled/implicit level-set evolution.
        /// </summary>
        [DataMember]
        public double LevelSet_ConvergenceCriterion = 1.0e-6;

<<<<<<< HEAD
        ///// <summary>
        ///// If iterative solvers are used, the maximum number of iterations.
        ///// </summary>
        //[DataMember]
        //public int Solver_MaxIterations = 2000;

        ///// <summary>
        ///// If iterative solvers are used, the minimum number of iterations.
        ///// </summary>
        //[DataMember]
        //public int Solver_MinIterations = 4;

        ///// <summary>
        ///// Block-Preconditiond for the velocity/momentum-block of the saddle-point system
        ///// </summary>
        [DataMember]
        public MultigridOperator.Mode VelocityBlockPrecondMode = MultigridOperator.Mode.SymPart_DiagBlockEquilib_DropIndefinite;

        /// <summary>
        /// Block-Preconditiond for the pressure/continuity-block of the saddle-point system
        /// </summary>
        [DataMember]
        public MultigridOperator.Mode PressureBlockPrecondMode = MultigridOperator.Mode.IdMass_DropIndefinite;

=======
      
>>>>>>> c08e7ab8

        /// <summary>
        /// See <see cref="ContinuityProjection"/>
        /// </summary>
        [DataMember]
        public ContinuityProjectionOption LSContiProjectionMethod = ContinuityProjectionOption.None;

        /// <summary>
        /// Enforce the level-set to be globally conservative, by adding a constant to the level-set field
        /// </summary>
        public bool EnforceLevelSetConservation = false;


        /// <summary>
        /// if true, kinetic energy equation will be solved as postprocessing
        /// </summary>
        [DataMember]
        public bool solveKineticEnergyEquation = false;

        /// <summary>
        /// if false, the kinetic energy timestepping is one order higher than the flow solver
        /// </summary>
        [DataMember]
        public bool equalTimesteppingForKineticEnergy = true;

        /// <summary>
        /// discretization option for the visocus source terms of the kinetic energy equation
        /// </summary>
        [DataMember]
        public KineticEnergyViscousSourceTerms kinEViscousDiscretization;

        /// <summary>
        /// discretization option for the pressure source terms of the kinetic energy equation
        /// </summary>
        [DataMember]
        public KineticEnergyPressureSourceTerms kinEPressureDiscretization;

        /// <summary>
        /// switch for the pressure term in the Dissipation term
        /// </summary>
        [DataMember]
        public bool withDissipativePressure;

        /// <summary>
        /// Block-Precondition for the kinetic-Energy-block
        /// </summary>
        public MultigridOperator.Mode KineticEnergyeBlockPrecondMode = MultigridOperator.Mode.SymPart_DiagBlockEquilib;

        /// <summary>
        /// If true, various energy properties will be evaluated in every cycle.
        /// </summary>
        [DataMember]
        public bool ComputeEnergyProperties = false;

        /// <summary>
        /// if true, the jump condition for mass, momentum and energy will be checked
        /// </summary>
        [DataMember]
        public bool CheckJumpConditions = false;

        /// <summary>
        /// if true, the mass conservation and the surface changerate is checked
        /// </summary>
        [DataMember]
        public bool CheckInterfaceProps = false;

        /// <summary>
        /// Registers all utility (also energy) fields to IOFields
        /// </summary>
        [DataMember]
        public bool RegisterUtilitiesToIOFields = false;
        
        /// <summary>
        /// average method for constructing the interface velocity
        /// </summary>
        public enum InterfaceVelocityAveraging {

            /// <summary>
            /// arithmetic mean
            /// </summary>
            mean,

            /// <summary>
            /// density weighted average
            /// </summary>
            density,

            /// <summary>
            /// viscosity weighted average
            /// </summary>
            viscosity,

            /// <summary>
            /// only take velocity from phase A
            /// </summary>
            phaseA,

            /// <summary>
            /// only take velocity from phase B
            /// </summary>
            phaseB

        }

        /// <summary>
        /// See <see cref="InterfaceAveraging"/>
        /// </summary>
        public InterfaceVelocityAveraging InterVelocAverage = InterfaceVelocityAveraging.density;



        /// <summary>
        /// An explicit expression of the Level-set over time.
        /// </summary>
        [NonSerialized]
        [JsonIgnore]
        public Func<double[], double, double> Phi;

        /// <summary>
        /// Exact solution for velocity, for each species (either A or B).
        /// </summary>
        [NonSerialized]
        [JsonIgnore]
        public IDictionary<string, Func<double[], double, double>[]> ExactSolutionVelocity;

        /// <summary>
        /// Exact solution, pressure, for each species (either A or B).
        /// </summary>
        [NonSerialized]
        [JsonIgnore]
        public IDictionary<string, Func<double[], double, double>> ExactSolutionPressure;

        /// <summary>
        /// Control Options for ReInit
        /// </summary>
        public EllipticReInitAlgoControl ReInitControl = new EllipticReInitAlgoControl();

        /// <summary>
        /// Control Options for ExtVel
        /// </summary>
        public EllipticExtVelAlgoControl EllipticExtVelAlgoControl = new EllipticExtVelAlgoControl();

        /// <summary>
        /// three-step reinitialization with preconditioning fast-marching
        /// </summary>
        [DataMember]
        public bool fullReInit = true;

        /// <summary>
        /// switch for the computation of the coupled heat solver
        /// </summary>
        [DataMember]
        public bool solveCoupledHeatEquation = false;

        /// <summary>
        /// switch for advanced parameter Update for nonlinear solver
        /// </summary>
        [DataMember]
        public bool useSolutionParamUpdate = false;

        /// <summary>
        /// only available if no heat equation is solved
        /// </summary>
        public Func<double[], double, double> prescribedMassflux_Evaluator;

        [DataMember]
        public IBoundaryAndInitialData prescribedMassflux;

        /// <summary>
        /// implementations for the conductivity part (laplace operator) of the heat equation 
        /// </summary>
        [DataMember]
        public ConductivityInSpeciesBulk.ConductivityMode conductMode = ConductivityInSpeciesBulk.ConductivityMode.SIP;

        /// <summary>
        /// Block-Precondition for the Temperature-block
        /// </summary>
        //[DataMember]
        //public MultigridOperator.Mode TemperatureBlockPrecondMode = MultigridOperator.Mode.SymPart_DiagBlockEquilib;


        /// <summary>
        /// function for the disjoining pressure
        /// </summary>
        [NonSerialized]
        [JsonIgnore]
        public Func<double[], double> DisjoiningPressureFunc;

        /// <summary>
        /// density, heat capacity and thermal conductivity
        /// </summary>
        [DataMember]
        public ThermalParameters ThermalParameters = new ThermalParameters() {
            rho_A = 1.0,
            rho_B = 1.0,
            c_A = 1.0,
            c_B = 1.0,
            k_A = 1.0,
            k_B = 1.0,
        };
    }
}<|MERGE_RESOLUTION|>--- conflicted
+++ resolved
@@ -295,7 +295,7 @@
         [DataMember]
         public bool RefineNavierSlipBoundary = false;
 
-<<<<<<< HEAD
+
         /// <summary>
         /// option for clearing the velocities for restart
         /// </summary>
@@ -304,8 +304,7 @@
 
         [DataMember]
         public bool ReInitOnRestart = false;
-=======
->>>>>>> c08e7ab8
+
 
         [DataMember]
         public int ReInitPeriod = 0;
@@ -416,58 +415,6 @@
 
         public bool TestMode = false;
 
-<<<<<<< HEAD
-        /// <summary>
-        /// Timestepping schemes for the XdgTimestepper
-        /// Either implicit timestepping using Backward-Differentiation-Formulas (BDF) formulas by <see cref="XdgBDFTimestepping"/> 
-        /// or explicit/implicit using Runge-Kutta schemes <see cref="XdgRKTimestepping"/>
-        /// </summary>
-        public enum TimesteppingScheme {
-           
-            ImplicitEuler = 1,
-
-            CrankNicolson = 2,
-
-            BDF2 = 3, 
-
-            BDF3 = 4,
-
-            BDF4 = 5,
-
-            BDF5 = 6,
-
-            BDF6 = 7,
-
-            RK_ImplicitEuler = 201,
-
-            RK_CrankNicolson = 202
-        }
-
-        /// <summary>
-        /// See <see cref="TimesteppingScheme"/>
-        /// </summary>
-        [DataMember]
-        public TimesteppingScheme Timestepper_Scheme = TimesteppingScheme.ImplicitEuler;
-
-        ///// <summary>
-        ///// switch for the initialization of the <see cref="XdgBDFTimestepping"/> 
-        ///// </summary>
-        //public enum TimestepperInit {
-
-        //    /// Initialization from a single timestep, i.e. if this time-stepper should use BDF4,
-        //    /// it starts with BDF1, BDF2, BDF3 in the first, second and third time-step.
-        //    SingleInit,
-
-        //    /// same initialization for SingleInit, but the first timesteps 
-        //    /// are computed with a smaller timestepsize
-        //    IncrementInit,
-
-        //    /// Initialization for a multi-step method, e.g. BDF4 requires 4 timesteps.
-        //    /// can be used if an analytic solution is known or simulation is restarted form another session
-        //    MultiInit
-        //}
-=======
->>>>>>> c08e7ab8
 
         /// <summary>
         /// See <see cref="TimestepperInit"/>
@@ -524,26 +471,12 @@
         [DataMember]
         public double[] AdditionalParameters;
 
-<<<<<<< HEAD
         /// <summary>
         /// amplitude values for wave-like interfaces
         /// </summary>
         [DataMember]
         public double[] prescribedLSwaveData;
 
-        ///// <summary>
-        ///// If iterative saddle-point solvers like GMRES or Orthonormalization are used, the maximum number of basis vectors
-        ///// that are used to construct the accelerated solution.
-        ///// </summary>
-        //public int Solver_MaxKrylovDim = 100;
-
-        ///// <summary>
-        ///// If iterative saddle-point solvers are used, the termination criterion. 
-        ///// </summary>
-        //[DataMember]
-        //public double Solver_ConvergenceCriterion = 1.0e-10;
-=======
->>>>>>> c08e7ab8
 
         /// <summary>
         /// The termination criterion for fully coupled/implicit level-set evolution.
@@ -551,18 +484,6 @@
         [DataMember]
         public double LevelSet_ConvergenceCriterion = 1.0e-6;
 
-<<<<<<< HEAD
-        ///// <summary>
-        ///// If iterative solvers are used, the maximum number of iterations.
-        ///// </summary>
-        //[DataMember]
-        //public int Solver_MaxIterations = 2000;
-
-        ///// <summary>
-        ///// If iterative solvers are used, the minimum number of iterations.
-        ///// </summary>
-        //[DataMember]
-        //public int Solver_MinIterations = 4;
 
         ///// <summary>
         ///// Block-Preconditiond for the velocity/momentum-block of the saddle-point system
@@ -576,9 +497,6 @@
         [DataMember]
         public MultigridOperator.Mode PressureBlockPrecondMode = MultigridOperator.Mode.IdMass_DropIndefinite;
 
-=======
-      
->>>>>>> c08e7ab8
 
         /// <summary>
         /// See <see cref="ContinuityProjection"/>
