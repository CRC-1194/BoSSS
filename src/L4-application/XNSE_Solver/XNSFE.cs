--- conflicted
+++ resolved
@@ -14,31 +14,6 @@
 using System.Text;
 using System.Threading.Tasks;
 
-<<<<<<< HEAD
-namespace BoSSS.Application.XNSE_Solver {
-    class XNSFE : XCommon<XNSE_Control> {
-
-        //XNSE xnse = new XNSE();
-        //private void GetXNSEOperatorComponents(int D, OperatorFactory opFactory) {
-        //    xnse.SetOperatorEquations(D, opFactory);
-        //}
-        //private void XNSEMultigridConfigLevel(List<MultigridOperator.ChangeOfBasisConfig> configsLevel) {
-        //    xnse.MultigridConfigLevel(configsLevel);
-        //}
-
-        //XHeat xheat = new XHeat();
-        //private void GetXHEATOperatorComponents(int D, OperatorFactory opFactory) {
-        //    xheat.SetOperatorEquations(D, opFactory);
-        //}
-        //private void XHEATMultigridConfigLevel(List<MultigridOperator.ChangeOfBasisConfig> configsLevel) {
-        //    xheat.MultigridConfigLevel(configsLevel);
-        //}
-        public override void MultigridConfigLevel(List<MultigridOperator.ChangeOfBasisConfig> configsLevel) {
-
-            //XNSEMultigridConfigLevel(configsLevel);
-            //XHEATMultigridConfigLevel(configsLevel);
-
-=======
 namespace BoSSS.Application.XNSE_Solver 
 {
     class XNSFE : XNSE 
@@ -97,7 +72,6 @@
         {
             base.SetOperator(D, opFactory);
             AddXHeat(D, opFactory);
->>>>>>> fac19fbc
         }
 
         void AddXHeat(int D, OperatorFactory opFactory)
@@ -138,33 +112,6 @@
                 r.EdgeLengthScales = cgdat.Edges.h_min_Edge;
 
             }
-<<<<<<< HEAD
-        }
-
-        protected override void SetOperatorEquations(int D, OperatorFactory opFactory) {
-            //GetXNSEOperatorComponents(D, opFactory);
-            //GetXHEATOperatorComponents(D, opFactory);
-        }
-
-        protected override int QuadOrder() {
-            throw new NotImplementedException();
-        }
-
-        protected override XSpatialOperatorMk2 GetOperatorInstance(int D) {
-            throw new NotImplementedException();
-        }
-
-        protected override void SetOperatorParameter(int D, OperatorFactory opFactory) {
-            throw new NotImplementedException();
-        }
-
-        protected override void SetSpatialOperator(out XSpatialOperatorMk2 XOP, int D, OperatorFactory opFactory) {
-            throw new NotImplementedException();
-        }
-
-        protected override void SetOperatorCoefficients(int D, OperatorFactory opFactory) {
-            throw new NotImplementedException();
-=======
             else
             {
                 Console.Error.WriteLine("Rem: still missing cell length scales for grid type " + g.GetType().FullName);
@@ -176,7 +123,6 @@
             r.UserDefinedValues["EvapMicroRegion"] = EvapMicroRegion;
 
             return r;
->>>>>>> fac19fbc
         }
     }
 }