﻿using BoSSS.Application.XNSE_Solver;
using BoSSS.Foundation;
using BoSSS.Foundation.Grid;
using BoSSS.Foundation.XDG;
using BoSSS.Solution.LevelSetTools.Advection;
using BoSSS.Solution.LevelSetTools.FourierLevelSet;
using BoSSS.Solution.XNSECommon;
using ilPSP;
using ilPSP.Utils;
using System;
using System.Collections.Generic;
using System.Linq;
using System.Text;
using System.Threading.Tasks;

namespace BoSSS.Application.XNSE_Solver
{
    interface ILevelSetParameter
    {
        IList<string> ParameterNames { get; }

        (string ParameterName, DGField ParamField)[] ParameterFactory(IReadOnlyDictionary<string, DGField> DomainVarFields);

        void LevelSetParameterUpdate(
            DualLevelSet levelSet,
            double time,
            IReadOnlyDictionary<string, DGField> DomainVarFields,
            IReadOnlyDictionary<string, DGField> ParameterVarFields);
    }

    interface ILevelSetEvolver
    {
        IList<string> ParameterNames { get; }

        IList<string> VariableNames { get; }

        void MovePhaseInterface(
            DualLevelSet levelSet,
            double time,
            double dt,
            bool incremental,
            IReadOnlyDictionary<string, DGField> DomainVarFields,
            IReadOnlyDictionary<string, DGField> ParameterVarFields);
    }

    class FastMarcher : ILevelSetEvolver
    {
        SinglePhaseField[] extensionVelocity;

        int m_HMForder;

        IList<string> parameters;

        string[] variables;

        string levelSetName;

        public FastMarcher(string levelSetName, int hMForder, int D)
        {
            this.m_HMForder = hMForder;
            this.levelSetName = levelSetName;
            parameters = BoSSS.Solution.NSECommon.VariableNames.LevelSetGradient(D).Cat(BoSSS.Solution.NSECommon.VariableNames.Curvature);
            parameters = parameters.Cat(BoSSS.Solution.NSECommon.VariableNames.AsLevelSetVariable(this.levelSetName, BoSSS.Solution.NSECommon.VariableNames.VelocityVector(D)));
        }

        public IList<string> VariableNames => null;

        public IList<string> ParameterNames => parameters;

        public void MovePhaseInterface(
            DualLevelSet phaseInterface,
            double time,
            double dt,
            bool incremental,
            IReadOnlyDictionary<string, DGField> DomainVarFields,
            IReadOnlyDictionary<string, DGField> ParameterVarFields)
        {
            SinglePhaseField[] meanVelocity = new SinglePhaseField[]
            {
                (SinglePhaseField)ParameterVarFields[BoSSS.Solution.NSECommon.VariableNames.AsLevelSetVariable(levelSetName, BoSSS.Solution.NSECommon.VariableNames.VelocityX)],
                (SinglePhaseField)ParameterVarFields[BoSSS.Solution.NSECommon.VariableNames.AsLevelSetVariable(levelSetName,BoSSS.Solution.NSECommon.VariableNames.VelocityY)],
            };

            SinglePhaseField[] filtLevSetGradientArrray = new SinglePhaseField[]
            {
                (SinglePhaseField)ParameterVarFields[BoSSS.Solution.NSECommon.VariableNames.LevelSetGradient0],
                (SinglePhaseField)ParameterVarFields[BoSSS.Solution.NSECommon.VariableNames.LevelSetGradient1],
            };

            VectorField<SinglePhaseField> filtLevSetGradient = new VectorField<SinglePhaseField>(filtLevSetGradientArrray);

            //Extension Velocity: Was macht man damit?
            if (extensionVelocity == null)
            {
                int D = phaseInterface.Tracker.GridDat.SpatialDimension;
                extensionVelocity = new SinglePhaseField[D];
                Basis basis;
                try {
                    basis = new Basis(phaseInterface.Tracker.GridDat, DomainVarFields[BoSSS.Solution.NSECommon.VariableNames.VelocityX].Basis.Degree);
                } catch (KeyNotFoundException e) {
                    Console.WriteLine("Velocity not registered as Domainvar, using Velocity from Parametervars");
                    basis = new Basis(phaseInterface.Tracker.GridDat, ParameterVarFields[BoSSS.Solution.NSECommon.VariableNames.Velocity0X].Basis.Degree);
                }

                for (int d = 0; d < D; ++d)
                {
                    extensionVelocity[d] = new SinglePhaseField(basis, "ExtensionVelocity" + d);
                }
            }
            //Move LevelSet
            SinglePhaseField lsBuffer = phaseInterface.DGLevelSet.CloneAs();

            NarrowMarchingBand.Evolve_Mk2(
                dt, phaseInterface.Tracker, lsBuffer, phaseInterface.DGLevelSet, filtLevSetGradient,
                meanVelocity, extensionVelocity,
                m_HMForder);
        }

        public static ConventionalDGField[] GetMeanVelocityFromXDGField(XDGField[] EvoVelocity, LevelSetTracker lsTrkr, XNSE_Control control)
        {
            int D = EvoVelocity.Length;
            ConventionalDGField[] meanVelocity;

            meanVelocity = new ConventionalDGField[D];

            double rho_A = control.PhysicalParameters.rho_A, rho_B = control.PhysicalParameters.rho_B;
            double mu_A = control.PhysicalParameters.mu_A, mu_B = control.PhysicalParameters.mu_B;
            CellMask CC = lsTrkr.Regions.GetCutCellMask4LevSet(0);
            CellMask Neg = lsTrkr.Regions.GetLevelSetWing(0, -1).VolumeMask;
            CellMask Pos = lsTrkr.Regions.GetLevelSetWing(0, +1).VolumeMask;
            CellMask posNear = lsTrkr.Regions.GetNearMask4LevSet(0, 1).Except(Neg);
            CellMask negNear = lsTrkr.Regions.GetNearMask4LevSet(0, 1).Except(Pos);

            for (int d = 0; d < D; d++)
            {
                Basis b = EvoVelocity[d].Basis.NonX_Basis;
                meanVelocity[d] = new SinglePhaseField(b);


                foreach (string spc in lsTrkr.SpeciesNames)
                {
                    double rhoSpc;
                    double muSpc;
                    switch (spc)
                    {
                        case "A": rhoSpc = rho_A; muSpc = mu_A; break;
                        case "B": rhoSpc = rho_B; muSpc = mu_B; break;
                        default: throw new NotSupportedException("Unknown species name '" + spc + "'");
                    }

                    double scale = 1.0;
                    switch (control.InterVelocAverage)
                    {
                        case XNSE_Control.InterfaceVelocityAveraging.mean:
                            {
                                scale = 0.5;
                                break;
                            }
                        case XNSE_Control.InterfaceVelocityAveraging.density:
                            {
                                scale = rhoSpc / (rho_A + rho_B);
                                break;
                            }
                        case XNSE_Control.InterfaceVelocityAveraging.viscosity:
                            {
                                scale = muSpc / (mu_A + mu_B);
                                break;
                            }
                        case XNSE_Control.InterfaceVelocityAveraging.phaseA:
                            {
                                scale = (spc == "A") ? 1.0 : 0.0;
                                break;
                            }
                        case XNSE_Control.InterfaceVelocityAveraging.phaseB:
                            {
                                scale = (spc == "B") ? 1.0 : 0.0;
                                break;
                            }
                    }

                    meanVelocity[d].Acc(scale, ((XDGField)EvoVelocity[d]).GetSpeciesShadowField(spc), CC);
                    switch (spc)
                    {
                        //case "A": meanVelocity[d].Acc(1.0, ((XDGField)EvoVelocity[d]).GetSpeciesShadowField(spc), Neg.Except(CC)); break;
                        case "A": meanVelocity[d].Acc(1.0, ((XDGField)EvoVelocity[d]).GetSpeciesShadowField(spc), negNear); break;
                        case "B": meanVelocity[d].Acc(1.0, ((XDGField)EvoVelocity[d]).GetSpeciesShadowField(spc), posNear); break;
                        default: throw new NotSupportedException("Unknown species name '" + spc + "'");
                    }
                }
            }
            return meanVelocity;
        }
    }

    class FourierEvolver : Parameter, ILevelSetParameter, ILevelSetEvolver
    {
        FourierLevSetBase Fourier_LevSet;

        /// <summary>
        /// specialized timestepper (Runge-Kutta-based) for the evoultion of the Fourier-LS
        /// </summary>
        FourierLevSetTimestepper Fourier_Timestepper;

        int curvatureDegree;

        string levelSetName;

        IList<string> parameters;

        public IList<string> VariableNames => null;

        public override IList<string> ParameterNames => parameters;

        IList<string> ILevelSetParameter.ParameterNames
        {
            get
            {
                return new[] { BoSSS.Solution.NSECommon.VariableNames.Curvature };
            }
        }

        IList<string> ILevelSetEvolver.ParameterNames
        {
            get
            {
                return BoSSS.Solution.NSECommon.VariableNames.AsLevelSetVariable(levelSetName, BoSSS.Solution.NSECommon.VariableNames.VelocityVector(2));
            }
        }

        public override DelParameterFactory Factory => ParameterFactory;

        public FourierEvolver(string levelSetName, FourierLevSetControl control, int curvatureDegree)
        {
<<<<<<< HEAD
            m_HMForder = hMForder;
            if (Control.FourierLevSetControl == null)
                throw new ArgumentNullException("LevelSetEvolution needs an instance of FourierLevSetControl!");
=======
            parameters = new[] { BoSSS.Solution.NSECommon.VariableNames.Curvature };
            this.levelSetName = levelSetName;

            if (control == null)
                throw new ArgumentNullException("LevelSetEvolution needs and instance of FourierLevSetControl!");
>>>>>>> 4a69e910

            Fourier_LevSet = FourierLevelSetFactory.Build(control);
            //create specialized fourier timestepper
            Fourier_Timestepper = FourierLevelSetFactory.Build_Timestepper(control, Fourier_LevSet.GetFLSproperty(),
                Fourier_LevSet.ComputeChangerate, Fourier_LevSet.EvolveFourierLS);
            
            this.curvatureDegree = curvatureDegree;
        }

        public void LevelSetParameterUpdate(
            DualLevelSet levelSet,
            double time,
            IReadOnlyDictionary<string, DGField> DomainVarFields,
            IReadOnlyDictionary<string, DGField> ParameterVarFields)
        {
            Fourier_Timestepper.updateFourierLevSet();
            VectorField<SinglePhaseField> filtLevSetGradient;
            SinglePhaseField Curvature = (SinglePhaseField)ParameterVarFields[BoSSS.Solution.NSECommon.VariableNames.Curvature];
            Fourier_LevSet.ProjectToDGCurvature(Curvature, out filtLevSetGradient, levelSet.Tracker.Regions.GetCutCellMask4LevSet(levelSet.LevelSetIndex));
        }

        public void MovePhaseInterface(
            DualLevelSet levelSet,
            double time,
            double dt,
            bool incremental,
            IReadOnlyDictionary<string, DGField> DomainVarFields,
            IReadOnlyDictionary<string, DGField> ParameterVarFields)
        {
            SinglePhaseField[] meanVelocity = new SinglePhaseField[]
            {
                (SinglePhaseField)ParameterVarFields[BoSSS.Solution.NSECommon.VariableNames.AsLevelSetVariable(levelSetName, BoSSS.Solution.NSECommon.VariableNames.VelocityX)],
                (SinglePhaseField)ParameterVarFields[BoSSS.Solution.NSECommon.VariableNames.AsLevelSetVariable(levelSetName,BoSSS.Solution.NSECommon.VariableNames.VelocityY)],
            };

            Fourier_Timestepper.moveLevelSet(dt, meanVelocity, levelSet.Tracker.Regions.GetNearFieldMask(1));
            if (incremental)
                Fourier_Timestepper.updateFourierLevSet();
            Fourier_LevSet.ProjectToDGLevelSet(levelSet.DGLevelSet, levelSet.Tracker);
        }

        public (string ParameterName, DGField ParamField)[] ParameterFactory(IReadOnlyDictionary<string, DGField> DomainVarFields)
        {
            //Curvature
            (string ParameterName, DGField ParamField)[] fields = new (string, DGField)[1];
            IGridData gridData = DomainVarFields.First().Value.GridDat;
            Basis curvatureBasis = new Basis(gridData, curvatureDegree);
            string curvatureName = BoSSS.Solution.NSECommon.VariableNames.Curvature;
            fields[0] = (curvatureName, new SinglePhaseField(curvatureBasis, curvatureName));
            return fields;
        }
    }
}<|MERGE_RESOLUTION|>--- conflicted
+++ resolved
@@ -231,17 +231,11 @@
 
         public FourierEvolver(string levelSetName, FourierLevSetControl control, int curvatureDegree)
         {
-<<<<<<< HEAD
-            m_HMForder = hMForder;
-            if (Control.FourierLevSetControl == null)
-                throw new ArgumentNullException("LevelSetEvolution needs an instance of FourierLevSetControl!");
-=======
             parameters = new[] { BoSSS.Solution.NSECommon.VariableNames.Curvature };
             this.levelSetName = levelSetName;
 
             if (control == null)
                 throw new ArgumentNullException("LevelSetEvolution needs and instance of FourierLevSetControl!");
->>>>>>> 4a69e910
 
             Fourier_LevSet = FourierLevelSetFactory.Build(control);
             //create specialized fourier timestepper
