﻿using BoSSS.Application.XNSE_Solver;
using BoSSS.Foundation;
using BoSSS.Foundation.Grid;
using BoSSS.Foundation.XDG;
using BoSSS.Solution.LevelSetTools.Advection;
using BoSSS.Solution.LevelSetTools.FourierLevelSet;
using BoSSS.Solution.XNSECommon;
using ilPSP;
using ilPSP.Utils;
using System;
using System.Collections.Generic;
using System.Linq;
using System.Text;
using System.Threading.Tasks;

namespace BoSSS.Application.XNSE_Solver
{
    interface ILevelSetParameter
    {
        IList<string> ParameterNames { get; }

        (string ParameterName, DGField ParamField)[] ParameterFactory(IReadOnlyDictionary<string, DGField> DomainVarFields);

        void LevelSetParameterUpdate(
            DualLevelSet levelSet,
            LevelSetTracker lsTrkr,
            double time,
            IReadOnlyDictionary<string, DGField> DomainVarFields,
            IReadOnlyDictionary<string, DGField> ParameterVarFields);
    }

    interface ILevelSetEvolver
    {
        IList<string> ParameterNames { get; }

        IList<string> VariableNames { get; }

        void MovePhaseInterface(
            DualLevelSet levelSet,
            LevelSetTracker lsTrkr,
            double time,
            double dt,
            bool incremental,
            IReadOnlyDictionary<string, DGField> DomainVarFields,
            IReadOnlyDictionary<string, DGField> ParameterVarFields);
    }

    class FastMarcher : ILevelSetEvolver
    {
        SinglePhaseField[] extensionVelocity;

        int m_HMForder;

        IList<string> parameters;

        string[] variables;

        string levelSetName;

        public FastMarcher(string levelSetName, int hMForder, int D)
        {
            this.m_HMForder = hMForder;
            parameters = BoSSS.Solution.NSECommon.VariableNames.LevelSetGradient(D).Cat(BoSSS.Solution.NSECommon.VariableNames.Curvature);
            parameters = parameters.Cat(BoSSS.Solution.NSECommon.VariableNames.AsLevelSetVariable(levelSetName, BoSSS.Solution.NSECommon.VariableNames.VelocityVector(D)));
        }

        public IList<string> VariableNames => null;

        public IList<string> ParameterNames => parameters;

        public void MovePhaseInterface(
            DualLevelSet phaseInterface,
            LevelSetTracker lsTrkr,
            double time,
            double dt,
            bool incremental,
            IReadOnlyDictionary<string, DGField> DomainVarFields,
            IReadOnlyDictionary<string, DGField> ParameterVarFields)
        {
<<<<<<< HEAD
            SinglePhaseField[] meanVelocity = new SinglePhaseField[]
            {
                (SinglePhaseField)ParameterVarFields[BoSSS.Solution.NSECommon.VariableNames.AsLevelSetVariable(levelSetName, BoSSS.Solution.NSECommon.VariableNames.VelocityX)],
                (SinglePhaseField)ParameterVarFields[BoSSS.Solution.NSECommon.VariableNames.AsLevelSetVariable(levelSetName,BoSSS.Solution.NSECommon.VariableNames.VelocityY)],
            };
=======
            //Mean Velocity
            XDGField[] EvoVelocity;
            try {
                EvoVelocity = new XDGField[]
                {
                    (XDGField)DomainVarFields[BoSSS.Solution.NSECommon.VariableNames.VelocityX],
                    (XDGField)DomainVarFields[BoSSS.Solution.NSECommon.VariableNames.VelocityY],
                };
            } catch (KeyNotFoundException e) {
                Console.WriteLine("Velocity not registered as Domainvar, using Velocity from Parametervars");
                EvoVelocity = new XDGField[]
                {                    
                    (XDGField)ParameterVarFields[BoSSS.Solution.NSECommon.VariableNames.Velocity0X],
                    (XDGField)ParameterVarFields[BoSSS.Solution.NSECommon.VariableNames.Velocity0Y],
                };
            }

            ConventionalDGField[] meanVelocity = GetMeanVelocityFromXDGField(EvoVelocity, lsTrkr, Control);
>>>>>>> c2722288

            SinglePhaseField[] filtLevSetGradientArrray = new SinglePhaseField[]
            {
                (SinglePhaseField)ParameterVarFields[BoSSS.Solution.NSECommon.VariableNames.LevelSetGradient0],
                (SinglePhaseField)ParameterVarFields[BoSSS.Solution.NSECommon.VariableNames.LevelSetGradient1],
            };

            VectorField<SinglePhaseField> filtLevSetGradient = new VectorField<SinglePhaseField>(filtLevSetGradientArrray);

            //Extension Velocity: Was macht man damit?
            if (extensionVelocity == null)
            {
                int D = lsTrkr.GridDat.SpatialDimension;
                extensionVelocity = new SinglePhaseField[D];
                Basis basis;
                try {
                    basis = new Basis(lsTrkr.GridDat, DomainVarFields[BoSSS.Solution.NSECommon.VariableNames.VelocityX].Basis.Degree);
                } catch (KeyNotFoundException e) {
                    Console.WriteLine("Velocity not registered as Domainvar, using Velocity from Parametervars");
                    basis = new Basis(lsTrkr.GridDat, ParameterVarFields[BoSSS.Solution.NSECommon.VariableNames.Velocity0X].Basis.Degree);
                }
                for (int d = 0; d < D; ++d)
                {
                    extensionVelocity[d] = new SinglePhaseField(basis, "ExtensionVelocity" + d);
                }
            }
            //Move LevelSet
            SinglePhaseField lsBuffer = phaseInterface.DGLevelSet.CloneAs();

            phaseInterface.DGLevelSet.Clear();
            NarrowMarchingBand.Evolve_Mk2(
                dt, lsTrkr, lsBuffer, phaseInterface.DGLevelSet, filtLevSetGradient,
                meanVelocity, extensionVelocity,
                m_HMForder);
        }

        public static ConventionalDGField[] GetMeanVelocityFromXDGField(XDGField[] EvoVelocity, LevelSetTracker lsTrkr, XNSE_Control control)
        {
            int D = EvoVelocity.Length;
            ConventionalDGField[] meanVelocity;

            meanVelocity = new ConventionalDGField[D];

            double rho_A = control.PhysicalParameters.rho_A, rho_B = control.PhysicalParameters.rho_B;
            double mu_A = control.PhysicalParameters.mu_A, mu_B = control.PhysicalParameters.mu_B;
            CellMask CC = lsTrkr.Regions.GetCutCellMask4LevSet(0);
            CellMask Neg = lsTrkr.Regions.GetLevelSetWing(0, -1).VolumeMask;
            CellMask Pos = lsTrkr.Regions.GetLevelSetWing(0, +1).VolumeMask;
            CellMask posNear = lsTrkr.Regions.GetNearMask4LevSet(0, 1).Except(Neg);
            CellMask negNear = lsTrkr.Regions.GetNearMask4LevSet(0, 1).Except(Pos);

            for (int d = 0; d < D; d++)
            {
                Basis b = EvoVelocity[d].Basis.NonX_Basis;
                meanVelocity[d] = new SinglePhaseField(b);


                foreach (string spc in lsTrkr.SpeciesNames)
                {
                    double rhoSpc;
                    double muSpc;
                    switch (spc)
                    {
                        case "A": rhoSpc = rho_A; muSpc = mu_A; break;
                        case "B": rhoSpc = rho_B; muSpc = mu_B; break;
                        default: throw new NotSupportedException("Unknown species name '" + spc + "'");
                    }

                    double scale = 1.0;
                    switch (control.InterVelocAverage)
                    {
                        case XNSE_Control.InterfaceVelocityAveraging.mean:
                            {
                                scale = 0.5;
                                break;
                            }
                        case XNSE_Control.InterfaceVelocityAveraging.density:
                            {
                                scale = rhoSpc / (rho_A + rho_B);
                                break;
                            }
                        case XNSE_Control.InterfaceVelocityAveraging.viscosity:
                            {
                                scale = muSpc / (mu_A + mu_B);
                                break;
                            }
                        case XNSE_Control.InterfaceVelocityAveraging.phaseA:
                            {
                                scale = (spc == "A") ? 1.0 : 0.0;
                                break;
                            }
                        case XNSE_Control.InterfaceVelocityAveraging.phaseB:
                            {
                                scale = (spc == "B") ? 1.0 : 0.0;
                                break;
                            }
                    }

                    meanVelocity[d].Acc(scale, ((XDGField)EvoVelocity[d]).GetSpeciesShadowField(spc), CC);
                    switch (spc)
                    {
                        //case "A": meanVelocity[d].Acc(1.0, ((XDGField)EvoVelocity[d]).GetSpeciesShadowField(spc), Neg.Except(CC)); break;
                        case "A": meanVelocity[d].Acc(1.0, ((XDGField)EvoVelocity[d]).GetSpeciesShadowField(spc), negNear); break;
                        case "B": meanVelocity[d].Acc(1.0, ((XDGField)EvoVelocity[d]).GetSpeciesShadowField(spc), posNear); break;
                        default: throw new NotSupportedException("Unknown species name '" + spc + "'");
                    }
                }
            }
            return meanVelocity;
        }
    }

    class FourierEvolver : Parameter, ILevelSetParameter, ILevelSetEvolver
    {
        FourierLevSetBase Fourier_LevSet;

        /// <summary>
        /// specialized timestepper (Runge-Kutta-based) for the evoultion of the Fourier-LS
        /// </summary>
        FourierLevSetTimestepper Fourier_Timestepper;

        int curvatureDegree;

        string levelSetName;

        IList<string> parameters;

        public IList<string> VariableNames => null;

        public override IList<string> ParameterNames => parameters;

        public override DelParameterFactory Factory => ParameterFactory;

        public FourierEvolver(string levelSetName, FourierLevSetControl control, int curvatureDegree)
        {
            parameters = new[] { BoSSS.Solution.NSECommon.VariableNames.Curvature };
            parameters = parameters.Cat(BoSSS.Solution.NSECommon.VariableNames.AsLevelSetVariable(levelSetName, BoSSS.Solution.NSECommon.VariableNames.VelocityVector(2)));
            this.levelSetName = levelSetName;

            if (control == null)
                throw new ArgumentNullException("LevelSetEvolution needs and instance of FourierLevSetControl!");

            Fourier_LevSet = FourierLevelSetFactory.Build(control);
            //create specialized fourier timestepper
            Fourier_Timestepper = FourierLevelSetFactory.Build_Timestepper(control, Fourier_LevSet.GetFLSproperty(),
                Fourier_LevSet.ComputeChangerate, Fourier_LevSet.EvolveFourierLS);
            
            this.curvatureDegree = curvatureDegree;
        }

        public void LevelSetParameterUpdate(
            DualLevelSet levelSet,
            LevelSetTracker lsTrkr,
            double time,
            IReadOnlyDictionary<string, DGField> DomainVarFields,
            IReadOnlyDictionary<string, DGField> ParameterVarFields)
        {
            Fourier_Timestepper.updateFourierLevSet();
            VectorField<SinglePhaseField> filtLevSetGradient;
            SinglePhaseField Curvature = (SinglePhaseField)ParameterVarFields[BoSSS.Solution.NSECommon.VariableNames.Curvature];
            Fourier_LevSet.ProjectToDGCurvature(Curvature, out filtLevSetGradient, lsTrkr.Regions.GetCutCellMask4LevSet(levelSet.LevelSetIndex));
        }

        public void MovePhaseInterface(
            DualLevelSet levelSet,
            LevelSetTracker lsTrkr,
            double time,
            double dt,
            bool incremental,
            IReadOnlyDictionary<string, DGField> DomainVarFields,
            IReadOnlyDictionary<string, DGField> ParameterVarFields)
        {
            SinglePhaseField[] meanVelocity = new SinglePhaseField[]
            {
                (SinglePhaseField)ParameterVarFields[BoSSS.Solution.NSECommon.VariableNames.AsLevelSetVariable(levelSetName, BoSSS.Solution.NSECommon.VariableNames.VelocityX)],
                (SinglePhaseField)ParameterVarFields[BoSSS.Solution.NSECommon.VariableNames.AsLevelSetVariable(levelSetName,BoSSS.Solution.NSECommon.VariableNames.VelocityY)],
            };

            Fourier_Timestepper.moveLevelSet(dt, meanVelocity, lsTrkr.Regions.GetNearFieldMask(1));
            if (incremental)
                Fourier_Timestepper.updateFourierLevSet();
            Fourier_LevSet.ProjectToDGLevelSet(levelSet.DGLevelSet, lsTrkr);
        }

        public (string ParameterName, DGField ParamField)[] ParameterFactory(IReadOnlyDictionary<string, DGField> DomainVarFields)
        {
            //Curvature
            (string ParameterName, DGField ParamField)[] fields = new (string, DGField)[1];
            IGridData gridData = DomainVarFields.First().Value.GridDat;
            Basis curvatureBasis = new Basis(gridData, curvatureDegree);
            string curvatureName = BoSSS.Solution.NSECommon.VariableNames.Curvature;
            fields[0] = (curvatureName, new SinglePhaseField(curvatureBasis, curvatureName));
            return fields;
        }
    }

    class SplineLevelSet : LevelSet
    {
        public SplineLevelSet(Basis basis, string name) : base(basis, name)
        {

        }
    }

    class SplineLevelSetEvolver : ILevelSetEvolver
    {
        int curvatureDegree;

        int m_HMForder;

        SplineLevelSetTimeStepper timeStepper;

        string[] parameters;

        string[] variables;

        string levelSetName;

        public SplineLevelSetEvolver(string levelSetName, int D)
        {
            this.levelSetName = levelSetName;
            parameters = BoSSS.Solution.NSECommon.VariableNames.LevelSetGradient(D).Cat(BoSSS.Solution.NSECommon.VariableNames.Curvature);
            variables = BoSSS.Solution.NSECommon.VariableNames.VelocityVector(D);
        }

        public IList<string> ParameterNames => parameters;

        public IList<string> VariableNames => variables;

        public void MovePhaseInterface(DualLevelSet levelSet, LevelSetTracker lsTrkr, double time, double dt, bool incremental, IReadOnlyDictionary<string, DGField> DomainVarFields, IReadOnlyDictionary<string, DGField> ParameterVarFields)
        {
            SplineLevelSet splineLs = levelSet.DGLevelSet as SplineLevelSet;

            SinglePhaseField[] meanVelocity = new SinglePhaseField[]
            {
                (SinglePhaseField)ParameterVarFields[BoSSS.Solution.NSECommon.VariableNames.AsLevelSetVariable(levelSetName, BoSSS.Solution.NSECommon.VariableNames.VelocityX)],
                (SinglePhaseField)ParameterVarFields[BoSSS.Solution.NSECommon.VariableNames.AsLevelSetVariable(levelSetName,BoSSS.Solution.NSECommon.VariableNames.VelocityY)],
            };
            timeStepper.MoveSpline(splineLs, meanVelocity);
        }
    }

    class SplineLevelSetTimeStepper
    {
        public void MoveSpline(SplineLevelSet levelSet, IList<SinglePhaseField> velocity)
        {

        }
    }
}<|MERGE_RESOLUTION|>--- conflicted
+++ resolved
@@ -77,32 +77,11 @@
             IReadOnlyDictionary<string, DGField> DomainVarFields,
             IReadOnlyDictionary<string, DGField> ParameterVarFields)
         {
-<<<<<<< HEAD
             SinglePhaseField[] meanVelocity = new SinglePhaseField[]
             {
                 (SinglePhaseField)ParameterVarFields[BoSSS.Solution.NSECommon.VariableNames.AsLevelSetVariable(levelSetName, BoSSS.Solution.NSECommon.VariableNames.VelocityX)],
                 (SinglePhaseField)ParameterVarFields[BoSSS.Solution.NSECommon.VariableNames.AsLevelSetVariable(levelSetName,BoSSS.Solution.NSECommon.VariableNames.VelocityY)],
             };
-=======
-            //Mean Velocity
-            XDGField[] EvoVelocity;
-            try {
-                EvoVelocity = new XDGField[]
-                {
-                    (XDGField)DomainVarFields[BoSSS.Solution.NSECommon.VariableNames.VelocityX],
-                    (XDGField)DomainVarFields[BoSSS.Solution.NSECommon.VariableNames.VelocityY],
-                };
-            } catch (KeyNotFoundException e) {
-                Console.WriteLine("Velocity not registered as Domainvar, using Velocity from Parametervars");
-                EvoVelocity = new XDGField[]
-                {                    
-                    (XDGField)ParameterVarFields[BoSSS.Solution.NSECommon.VariableNames.Velocity0X],
-                    (XDGField)ParameterVarFields[BoSSS.Solution.NSECommon.VariableNames.Velocity0Y],
-                };
-            }
-
-            ConventionalDGField[] meanVelocity = GetMeanVelocityFromXDGField(EvoVelocity, lsTrkr, Control);
->>>>>>> c2722288
 
             SinglePhaseField[] filtLevSetGradientArrray = new SinglePhaseField[]
             {
@@ -117,13 +96,7 @@
             {
                 int D = lsTrkr.GridDat.SpatialDimension;
                 extensionVelocity = new SinglePhaseField[D];
-                Basis basis;
-                try {
-                    basis = new Basis(lsTrkr.GridDat, DomainVarFields[BoSSS.Solution.NSECommon.VariableNames.VelocityX].Basis.Degree);
-                } catch (KeyNotFoundException e) {
-                    Console.WriteLine("Velocity not registered as Domainvar, using Velocity from Parametervars");
-                    basis = new Basis(lsTrkr.GridDat, ParameterVarFields[BoSSS.Solution.NSECommon.VariableNames.Velocity0X].Basis.Degree);
-                }
+                Basis basis = new Basis(lsTrkr.GridDat, DomainVarFields[BoSSS.Solution.NSECommon.VariableNames.VelocityX].Basis.Degree);
                 for (int d = 0; d < D; ++d)
                 {
                     extensionVelocity[d] = new SinglePhaseField(basis, "ExtensionVelocity" + d);
@@ -132,7 +105,6 @@
             //Move LevelSet
             SinglePhaseField lsBuffer = phaseInterface.DGLevelSet.CloneAs();
 
-            phaseInterface.DGLevelSet.Clear();
             NarrowMarchingBand.Evolve_Mk2(
                 dt, lsTrkr, lsBuffer, phaseInterface.DGLevelSet, filtLevSetGradient,
                 meanVelocity, extensionVelocity,
