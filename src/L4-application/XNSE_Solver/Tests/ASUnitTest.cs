--- conflicted
+++ resolved
@@ -1166,12 +1166,9 @@
         static XNSE_Control TstObj2CtrlObj(IXNSETest tst, int FlowSolverDegree, double AgglomerationTreshold, ViscosityMode vmode,
             XQuadFactoryHelper.MomentFittingVariants CutCellQuadratureType,
             SurfaceStressTensor_IsotropicMode SurfTensionMode,
-<<<<<<< HEAD
             int GridResolution = 1,
             NonLinearSolverCode nonlinsolver = NonLinearSolverCode.Picard) {
-=======
-            int GridResolution = 1, LinearSolverCode solvercode = LinearSolverCode.classic_pardiso) {
->>>>>>> 9681d96e
+            LinearSolverCode solvercode = LinearSolverCode.classic_pardiso) {
             XNSE_Control C = new XNSE_Control();
             int D = tst.SpatialDimension;
 
@@ -1286,13 +1283,8 @@
             C.LinearSolver.ConvergenceCriterion = 1e-9;
             //C.Solver_ConvergenceCriterion = 1e-9;
 
-<<<<<<< HEAD
-            C.LinearSolver.SolverCode = LinearSolverCode.classic_pardiso;
+            C.LinearSolver.SolverCode = solvercode;
             C.NonLinearSolver.SolverCode = nonlinsolver;
-=======
-            C.LinearSolver.SolverCode = solvercode;
-
->>>>>>> 9681d96e
 
             // return
             // ======
