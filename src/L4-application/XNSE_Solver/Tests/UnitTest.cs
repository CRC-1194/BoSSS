--- conflicted
+++ resolved
@@ -131,9 +131,9 @@
         /// </summary>
         [Test]
         public static void ScalingStaticDropletTest(
-
             [Values(2, 3)] int deg,
-            [Values(ViscosityMode.Standard, ViscosityMode.FullySymmetric)] ViscosityMode vmode
+            [Values(ViscosityMode.Standard, ViscosityMode.FullySymmetric)] ViscosityMode vmode,
+            [Values(XQuadFactoryHelper.MomentFittingVariants.OneStepGaussAndStokes, XQuadFactoryHelper.MomentFittingVariants.Saye)] XQuadFactoryHelper.MomentFittingVariants CutCellQuadratureType
             ) {
 
             double AgglomerationTreshold = 0.1;
@@ -141,8 +141,11 @@
             var Tst = new StaticDropletTest();
             var LaLa = new List<XNSE_Control>();
             foreach (var Res in new[] { 2, 4, 8 }) { 
-                var C = TstObj2CtrlObj(Tst, deg, AgglomerationTreshold, vmode: vmode, GridResolution: Res, 
-                    SurfTensionMode: SurfaceStressTensor_IsotropicMode.LaplaceBeltrami_ContactLine);
+                var C = TstObj2CtrlObj(Tst, deg, AgglomerationTreshold, 
+                    vmode: vmode, 
+                    GridResolution: Res, 
+                    SurfTensionMode: SurfaceStressTensor_IsotropicMode.LaplaceBeltrami_ContactLine,
+                    CutCellQuadratureType:CutCellQuadratureType);
                 //C.CutCellQuadratureType = XQuadFactoryHelper.MomentFittingVariants.OneStepGaussAndStokes;
                 //C.LinearSolver.SolverCode = LinearSolverCode.classic_pardiso;
 
@@ -273,24 +276,15 @@
 
             var Tst = new ChannelTest(angle);
 
-<<<<<<< HEAD
             var C = TstObj2CtrlObj(Tst, deg, AgglomerationTreshold, vmode, CutCellQuadratureType, SurfaceStressTensor_IsotropicMode.LaplaceBeltrami_Local);
-
-            GenericTest(Tst, C);
-            if(deg < 3)
-                ScalingTest(Tst, new[] { 1, 2, 3 }, vmode, deg, CutCellQuadratureType, SurfaceStressTensor_IsotropicMode.LaplaceBeltrami_Local);
-=======
-            var C = TstObj2CtrlObj(Tst, deg, AgglomerationTreshold, vmode);
-            if (angle > 0.0) // intermediate solution (smuda 10.11.)
-                C.CutCellQuadratureType = XQuadFactoryHelper.MomentFittingVariants.OneStepGaussAndStokes;
+            //if (angle > 0.0) // intermediate solution (smuda 10.11.)
+            //    C.CutCellQuadratureType = XQuadFactoryHelper.MomentFittingVariants.OneStepGaussAndStokes;
 
             GenericTest(Tst, C);
             if (deg == 2)
-                ScalingTest(Tst, new[] { 2, 3, 4 }, vmode, deg);
+                ScalingTest(Tst, new[] { 2, 3, 4 }, vmode, deg, CutCellQuadratureType, SurfaceStressTensor_IsotropicMode.LaplaceBeltrami_Local);
             if (deg == 3)
-                ScalingTest(Tst, new[] { 1, 2, 3 }, vmode, deg);
->>>>>>> f912df20
-
+                ScalingTest(Tst, new[] { 1, 2, 3 }, vmode, deg, CutCellQuadratureType, SurfaceStressTensor_IsotropicMode.LaplaceBeltrami_Local);
         }
 
 
