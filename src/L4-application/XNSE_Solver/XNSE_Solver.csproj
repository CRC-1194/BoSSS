--- conflicted
+++ resolved
@@ -100,11 +100,8 @@
     <Compile Include="Tests\BcTest_PressureOutlet.cs" />
     <Compile Include="Tests\ChannelTest.cs" />
     <Compile Include="Tests\SinglePhaseChannel.cs" />
-<<<<<<< HEAD
     <Compile Include="Tests\ASUnitTest.cs" />
-=======
     <Compile Include="Tests\StaticDropletTest.cs" />
->>>>>>> f912df20
     <Compile Include="XBase_Solver.cs" />
     <Compile Include="XBase_Control.cs" />
     <Compile Include="XNSE.cs" />
