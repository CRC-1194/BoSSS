﻿<?xml version="1.0" encoding="utf-8"?>
<Project ToolsVersion="12.0" DefaultTargets="Build" xmlns="http://schemas.microsoft.com/developer/msbuild/2003">
  <PropertyGroup>
    <Configuration Condition=" '$(Configuration)' == '' ">Debug</Configuration>
    <Platform Condition=" '$(Platform)' == '' ">AnyCPU</Platform>
    <ProjectGuid>{3D867374-BF9A-475E-8F5C-E1C067605B9C}</ProjectGuid>
    <OutputType>Exe</OutputType>
    <AppDesignerFolder>Properties</AppDesignerFolder>
    <RootNamespace>BoSSS.Application.XNSE_Solver</RootNamespace>
    <AssemblyName>XNSE_Solver</AssemblyName>
    <TargetFrameworkVersion>v4.7.2</TargetFrameworkVersion>
    <TargetFrameworkProfile>
    </TargetFrameworkProfile>
    <FileAlignment>512</FileAlignment>
    <IsWebBootstrapper>false</IsWebBootstrapper>
    <PublishUrl>publish\</PublishUrl>
    <Install>true</Install>
    <InstallFrom>Disk</InstallFrom>
    <UpdateEnabled>false</UpdateEnabled>
    <UpdateMode>Foreground</UpdateMode>
    <UpdateInterval>7</UpdateInterval>
    <UpdateIntervalUnits>Days</UpdateIntervalUnits>
    <UpdatePeriodically>false</UpdatePeriodically>
    <UpdateRequired>false</UpdateRequired>
    <MapFileExtensions>true</MapFileExtensions>
    <ApplicationRevision>0</ApplicationRevision>
    <ApplicationVersion>1.0.0.%2a</ApplicationVersion>
    <UseApplicationTrust>false</UseApplicationTrust>
    <BootstrapperEnabled>true</BootstrapperEnabled>
  </PropertyGroup>
  <PropertyGroup Condition="'$(Configuration)|$(Platform)' == 'Debug|AnyCPU'">
    <DebugSymbols>true</DebugSymbols>
    <OutputPath>bin\Debug\</OutputPath>
    <DefineConstants>DEBUG;TRACE</DefineConstants>
    <DebugType>full</DebugType>
    <ErrorReport>prompt</ErrorReport>
    <CodeAnalysisRuleSet>MinimumRecommendedRules.ruleset</CodeAnalysisRuleSet>
    <AllowUnsafeBlocks>true</AllowUnsafeBlocks>
    <Optimize>false</Optimize>
    <WarningLevel>4</WarningLevel>
    <PlatformTarget>AnyCPU</PlatformTarget>
    <Prefer32Bit>false</Prefer32Bit>
    <UseVSHostingProcess>true</UseVSHostingProcess>
  </PropertyGroup>
  <PropertyGroup Condition="'$(Configuration)|$(Platform)' == 'Release|AnyCPU'">
    <OutputPath>bin\Release\</OutputPath>
    <DefineConstants>TRACE</DefineConstants>
    <Optimize>true</Optimize>
    <DebugType>pdbonly</DebugType>
    <PlatformTarget>AnyCPU</PlatformTarget>
    <ErrorReport>prompt</ErrorReport>
    <CodeAnalysisRuleSet>MinimumRecommendedRules.ruleset</CodeAnalysisRuleSet>
    <CodeAnalysisIgnoreBuiltInRules>true</CodeAnalysisIgnoreBuiltInRules>
    <WarningLevel>4</WarningLevel>
    <DocumentationFile>
    </DocumentationFile>
    <UseVSHostingProcess>false</UseVSHostingProcess>
    <Prefer32Bit>false</Prefer32Bit>
  </PropertyGroup>
  <ItemGroup>
    <Reference Include="MathNet.Numerics, Version=4.9.1.0, Culture=neutral, processorArchitecture=MSIL">
      <SpecificVersion>False</SpecificVersion>
      <HintPath>..\..\..\libs\MathNet.Numerics.4.9.1\lib\net461\MathNet.Numerics.dll</HintPath>
    </Reference>
    <Reference Include="Microsoft.CSharp" />
    <Reference Include="Newtonsoft.Json">
      <SpecificVersion>False</SpecificVersion>
      <HintPath>..\..\..\libs\Newtonsoft.Json60r4\Newtonsoft.Json.dll</HintPath>
    </Reference>
    <Reference Include="System" />
    <Reference Include="System.Core" />
    <Reference Include="System.Numerics" />
    <Reference Include="System.Runtime.Serialization" />
    <Reference Include="System.Xml.Linq" />
    <Reference Include="System.Data.DataSetExtensions" />
    <Reference Include="System.Data" />
    <Reference Include="System.Xml" />
    <Reference Include="nunit.framework">
      <HintPath>..\..\..\libs\NUnit.Framework-3.12.0\bin\net45\nunit.framework.dll</HintPath>
    </Reference>
  </ItemGroup>
  <ItemGroup>
    <Compile Include="PhysicalBasedTestcases\BasicControls.cs" />
    <Compile Include="Logging\CapillaryHeightLogging.cs" />
    <Compile Include="Logging\ChannelFlowLogging.cs" />
    <Compile Include="Coefficients.cs" />
    <Compile Include="Logging\Dropletlike.cs" />
    <Compile Include="Equations.cs" />
    <Compile Include="Logging\EvaporationLogging.cs" />
    <Compile Include="Logging\FourierLevelSetLogger.cs" />
    <Compile Include="Logging\InterfacePointsLogger.cs" />
    <Compile Include="Logging\L2ErrorLogger.cs" />
    <Compile Include="Logging\MovingContactLineLogging.cs" />
    <Compile Include="Parameters.cs" />
    <Compile Include="Logging\RisingBubble2DBenchmarkQuantities.cs" />
    <Compile Include="Tests\BasicThreePhase.cs" />
    <Compile Include="Tests\ErrorEvaluator.cs" />
    <Compile Include="PhysicalBasedTestcases\CapillaryRise.cs" />
    <Compile Include="PhysicalBasedTestcases\ContactLine.cs" />
    <Compile Include="PhysicalBasedTestcases\ElementalTestProgramm.cs" />
    <Compile Include="PhysicalBasedTestcases\HeatedWall.cs" />
    <Compile Include="PhysicalBasedTestcases\TwoPhaseCouetteFlow.cs" />
    <Compile Include="PhysicalBasedTestcases\CapillaryWave.cs" />
    <Compile Include="PhysicalBasedTestcases\ChannelFlow.cs" />
    <Compile Include="PhysicalBasedTestcases\Droplet.cs" />
    <Compile Include="PhysicalBasedTestcases\RayleighTaylorInstability.cs" />
    <Compile Include="PhysicalBasedTestcases\RisingBubble.cs" />
    <Compile Include="PhysicalBasedTestcases\PhysicalTestProgram.cs" />
    <Compile Include="Tests\BcTest_PressureOutlet.cs" />
    <Compile Include="Tests\ChannelTest.cs" />
    <Compile Include="Tests\HeatTransportTest.cs" />
    <Compile Include="Tests\IBMChannel.cs" />
    <Compile Include="Tests\LevelSetAdvectionTest.cs" />
    <Compile Include="Tests\LevelSetContinuityTest.cs" />
    <Compile Include="Tests\LevelSetInitializationTest.cs" />
    <Compile Include="Tests\LevelSetReinitializationTest.cs" />
    <Compile Include="Tests\LevelSetUnitTest.cs" />
    <Compile Include="Tests\SinglePhaseChannel.cs" />
    <Compile Include="Tests\ASUnitTest.cs" />
    <Compile Include="Tests\StaticDropletTest.cs" />
    <Compile Include="Logging\WaveLikeLogging.cs" />
    <Compile Include="Tests\SteadyStateEvaporationTest.cs" />
<<<<<<< HEAD
=======
    <Compile Include="Tests\TaylorCouette.cs" />
    <Compile Include="XBase_Solver.cs" />
    <Compile Include="XBase_Control.cs" />
>>>>>>> b6ba4518
    <Compile Include="XHeat.cs" />
    <Compile Include="XNSE.cs" />
    <Compile Include="XNSEinSituPostProcessingModule.cs" />
    <Compile Include="XNSE_Control.cs" />
    <Compile Include="HardcodedControl.cs" />
    <Compile Include="Tests\ITest.cs" />
    <Compile Include="Tests\MovingDropletTest.cs" />
    <Compile Include="Tests\PolynomialTestForConvection.cs" />
    <Compile Include="Legacy\LevelSetMovement.cs" />
    <Compile Include="Properties\AssemblyInfo.cs" />
    <Compile Include="Tests\TranspiratingChannelTest.cs" />
    <Compile Include="Tests\UnitTest.cs" />
    <Compile Include="Tests\ViscosityJumpTest.cs" />
    <Compile Include="XNSE_OperatorConfiguration.cs" />
    <Compile Include="Legacy\XNSE_SolverMain_Energy.cs" />
    <Compile Include="Legacy\XNSE_SolverMain_Heat.cs" />
    <Compile Include="Legacy\XNSE_SolverMain.cs" />
    <Compile Include="Legacy\XNSE_SolverMain_LevelSet.cs" />
    <Compile Include="Legacy\XNSE_SolverMain_Utils.cs" />
    <Compile Include="XNSFE.cs" />
    <Compile Include="Legacy\XNSFE_OperatorComponents.cs" />
    <Compile Include="Legacy\XNSFE_OperatorFactory.cs" />
  </ItemGroup>
  <ItemGroup>
    <ProjectReference Include="..\..\ilPSP\layer_1.2-ilPSP\ilPSP.LinSolvers.monkey\ilPSP.LinSolvers.monkey.csproj">
      <Project>{B18AEDC3-C7A5-4DA6-ABD3-E981B002ADDE}</Project>
      <Name>ilPSP.LinSolvers.monkey</Name>
    </ProjectReference>
    <ProjectReference Include="..\..\L2-foundation\BoSSS.Foundation.Grid\BoSSS.Foundation.Grid.csproj">
      <Project>{13585226-5046-494D-947C-B97479566081}</Project>
      <Name>BoSSS.Foundation.Grid</Name>
    </ProjectReference>
    <ProjectReference Include="..\..\L2-foundation\BoSSS.Foundation.SpecFEM\BoSSS.Foundation.SpecFEM.csproj">
      <Project>{9D01688E-9372-4185-ADCF-D64D47F3A44A}</Project>
      <Name>BoSSS.Foundation.SpecFEM</Name>
    </ProjectReference>
    <ProjectReference Include="..\..\L2-foundation\BoSSS.Foundation.XDG\BoSSS.Foundation.XDG.csproj">
      <Project>{9A8CDC1F-64F7-441E-849D-66F2C56600F2}</Project>
      <Name>BoSSS.Foundation.XDG</Name>
    </ProjectReference>
    <ProjectReference Include="..\..\L1-platform\BoSSS.Platform\BoSSS.Platform.csproj">
      <Project>{B7D5F7C7-EA9F-4506-AB69-C3CD2AA8C938}</Project>
      <Name>BoSSS.Platform</Name>
    </ProjectReference>
    <ProjectReference Include="..\..\L3-solution\BoSSS.Solution.AdvancedSolvers\BoSSS.Solution.AdvancedSolvers.csproj">
      <Project>{efe8c307-09bc-4f58-b991-6ef8fd6d5eff}</Project>
      <Name>BoSSS.Solution.AdvancedSolvers</Name>
    </ProjectReference>
    <ProjectReference Include="..\..\L3-solution\BoSSS.Solution.EnergyCommon\BoSSS.Solution.EnergyCommon.csproj">
      <Project>{7c92a61e-a113-4093-9e37-2786ac737f36}</Project>
      <Name>BoSSS.Solution.EnergyCommon</Name>
    </ProjectReference>
    <ProjectReference Include="..\..\L3-solution\BoSSS.Solution.Gnuplot\BoSSS.Solution.Gnuplot.csproj">
      <Project>{d4fadb7c-0b11-4f41-a97a-146dc1f7034e}</Project>
      <Name>BoSSS.Solution.Gnuplot</Name>
    </ProjectReference>
    <ProjectReference Include="..\..\L3-solution\BoSSS.Solution.RheologyCommon\BoSSS.Solution.RheologyCommon.csproj">
      <Project>{02864872-ff49-4bd2-96fc-9769ac268b5a}</Project>
      <Name>BoSSS.Solution.RheologyCommon</Name>
    </ProjectReference>
    <ProjectReference Include="..\..\L3-solution\BoSSS.Solution.Statistic\BoSSS.Solution.Statistic.csproj">
      <Project>{45BCA5F9-27E7-43C0-B021-4312BF442C7D}</Project>
      <Name>BoSSS.Solution.Statistic</Name>
    </ProjectReference>
    <ProjectReference Include="..\..\L3-solution\BoSSS.Solution.XdgTimestepping\BoSSS.Solution.XdgTimestepping.csproj">
      <Project>{d8a961c8-75a9-4ecd-8627-c598697e7318}</Project>
      <Name>BoSSS.Solution.XdgTimestepping</Name>
    </ProjectReference>
    <ProjectReference Include="..\..\L3-solution\BoSSS.Solution.XheatCommon\BoSSS.Solution.XheatCommon.csproj">
      <Project>{556af24d-182b-4b77-a727-7e18b6488f78}</Project>
      <Name>BoSSS.Solution.XheatCommon</Name>
    </ProjectReference>
    <ProjectReference Include="..\..\L3-solution\BoSSS.Solution\BoSSS.Solution.csproj">
      <Project>{DF7F5ABD-E606-41CD-BEEF-31A95D136DEA}</Project>
      <Name>BoSSS.Solution</Name>
    </ProjectReference>
    <ProjectReference Include="..\..\L3-solution\BoSSS.Solution.NSECommon\BoSSS.Solution.NSECommon.csproj">
      <Project>{E56B9CE4-14DC-4256-A337-46E5D298B722}</Project>
      <Name>BoSSS.Solution.NSECommon</Name>
    </ProjectReference>
    <ProjectReference Include="..\..\L3-solution\BoSSS.Solution.Tecplot\BoSSS.Solution.Tecplot.csproj">
      <Project>{D0546422-EC92-4964-82E9-8EE819A2F786}</Project>
      <Name>BoSSS.Solution.Tecplot</Name>
    </ProjectReference>
    <ProjectReference Include="..\..\ilPSP\layer_1.1-MPI.NET\MPI.Wrappers\MPI.Wrappers.csproj">
      <Project>{DD9BF776-38CA-4FC9-8F42-5ED700BDE7AD}</Project>
      <Name>MPI.Wrappers</Name>
    </ProjectReference>
    <ProjectReference Include="..\..\ilPSP\layer_1.2-ilPSP\ilPSP\ilPSP.csproj">
      <Project>{8E6D8F23-623F-4204-B4AB-A088C0CD83AA}</Project>
      <Name>ilPSP</Name>
    </ProjectReference>
    <ProjectReference Include="..\..\L2-foundation\BoSSS.Foundation\BoSSS.Foundation.csproj">
      <Project>{17A60FBA-20B4-451D-98E1-8D742F368569}</Project>
      <Name>BoSSS.Foundation</Name>
    </ProjectReference>
    <ProjectReference Include="..\..\ilPSP\layer_1.2-ilPSP\ilPSP.Connectors.Matlab\ilPSP.Connectors.Matlab.csproj">
      <Project>{6886ABB3-CE89-4537-9F2A-25F926D1840B}</Project>
      <Name>ilPSP.Connectors.Matlab</Name>
    </ProjectReference>
    <ProjectReference Include="..\..\ilPSP\layer_1.2-ilPSP\ilPSP.LinSolvers.PARDISO\ilPSP.LinSolvers.PARDISO.csproj">
      <Project>{DB9CA35D-9980-462A-85CC-CB33DCFD5A28}</Project>
      <Name>ilPSP.LinSolvers.PARDISO</Name>
    </ProjectReference>
    <ProjectReference Include="..\..\L3-solution\BoSSS.Solution.LevelSetTools\BoSSS.Solution.LevelSetTools.csproj">
      <Project>{9ee2fcad-e8a4-4f14-b932-d1a4904d715d}</Project>
      <Name>BoSSS.Solution.LevelSetTools</Name>
    </ProjectReference>
    <ProjectReference Include="..\..\L3-solution\BoSSS.Solution.XNSECommon\BoSSS.Solution.XNSECommon.csproj">
      <Project>{0d8f577e-316d-4362-816b-9f610c5eb4a5}</Project>
      <Name>BoSSS.Solution.XNSECommon</Name>
    </ProjectReference>
  </ItemGroup>
  <ItemGroup>
    <None Include="app.config" />
  </ItemGroup>
  <ItemGroup>
    <BootstrapperPackage Include=".NETFramework,Version=v4.0">
      <Visible>False</Visible>
      <ProductName>Microsoft .NET Framework 4 %28x86 and x64%29</ProductName>
      <Install>true</Install>
    </BootstrapperPackage>
    <BootstrapperPackage Include="Microsoft.Net.Client.3.5">
      <Visible>False</Visible>
      <ProductName>.NET Framework 3.5 SP1 Client Profile</ProductName>
      <Install>false</Install>
    </BootstrapperPackage>
    <BootstrapperPackage Include="Microsoft.Net.Framework.3.5.SP1">
      <Visible>False</Visible>
      <ProductName>.NET Framework 3.5 SP1</ProductName>
      <Install>false</Install>
    </BootstrapperPackage>
    <BootstrapperPackage Include="Microsoft.Windows.Installer.3.1">
      <Visible>False</Visible>
      <ProductName>Windows Installer 3.1</ProductName>
      <Install>true</Install>
    </BootstrapperPackage>
  </ItemGroup>
  <ItemGroup>
    <Service Include="{82A7F48D-3B50-4B1E-B82E-3ADA8210C358}" />
  </ItemGroup>
  <ItemGroup />
  <Import Project="$(MSBuildToolsPath)\Microsoft.CSharp.targets" />
  <!-- To modify your build process, add your task inside one of the targets below and uncomment it. 
       Other similar extension points exist, see Microsoft.Common.targets.
  <Target Name="BeforeBuild">
  </Target>
  <Target Name="AfterBuild">
  </Target>
  -->
</Project><|MERGE_RESOLUTION|>--- conflicted
+++ resolved
@@ -120,12 +120,7 @@
     <Compile Include="Tests\StaticDropletTest.cs" />
     <Compile Include="Logging\WaveLikeLogging.cs" />
     <Compile Include="Tests\SteadyStateEvaporationTest.cs" />
-<<<<<<< HEAD
-=======
-    <Compile Include="Tests\TaylorCouette.cs" />
-    <Compile Include="XBase_Solver.cs" />
-    <Compile Include="XBase_Control.cs" />
->>>>>>> b6ba4518
+    <Compile Include="Tests\TaylorCouette.cs" />>
     <Compile Include="XHeat.cs" />
     <Compile Include="XNSE.cs" />
     <Compile Include="XNSEinSituPostProcessingModule.cs" />
