--- conflicted
+++ resolved
@@ -522,11 +522,7 @@
             return C;
         }
 
-<<<<<<< HEAD
         public static XNSE_Control Rotating_Cube(int k = 1, int Res = 20, int SpaceDim = 3, bool useAMR = true, int NoOfTimesteps = 10,bool writeToDB = false, bool tracing = false, bool loadbalancing = false) {
-=======
-        public static XNSE_Control Rotating_Cube(int k = 2, int Res = 10, int SpaceDim = 3, bool useAMR = true, int NoOfTimesteps = 2, bool writeToDB = false, bool tracing = false, bool loadbalancing = false) {
->>>>>>> 55b536c7
             XNSE_Control C = new XNSE_Control();
             // basic database options
             // ======================
