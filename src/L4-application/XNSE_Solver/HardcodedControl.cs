--- conflicted
+++ resolved
@@ -662,11 +662,7 @@
             C.LinearSolver.MaxKrylovDim = 50;
             C.LinearSolver.TargetBlockSize = 10000;
             C.LinearSolver.verbose = true;
-<<<<<<< HEAD
-            //C.LinearSolver.SolverCode = LinearSolverCode.exp_AS_MG;
-=======
             C.LinearSolver.SolverCode = LinearSolverCode.exp_Kcycle_schwarz;
->>>>>>> a8abafa3
             C.NonLinearSolver.SolverCode = NonLinearSolverCode.Newton;
             C.NonLinearSolver.ConvergenceCriterion = 1E-6;
             C.NonLinearSolver.MaxSolverIterations = 6;
@@ -832,7 +828,6 @@
             C.LinearSolver.MaxKrylovDim = 500;
             C.LinearSolver.TargetBlockSize = 10000;
             C.LinearSolver.verbose = true;
-            C.LinearSolver.SolverCode = LinearSolverCode.exp_gmres_ILU;
             C.NonLinearSolver.SolverCode = NonLinearSolverCode.Newton;
             C.NonLinearSolver.ConvergenceCriterion = 1E-6;
             //C.NonLinearSolver.MaxSolverIterations = 6;
@@ -992,7 +987,6 @@
             C.LinearSolver.MaxKrylovDim = 500;
             C.LinearSolver.TargetBlockSize = 10000;
             C.LinearSolver.verbose = true;
-            C.LinearSolver.SolverCode = LinearSolverCode.exp_AS_MG;
             C.NonLinearSolver.SolverCode = NonLinearSolverCode.Picard;
             C.NonLinearSolver.ConvergenceCriterion = 1E-6;
             //C.NonLinearSolver.MaxSolverIterations = 6;
