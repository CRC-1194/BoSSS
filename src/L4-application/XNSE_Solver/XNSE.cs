--- conflicted
+++ resolved
@@ -305,14 +305,7 @@
 
             XNSFE_OperatorConfiguration config = new XNSFE_OperatorConfiguration(this.Control);
             for (int d = 0; d < D; ++d) {
-<<<<<<< HEAD
-                opFactory.AddEquation(new NavierStokes( "A", d, LsTrk, D, boundaryMap, config));
-                opFactory.AddEquation(new NavierStokes("B", d, LsTrk, D, boundaryMap, config));
-                opFactory.AddEquation(new NSEInterface("A", "B", d, D, boundaryMap, LsTrk, config, config.isMovingMesh));
-                opFactory.AddEquation(new NSESurfaceTensionForce("A", "B", d, D, boundaryMap, LsTrk, config));
-=======
                 DefineMomentumEquation(opFactory, config, d, D);
->>>>>>> f59f52b4
 
                 // Add Gravitation
                 if(config.isGravity) {
