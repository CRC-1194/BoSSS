﻿using BoSSS.Foundation;
using BoSSS.Foundation.Grid.Classic;
using BoSSS.Foundation.XDG;
using BoSSS.Solution;
using BoSSS.Solution.NSECommon;
using BoSSS.Solution.XdgTimestepping;
using BoSSS.Solution.XNSECommon;
using BoSSS.Solution.Utils;
using System;
using System.Collections.Generic;
using System.Linq;
using System.Text;
using System.Threading.Tasks;
using ilPSP;
using ilPSP.Utils;
using System.Diagnostics;
using BoSSS.Solution.Tecplot;
using BoSSS.Solution.Control;
using System.Runtime.CompilerServices;
using NUnit.Framework.Constraints;
using BoSSS.Solution.LevelSetTools;
using BoSSS.Foundation.IO;
using BoSSS.Solution.AdvancedSolvers;

namespace BoSSS.Application.XNSE_Solver
{
    class XNSE : XSolver<XNSE_Control>
    {
        protected IncompressibleMultiphaseBoundaryCondMap boundaryMap;

        protected int QuadOrder()
        {
            //QuadOrder
            int degU;
            if (Control.FieldOptions.TryGetValue("Velocity*", out FieldOpts field))
            {
                degU = field.Degree;
            }
            else if (Control.FieldOptions.TryGetValue(BoSSS.Solution.NSECommon.VariableNames.VelocityX, out FieldOpts field1))
            {
                degU = field1.Degree;
            }
            else
            {
                throw new Exception("Velocity not found!");
            }
            int quadOrder = degU * (this.Control.PhysicalParameters.IncludeConvection ? 3 : 2);
            if (this.Control.CutCellQuadratureType == XQuadFactoryHelper.MomentFittingVariants.Saye)
            {
                quadOrder *= 2;
                quadOrder += 1;
            }
            return quadOrder;
        }

        int VelocityDegree()
        {
            int pVel;
            if (this.Control.FieldOptions.TryGetValue("Velocity*", out FieldOpts v))
            {
                pVel = v.Degree;
            }
            else if (this.Control.FieldOptions.TryGetValue(BoSSS.Solution.NSECommon.VariableNames.VelocityX, out FieldOpts v1))
            {
                pVel = v1.Degree;
            }
            else
            {
                throw new Exception("MultigridOperator.ChangeOfBasisConfig: Degree of Velocity not found");
            }
            return pVel;
        }

        protected override LevelSetHandling LevelSetHandling => this.Control.Timestepper_LevelSetHandling;

        public override void AddMultigridConfigLevel(List<MultigridOperator.ChangeOfBasisConfig> configsLevel)
        {
            int pVel = VelocityDegree();
            int pPrs = this.Control.FieldOptions[BoSSS.Solution.NSECommon.VariableNames.Pressure].Degree;
            int D = this.GridData.SpatialDimension;

            if (this.Control.UseSchurBlockPrec)
            {
                // using a Schur complement for velocity & pressure
                var confMomConti = new MultigridOperator.ChangeOfBasisConfig();
                for (int d = 0; d < D; d++)
                {
                    d.AddToArray(ref confMomConti.VarIndex);
                    //Math.Max(1, pVel - iLevel).AddToArray(ref confMomConti.DegreeS); // global p-multi-grid
                    pVel.AddToArray(ref confMomConti.DegreeS);
                }
                D.AddToArray(ref confMomConti.VarIndex);
                //Math.Max(0, pPrs - iLevel).AddToArray(ref confMomConti.DegreeS); // global p-multi-grid
                pPrs.AddToArray(ref confMomConti.DegreeS);

                confMomConti.mode = MultigridOperator.Mode.SchurComplement;

                configsLevel.Add(confMomConti);
            }
            else
            {
                // configurations for velocity
                for (int d = 0; d < D; d++)
                {
                    var configVel_d = new MultigridOperator.ChangeOfBasisConfig()
                    {
                        DegreeS = new int[] { pVel },
                        //DegreeS = new int[] { Math.Max(1, pVel - iLevel) },
                        mode = MultigridOperator.Mode.SymPart_DiagBlockEquilib_DropIndefinite,
                        VarIndex = new int[] { this.XOperator.DomainVar.IndexOf(VariableNames.VelocityVector(D)[d]) }
                    };
                    configsLevel.Add(configVel_d);
                }
                // configuration for pressure
                var configPres = new MultigridOperator.ChangeOfBasisConfig()
                {
                    DegreeS = new int[] { pPrs },
                    //DegreeS = new int[] { Math.Max(0, pPrs - iLevel) },
                    mode = MultigridOperator.Mode.IdMass_DropIndefinite,
                    VarIndex = new int[] { this.XOperator.DomainVar.IndexOf(VariableNames.Pressure) }
                };
                configsLevel.Add(configPres);
            }
        }

        protected override LevelSetUpdater InstantiateLevelSetUpdater()
        {
            int levelSetDegree = Control.FieldOptions["Phi"].Degree;
            LevelSet levelSet = new LevelSet(new Basis(GridData, levelSetDegree), "Phi");
            levelSet.ProjectField(Control.InitialValues_Evaluators["Phi"]);

            switch (Control.Option_LevelSetEvolution)
            {
                case LevelSetEvolution.Fourier:
                    if (Control.EnforceLevelSetConservation)
                    {
                        throw new NotSupportedException("mass conservation correction currently not supported");
                    }
                    lsUpdater = new LevelSetUpdater((GridData)GridData, Control.CutCellQuadratureType, 1, new string[] { "A", "B" }, levelSet, Control.LSContiProjectionMethod);
                    lsUpdater.AddLevelSetParameter("Phi", new LevelSetVelocity("Phi", GridData.SpatialDimension, VelocityDegree(), Control.InterVelocAverage, Control.PhysicalParameters));
                    break;
                case LevelSetEvolution.FastMarching:
                    lsUpdater = new LevelSetUpdater((GridData)GridData, Control.CutCellQuadratureType, 1, new string[] { "A", "B" }, levelSet);
                    var fastMarcher = new FastMarcher("Phi", QuadOrder(), levelSet.GridDat.SpatialDimension);
                    lsUpdater.AddEvolver("Phi", fastMarcher);
                    lsUpdater.AddLevelSetParameter("Phi", new LevelSetVelocity("Phi", GridData.SpatialDimension, VelocityDegree(), Control.InterVelocAverage, Control.PhysicalParameters));
                    break;
                case LevelSetEvolution.None:
                    lsUpdater = new LevelSetUpdater((GridData)GridData, Control.CutCellQuadratureType, 1, new string[] { "A", "B" }, levelSet);
                    break;
                default:
                    throw new NotImplementedException();
            }
            return lsUpdater;
        }

<<<<<<< HEAD
        protected override XSpatialOperatorMk2 GetOperatorInstance(int D) {
            XSpatialOperatorMk2 XOP = base.GetOperatorInstance(D);

            // test the ordering: Should not make a difference anyways!
            Debug.Assert(XOP.DomainVar.IndexOf(VariableNames.VelocityX) < XOP.DomainVar.IndexOf(VariableNames.VelocityY));
            Debug.Assert(XOP.DomainVar.IndexOf(VariableNames.VelocityY) < XOP.DomainVar.IndexOf(VariableNames.Pressure));
            Debug.Assert(XOP.CodomainVar.IndexOf(EquationNames.MomentumEquationX) < XOP.CodomainVar.IndexOf(EquationNames.MomentumEquationY));
            Debug.Assert(XOP.CodomainVar.IndexOf(EquationNames.MomentumEquationY) < XOP.CodomainVar.IndexOf(EquationNames.ContinuityEquation));
            if (D > 2) {
                Debug.Assert(XOP.DomainVar.IndexOf(VariableNames.VelocityY) < XOP.DomainVar.IndexOf(VariableNames.VelocityZ));
                Debug.Assert(XOP.DomainVar.IndexOf(VariableNames.VelocityZ) < XOP.DomainVar.IndexOf(VariableNames.Pressure));
                Debug.Assert(XOP.CodomainVar.IndexOf(EquationNames.MomentumEquationY) < XOP.CodomainVar.IndexOf(EquationNames.MomentumEquationZ));
                Debug.Assert(XOP.CodomainVar.IndexOf(EquationNames.MomentumEquationZ) < XOP.CodomainVar.IndexOf(EquationNames.ContinuityEquation));
            }
            return XOP;
        }

        protected override void SetOperatorEquations(int D, OperatorFactory opFactory) {
=======
        protected override XSpatialOperatorMk2 GetOperatorInstance(int D)
        {
            OperatorFactory opFactory = new OperatorFactory();
            boundaryMap = new IncompressibleMultiphaseBoundaryCondMap(this.GridData, this.Control.BoundaryValues, this.LsTrk.SpeciesNames.ToArray());

            SetOperator(D, opFactory);
>>>>>>> fac19fbc

            //Get Spatial Operator
            XSpatialOperatorMk2 XOP = opFactory.GetSpatialOperator(QuadOrder());

            //final settings
            XOP.FreeMeanValue[BoSSS.Solution.NSECommon.VariableNames.Pressure] = !boundaryMap.DirichletPressureBoundary;
            XOP.LinearizationHint = LinearizationHint.AdHoc;
            XOP.Commit();

<<<<<<< HEAD
        protected override void SetOperatorParameter(int D, OperatorFactory opFactory) {
=======
            return XOP;
        }
>>>>>>> fac19fbc

        protected virtual void SetOperator(int D, OperatorFactory opFactory) 
        {
            int quadOrder = QuadOrder();
            XNSFE_OperatorConfiguration config = new XNSFE_OperatorConfiguration(this.Control);
            for (int d = 0; d < D; ++d)
            {
                opFactory.AddEquation(new NavierStokes("A", d, LsTrk, D, boundaryMap, config));
                opFactory.AddParameter(Gravity.CreateFrom("A", d, D, Control, Control.PhysicalParameters.rho_A));
                opFactory.AddEquation(new NavierStokes("B", d, LsTrk, D, boundaryMap, config));
                opFactory.AddParameter(Gravity.CreateFrom("B", d, D, Control, Control.PhysicalParameters.rho_B));
                opFactory.AddEquation(new NSEInterface("A", "B", d, D, boundaryMap, LsTrk, config));
                opFactory.AddEquation(new NSESurfaceTensionForce("A", "B", d, D, boundaryMap, LsTrk, config));
            }
            opFactory.AddParameter(new Velocity0(D));
            Velocity0Mean v0Mean = new Velocity0Mean(D, LsTrk, quadOrder);
            opFactory.AddParameter(v0Mean);

<<<<<<< HEAD
            XNSEOperatorProvider.SetOperatorParameter(D, opFactory, QuadOrder(), null, this.lsUpdater, this.Control, config);

        }

        protected override void SetSpatialOperator(out XSpatialOperatorMk2 XOP, int D, OperatorFactory opFactory) {
            
            IncompressibleMultiphaseBoundaryCondMap boundaryMap = new IncompressibleMultiphaseBoundaryCondMap(this.GridData, this.Control.BoundaryValues, this.LsTrk.SpeciesNames.ToArray());
=======
            Normals normalsParameter = new Normals(D, ((LevelSet)lsUpdater.Tracker.LevelSets[0]).Basis.Degree);
            opFactory.AddParameter(normalsParameter);
>>>>>>> fac19fbc

            if (config.isContinuity)
            {
                opFactory.AddEquation(new Continuity(config, D, "A", LsTrk.GetSpeciesId("A"), boundaryMap));
                opFactory.AddEquation(new Continuity(config, D, "B", LsTrk.GetSpeciesId("B"), boundaryMap));
                opFactory.AddEquation(new InterfaceContinuity(config, D, LsTrk));
            }

            lsUpdater.AddLevelSetParameter("Phi", v0Mean);
            lsUpdater.AddLevelSetParameter("Phi", normalsParameter);
            switch (Control.AdvancedDiscretizationOptions.SST_isotropicMode)
            {
                case SurfaceStressTensor_IsotropicMode.LaplaceBeltrami_ContactLine:
                    MaxSigma maxSigmaParameter = new MaxSigma(Control.PhysicalParameters, Control.AdvancedDiscretizationOptions, QuadOrder(), Control.dtFixed);
                    opFactory.AddParameter(maxSigmaParameter);
                    lsUpdater.AddLevelSetParameter("Phi", maxSigmaParameter);
                    BeltramiGradient lsBGradient = BeltramiGradient.CreateFrom(Control, "Phi", D);
                    lsUpdater.AddLevelSetParameter("Phi", lsBGradient);
                    break;
                case SurfaceStressTensor_IsotropicMode.LaplaceBeltrami_Flux:
                case SurfaceStressTensor_IsotropicMode.LaplaceBeltrami_Local:
                    BeltramiGradient lsGradient = BeltramiGradient.CreateFrom(Control, "Phi", D);
                    lsUpdater.AddLevelSetParameter("Phi", lsGradient);
                    break;
                case SurfaceStressTensor_IsotropicMode.Curvature_ClosestPoint:
                case SurfaceStressTensor_IsotropicMode.Curvature_Projected:
                case SurfaceStressTensor_IsotropicMode.Curvature_LaplaceBeltramiMean:
                    BeltramiGradientAndCurvature lsGradientAndCurvature =
                        BeltramiGradientAndCurvature.CreateFrom(Control, "Phi", quadOrder, D);
                    opFactory.AddParameter(lsGradientAndCurvature);
                    lsUpdater.AddLevelSetParameter("Phi", lsGradientAndCurvature);
                    break;
                case SurfaceStressTensor_IsotropicMode.Curvature_Fourier:
                    var fourrier = new FourierEvolver(
                        "Phi",
                        Control.FourierLevSetControl,
                        Control.FieldOptions[BoSSS.Solution.NSECommon.VariableNames.Curvature].Degree);
                    lsUpdater.AddLevelSetParameter("Phi", fourrier);
                    lsUpdater.AddEvolver("Phi", fourrier);
                    opFactory.AddParameter(fourrier);
                    break;
                default:
                    break;
            }
        }

        protected override void PlotCurrentState(double physTime, TimestepNumber timestepNo, int superSampling = 1)
        {
            Tecplot.PlotFields(this.m_RegisteredFields, "XNSE_Solver" + timestepNo, physTime, superSampling);
            if(Timestepping?.Parameters != null)
            {
                Tecplot.PlotFields(Timestepping.Parameters, "XNSE_Solver_Params" + timestepNo, physTime, superSampling);
            }
        }

        protected override void SetOperatorCoefficients(int D, OperatorFactory opFactory) {
            // Add additional coefficients            
        }
    }
}<|MERGE_RESOLUTION|>--- conflicted
+++ resolved
@@ -154,33 +154,12 @@
             return lsUpdater;
         }
 
-<<<<<<< HEAD
-        protected override XSpatialOperatorMk2 GetOperatorInstance(int D) {
-            XSpatialOperatorMk2 XOP = base.GetOperatorInstance(D);
-
-            // test the ordering: Should not make a difference anyways!
-            Debug.Assert(XOP.DomainVar.IndexOf(VariableNames.VelocityX) < XOP.DomainVar.IndexOf(VariableNames.VelocityY));
-            Debug.Assert(XOP.DomainVar.IndexOf(VariableNames.VelocityY) < XOP.DomainVar.IndexOf(VariableNames.Pressure));
-            Debug.Assert(XOP.CodomainVar.IndexOf(EquationNames.MomentumEquationX) < XOP.CodomainVar.IndexOf(EquationNames.MomentumEquationY));
-            Debug.Assert(XOP.CodomainVar.IndexOf(EquationNames.MomentumEquationY) < XOP.CodomainVar.IndexOf(EquationNames.ContinuityEquation));
-            if (D > 2) {
-                Debug.Assert(XOP.DomainVar.IndexOf(VariableNames.VelocityY) < XOP.DomainVar.IndexOf(VariableNames.VelocityZ));
-                Debug.Assert(XOP.DomainVar.IndexOf(VariableNames.VelocityZ) < XOP.DomainVar.IndexOf(VariableNames.Pressure));
-                Debug.Assert(XOP.CodomainVar.IndexOf(EquationNames.MomentumEquationY) < XOP.CodomainVar.IndexOf(EquationNames.MomentumEquationZ));
-                Debug.Assert(XOP.CodomainVar.IndexOf(EquationNames.MomentumEquationZ) < XOP.CodomainVar.IndexOf(EquationNames.ContinuityEquation));
-            }
-            return XOP;
-        }
-
-        protected override void SetOperatorEquations(int D, OperatorFactory opFactory) {
-=======
         protected override XSpatialOperatorMk2 GetOperatorInstance(int D)
         {
             OperatorFactory opFactory = new OperatorFactory();
             boundaryMap = new IncompressibleMultiphaseBoundaryCondMap(this.GridData, this.Control.BoundaryValues, this.LsTrk.SpeciesNames.ToArray());
 
             SetOperator(D, opFactory);
->>>>>>> fac19fbc
 
             //Get Spatial Operator
             XSpatialOperatorMk2 XOP = opFactory.GetSpatialOperator(QuadOrder());
@@ -190,12 +169,8 @@
             XOP.LinearizationHint = LinearizationHint.AdHoc;
             XOP.Commit();
 
-<<<<<<< HEAD
-        protected override void SetOperatorParameter(int D, OperatorFactory opFactory) {
-=======
             return XOP;
         }
->>>>>>> fac19fbc
 
         protected virtual void SetOperator(int D, OperatorFactory opFactory) 
         {
@@ -214,18 +189,8 @@
             Velocity0Mean v0Mean = new Velocity0Mean(D, LsTrk, quadOrder);
             opFactory.AddParameter(v0Mean);
 
-<<<<<<< HEAD
-            XNSEOperatorProvider.SetOperatorParameter(D, opFactory, QuadOrder(), null, this.lsUpdater, this.Control, config);
-
-        }
-
-        protected override void SetSpatialOperator(out XSpatialOperatorMk2 XOP, int D, OperatorFactory opFactory) {
-            
-            IncompressibleMultiphaseBoundaryCondMap boundaryMap = new IncompressibleMultiphaseBoundaryCondMap(this.GridData, this.Control.BoundaryValues, this.LsTrk.SpeciesNames.ToArray());
-=======
             Normals normalsParameter = new Normals(D, ((LevelSet)lsUpdater.Tracker.LevelSets[0]).Basis.Degree);
             opFactory.AddParameter(normalsParameter);
->>>>>>> fac19fbc
 
             if (config.isContinuity)
             {
@@ -279,10 +244,6 @@
             {
                 Tecplot.PlotFields(Timestepping.Parameters, "XNSE_Solver_Params" + timestepNo, physTime, superSampling);
             }
-        }
-
-        protected override void SetOperatorCoefficients(int D, OperatorFactory opFactory) {
-            // Add additional coefficients            
-        }
+        }        
     }
 }