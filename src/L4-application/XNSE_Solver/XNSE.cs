--- conflicted
+++ resolved
@@ -67,14 +67,9 @@
 
             //InitMPI();
             //DeleteOldPlotFiles();
-<<<<<<< HEAD
 
             ////Tests.LevelSetUnitTests.LevelSetAdvectionTest2D(3, 1, LevelSetEvolution.FastMarching, LevelSetHandling.LieSplitting, false);
             //Tests.LevelSetUnitTests.LevelSetAdvectionOnWallTest3D(Math.PI/4, 2, 0, LevelSetEvolution.FastMarching, LevelSetHandling.LieSplitting);
-=======
-            //BoSSS.Application.XNSE_Solver.Legacy.LegacyTests.UnitTest.BcTest_PressureOutletTest(2, 1, 0.1d, XQuadFactoryHelper.MomentFittingVariants.OneStepGaussAndStokes, SurfaceStressTensor_IsotropicMode.Curvature_Projected, false);
-            //Tests.ASUnitTest.CurvedElementsTest(3);
->>>>>>> 8614b3ad
             ////Tests.LevelSetUnitTests.LevelSetShearingTest(2, 3, LevelSetEvolution.FastMarching, LevelSetHandling.LieSplitting);
             //throw new Exception("Remove me");
 
