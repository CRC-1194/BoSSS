--- conflicted
+++ resolved
@@ -553,7 +553,6 @@
         }
 
         protected override double RunSolverOneStep(int TimestepNo, double phystime, double dt) {
-<<<<<<< HEAD
             using (var f = new FuncTrace()) {
                 if ((int)this.Control.TimeSteppingScheme >= 100) {
                     
@@ -569,11 +568,6 @@
                     dt = base.GetTimestep();
                 }
                
-=======
-            using(var f = new FuncTrace()) {
-                dt = GetTimestep();
-
->>>>>>> 4d9e2210
                 Console.WriteLine($"Starting time step {TimestepNo}, dt = {dt} ...");
                 Timestepping.Solve(phystime, dt, Control.SkipSolveAndEvaluateResidual);
                 Console.WriteLine($"Done with time step {TimestepNo}.");
