--- conflicted
+++ resolved
@@ -109,23 +109,13 @@
         /// When evaluating a constant function, $`n = 0$`, the degree of the integrand immensely simplifies to $`(p - 1)$`.        
         /// </remarks>
         override public int QuadOrder() {
-<<<<<<< HEAD
-            //if(Control.CutCellQuadratureType != XQuadFactoryHelper.MomentFittingVariants.Saye
-            //   && Control.CutCellQuadratureType != XQuadFactoryHelper.MomentFittingVariants.OneStepGaussAndStokes) {
-            //    throw new ArgumentException($"The XNSE solver is only verified for cut-cell quadrature rules " +
-            //        $"{XQuadFactoryHelper.MomentFittingVariants.Saye} and {XQuadFactoryHelper.MomentFittingVariants.OneStepGaussAndStokes}; " +
-            //        $"you have set {Control.CutCellQuadratureType}, so you are notified that you reach into unknown territory; " +
-            //        $"If you do not know how to remove this exception, you should better return now!");
-            //}
-=======
             if(Control.CutCellQuadratureType != XQuadFactoryHelper.MomentFittingVariants.Saye
                && Control.CutCellQuadratureType != XQuadFactoryHelper.MomentFittingVariants.OneStepGaussAndStokes) {
-                //throw new ArgumentException($"The XNSE solver is only verified for cut-cell quadrature rules " +
-                //    $"{XQuadFactoryHelper.MomentFittingVariants.Saye} and {XQuadFactoryHelper.MomentFittingVariants.OneStepGaussAndStokes}; " +
-                //    $"you have set {Control.CutCellQuadratureType}, so you are notified that you reach into unknown territory; " +
-                //    $"If you do not know how to remove this exception, you should better return now!");
-            }
->>>>>>> b83fd5ce
+                throw new ArgumentException($"The XNSE solver is only verified for cut-cell quadrature rules " +
+                    $"{XQuadFactoryHelper.MomentFittingVariants.Saye} and {XQuadFactoryHelper.MomentFittingVariants.OneStepGaussAndStokes}; " +
+                    $"you have set {Control.CutCellQuadratureType}, so you are notified that you reach into unknown territory; " +
+                    $"If you do not know how to remove this exception, you should better return now!");
+            }
 
             //QuadOrder
             int degU = VelocityDegree();
