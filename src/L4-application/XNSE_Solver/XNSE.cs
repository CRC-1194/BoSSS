--- conflicted
+++ resolved
@@ -31,7 +31,6 @@
     /// Development history:
     /// - Current (jan2021) Maintainers: Beck, Rieckmann, Kummer
     /// - successor of the old XNSE solver <see cref="XNSE_SolverMain"/>, which was mainly used for SFB 1194 and PhD thesis of M. Smuda.
-<<<<<<< HEAD
     /// - Quadrature order: saye algorithm can be regarded as a nonlinear transformation to the [-1,1] reference Element. 
     ///   We transform \int f dx to the reference Element, \int f dx = \int f(T) |det D(T)| d\hat{x}
     ///   Suppose f has degree n and suppose the transformation T has degree p, then the integrand in reference space
@@ -39,9 +38,7 @@
     ///   This is problematic, because we need to find sqrt(n * p + (p - 1)) roots of the level set function, if we want to integrate f exactly.
     ///   This goes unnoticed when verifying the quadrature method via volume/surface integrals with constant f = 1.
     ///   When evaluating a constant function, n = 0, the degree of the integrand immensely simplifies to (p - 1).
-=======
     /// - see also: Extended discontinuous Galerkin methods for two-phase flows: the spatial discretization, F. Kummer, IJNME 109 (2), 2017. 
->>>>>>> b6ba4518
     /// </remarks>
     /// 
     public class XNSE : SolverWithLevelSetUpdater<XNSE_Control> {
@@ -104,11 +101,7 @@
             int degU = VelocityDegree();
             int quadOrder = degU * (this.Control.PhysicalParameters.IncludeConvection ? 3 : 2);
             if(this.Control.CutCellQuadratureType == XQuadFactoryHelper.MomentFittingVariants.Saye) {
-<<<<<<< HEAD
                 //See remarks
-=======
-                
->>>>>>> b6ba4518
                 quadOrder *= 2;
                 quadOrder += 1;
             }
