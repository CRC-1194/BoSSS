﻿using BoSSS.Application.XNSE_Solver.LoadBalancing;
using BoSSS.Foundation;
using BoSSS.Foundation.Grid;
using BoSSS.Foundation.Grid.Classic;
using BoSSS.Foundation.IO;
using BoSSS.Foundation.XDG;
using BoSSS.Foundation.XDG.OperatorFactory;
using BoSSS.Solution;
using BoSSS.Solution.AdvancedSolvers;
using BoSSS.Solution.Control;
using BoSSS.Solution.LevelSetTools;
using BoSSS.Solution.LevelSetTools.SolverWithLevelSetUpdater;
using BoSSS.Solution.NSECommon;
using BoSSS.Solution.Tecplot;
using BoSSS.Solution.Utils;
using BoSSS.Solution.XdgTimestepping;
using BoSSS.Solution.XNSECommon;
using CommandLine;
using ilPSP;
using ilPSP.Tracing;
using ilPSP.Utils;
using MPI.Wrappers;
using System;
using System.Collections.Generic;
using System.Diagnostics;
using System.Linq;
using System.Threading;
using System.Reflection;

namespace BoSSS.Application.XNSE_Solver {


    /// <summary>
    /// Multiphase-XDG-solver, with features:
    /// - incompressible two-phase flows.
    /// - solid immersed boundaries (planned).
    /// - three phase contact lines at the domain boundary
    /// - three phase contact lines at the intersection of the immersed solid boundary 
    /// - the generic control parameter <typeparamref name="T"/> allows derivations of this solver
    /// </summary>
    /// <remarks>
    /// Development history:
    /// - Current (jan2021) Maintainers: Beck, Rieckmann, Kummer
    /// - successor of the old XNSE solver <see cref="XNSE_SolverMain"/>, which was mainly used for SFB 1194 and PhD thesis of M. Smuda.
    /// - Quadrature order: saye algorithm can be regarded as a nonlinear transformation to the [-1,1] reference Element. 
    ///   We transform $` \int f dx $` to the reference Element, $` \int f dx = \int f(T) |det D(T)| d\hat{x} $`
    ///   Suppose f has degree n and suppose the transformation T has degree p, then the integrand in reference space
    ///   has approximately degree <= n * p + (p - 1)
    ///   This is problematic, because we need to find sqrt(n * p + (p - 1)) roots of the level set function, if we want to integrate f exactly.
    ///   This goes unnoticed when verifying the quadrature method via volume/surface integrals with constant f = 1.
    ///   When evaluating a constant function, n = 0, the degree of the integrand immensely simplifies to (p - 1).
    /// - see also: Extended discontinuous Galerkin methods for two-phase flows: the spatial discretization, F. Kummer, IJNME 109 (2), 2017. 
    /// 
    /// Quick start instructions:
    /// - The Fluid-Fluid-Interphase is level-set No. 0 and is named `Phi` 
    ///   in the initial values <see cref="AppControl.InitialValues"/>, see <see cref="DGField.Identification"/>)
    /// - The immersed boundary interface has the name `Phi2`
    ///   `Phi` is always activated and cannot be turned of; `Phi2` can be activated/deactivated via <see cref="XNSE_Control.UseImmersedBoundary"/>.
    /// - One should not need to set an initial value for `Phi` for simulations where no fluid-fluid interface is required:
    ///   If `Phi` it is identical to 0.0 in the entire domain, it will be set to -1, i.e. the entire domain will be assigned to species "A".
    /// - The vectorial velocity of `Phi2` is set via the fields `VelocityX@Phi2`, `VelocityY@Phi2` and `VelocityZ@Phi2` (in 3D). 
    ///   By specifying a vectorial velocity, one can also specify tangential velocities of the surface. 
    ///   The normal component should match the normal velocity which can be computed from `Phi2`,
    ///   yielding following compatibility condition: 
    /// ```math
    ///     \vec{v} \cdot \frac{\nabla \varphi_2}{| \nabla \varphi_2 |} =  \frac{- \partial_t \varphi_2}{| \nabla \varphi_2 |} 
    /// ```
    /// </remarks>
    public class XNSE : XNSE<XNSE_Control> {

        // ===========
        //  Main file
        // ===========
        static void Main(string[] args) {

            //InitMPI();
            //DeleteOldPlotFiles();
            //BoSSS.Application.XNSE_Solver.Tests.ASUnitTest.ViscosityJumpTest(2, 2, 0.1, ViscosityMode.FullySymmetric, XQuadFactoryHelper.MomentFittingVariants.Saye, SurfaceStressTensor_IsotropicMode.Curvature_Projected);
            //csMPI.Raw.Comm_Rank(csMPI.Raw._COMM.WORLD, out int mpiRank);
            //csMPI.Raw.Comm_Size(csMPI.Raw._COMM.WORLD, out int mpiSize);
            //NUnit.Framework.Assert.IsTrue(false, "remove me"); //*/

            //using(Tmeas.Memtrace = new System.IO.StreamWriter("memory.r" + mpiRank + ".p" + mpiSize + ".csv")) 
            {
                XNSE._Main(args, false, delegate () {
                    var p = new XNSE();
                    return p;
                });

                //Tmeas.Memtrace.Flush();
                //Tmeas.Memtrace.Close();
            }



        }
    }

    /// <summary>
    /// Generic versions which should be used for derivatives 
    /// </summary>
    public class XNSE<T> : SolverWithLevelSetUpdater<T> where T : XNSE_Control, new() {

        public override void Init(AppControl control) {
            base.Init(control);
            var ctrl = (control as XNSE_Control);
            if(ctrl.DynamicLoadBalancing_CellCostEstimatorFactories.Count()<=0)
                ctrl.DynamicLoadBalancing_CellCostEstimatorFactories = Loadbalancing.XNSECellCostEstimator.Factory().ToList();
            if (ctrl.Rigidbody.IsInitialized())
                ctrl.Rigidbody.ArrangeAll(ctrl);
        }

        /// <summary>
        /// - 3x the velocity degree if convection is included (quadratic term in convection times test function yields triple order)
        /// - 2x the velocity degree in the Stokes case
        /// </summary>
        /// <remarks>
        /// Note: 
        /// Sayes algorithm can be regarded as a nonlinear transformation to the [-1,1] reference Element. 
        /// We transform $`\int f dx $` to the reference Element, $`\int f dx = \int f(T) |det D(T)| d\hat{x} $`
        /// Suppose $`f$` has degree $`n$` and suppose the transformation $`T$` has degree $`p$`, then the integrand in reference space
        /// has approximately degree $`\leq n * p + (p - 1) $`
        /// This is problematic, because we need to find $`\sqrt(n * p + (p - 1))$` roots of the level set function, if we want to integrate $`f$` exactly.
        /// This goes unnoticed when verifying the quadrature method via volume/surface integrals with constant $`f = 1$`.
        /// When evaluating a constant function, $`n = 0$`, the degree of the integrand immensely simplifies to $`(p - 1)$`.        
        /// </remarks>
        override public int QuadOrder() {
            if(Control.CutCellQuadratureType != XQuadFactoryHelper.MomentFittingVariants.Saye
               && Control.CutCellQuadratureType != XQuadFactoryHelper.MomentFittingVariants.OneStepGaussAndStokes) {
                throw new ArgumentException($"The XNSE solver is only verified for cut-cell quadrature rules " +
                    $"{XQuadFactoryHelper.MomentFittingVariants.Saye} and {XQuadFactoryHelper.MomentFittingVariants.OneStepGaussAndStokes}; " +
                    $"you have set {Control.CutCellQuadratureType}, so you are notified that you reach into unknown territory; " +
                    $"If you do not know how to remove this exception, you should better return now!");
            }

            //QuadOrder
            int degU = VelocityDegree();
            int quadOrder = degU * (this.Control.PhysicalParameters.IncludeConvection ? 3 : 2);
            if(this.Control.CutCellQuadratureType == XQuadFactoryHelper.MomentFittingVariants.Saye) {
                //See remarks
                quadOrder *= 2;
                quadOrder += 1;
            }

            return quadOrder;
        }


        /// <summary>
        /// Current velocity
        /// </summary>
        public VectorField<XDGField> Velocity {
            get {
                int D = this.GridData.SpatialDimension;
                return new VectorField<XDGField>(this.CurrentState.Fields.Take(D).Select(f => ((XDGField)f)).ToArray());
            }
        }

        /// <summary>
        /// Current Pressure
        /// </summary>
        public XDGField Pressure {
            get {
                int D = this.GridData.SpatialDimension;
                return (XDGField)this.CurrentState.Fields[D];
            }
        }



        /// <summary>
        /// Usually, the term "DG order of the calculation" means the velocity degree.
        /// </summary>
        protected int VelocityDegree() {
            int pVel;
            if(this.Control.FieldOptions.TryGetValue("Velocity*", out FieldOpts v)) {
                pVel = v.Degree;
            } else if(this.Control.FieldOptions.TryGetValue(BoSSS.Solution.NSECommon.VariableNames.VelocityX, out FieldOpts v1)) {
                pVel = v1.Degree;
            } else {
                throw new Exception("MultigridOperator.ChangeOfBasisConfig: Degree of Velocity not found");
            }
            return pVel;
        }

        /// <summary>
        /// 
        /// </summary>
        protected int PressureDegree() {
            int pPres;
            if(Pressure != null)
                return Pressure.Basis.Degree;
            if(this.Control.FieldOptions.TryGetValue(VariableNames.Pressure, out FieldOpts v)) {
                pPres = v.Degree;
            } else {
                throw new Exception("MultigridOperator.ChangeOfBasisConfig: Degree of Pressure not found");
            }
            return pPres;
        }

        

        private IncompressibleMultiphaseBoundaryCondMap m_boundaryMap;

        /// <summary>
        /// Relation between 
        /// - edge tags (<see cref="Foundation.Grid.IGeometricalEdgeData.EdgeTags"/>, passed to equation components via <see cref="BoSSS.Foundation.CommonParams.EdgeTag"/>)
        /// - boundary conditions specified in the control object (<see cref="AppControl.BoundaryValues"/>)
        /// </summary>
        protected IncompressibleMultiphaseBoundaryCondMap boundaryMap {
            get {
                if(m_boundaryMap == null)
                    m_boundaryMap = new IncompressibleMultiphaseBoundaryCondMap(this.GridData, this.Control.BoundaryValues, new string[] { "A", "B" });
                return m_boundaryMap;
            }
        }

        /// <summary>
        /// dirty hack...
        /// </summary>
        protected override IncompressibleBoundaryCondMap GetBcMap() {
            return boundaryMap;
        }


        protected override ILevelSetParameter GetLevelSetVelocity(int iLevSet) {
            int D = GridData.SpatialDimension;

            if(iLevSet == 0) {
                // +++++++++++++++++++
                // the fluid interface 
                // +++++++++++++++++++

                // averaging at interface:
                ILevelSetParameter levelSetVelocity = new LevelSetVelocity(VariableNames.LevelSetCG, D, VelocityDegree(), Control.InterVelocAverage, Control.PhysicalParameters);
                return levelSetVelocity;
            } else if(iLevSet == 1) {
                // +++++++++++++++++++++
                // the immersed boundary
                // +++++++++++++++++++++

                string[] VelocityNames = VariableNames.AsLevelSetVariable(VariableNames.LevelSetCGidx(1), VariableNames.VelocityVector(D)).ToArray();
                ScalarFunctionTimeDep[] VelFuncs = new ScalarFunctionTimeDep[D];
                for(int d = 0; d < D; d++) {
                    Control.InitialValues_EvaluatorsVec.TryGetValue(VelocityNames[d], out VelFuncs[d]);
                }

                ILevelSetParameter levelSetVelocity = new ExplicitLevelSetVelocity(VariableNames.LevelSetCGidx(1), VelFuncs);
                return levelSetVelocity;
            } else {
                throw new ArgumentOutOfRangeException();
            }
        }

        /// <summary>
        /// 
        /// </summary>
        protected override int NoOfLevelSets {
            get {
                if(Control.UseImmersedBoundary)
                    return 2;
                else
                    return 1;
            }
        }

        /// <summary>
        /// Either fluids A and B; or A, B and solid C.
        /// </summary>
        protected override Array SpeciesTable {
            get {
                if(Control.UseImmersedBoundary) {
                    var r = new string[2, 2];
                    r[0, 0] = "A";
                    r[0, 1] = "C"; // solid
                    r[1, 0] = "B";
                    r[1, 1] = "C"; // also solid
                    return r;
                } else {
                    return new[] { "A", "B" };
                }
            }
        }

        /// Cell-performance classes:
        /// cell performance class equals number of species present in that cell
        /// </summary>
        protected override void GetCellPerformanceClasses(out int NoOfClasses, out int[] CellPerfomanceClasses, int TimeStepNo, double physTime) {
            (NoOfClasses,CellPerfomanceClasses)=CellClassifier.ClassifyCells(this,this.Control.DynamicLoadbalancing_ClassifierType);
        }

        protected override void AddMultigridConfigLevel(List<MultigridOperator.ChangeOfBasisConfig> configsLevel, int iLevel) {
            int pVel = VelocityDegree();
            int pPrs = this.Control.FieldOptions[BoSSS.Solution.NSECommon.VariableNames.Pressure].Degree;
            int D = this.GridData.SpatialDimension;


            if (this.Control.UseSchurBlockPrec) {
                // using a Schur complement for velocity & pressure
                var confMomConti = new MultigridOperator.ChangeOfBasisConfig();
                for (int d = 0; d < D; d++) {
                    d.AddToArray(ref confMomConti.VarIndex);
                    //Math.Max(1, pVel - iLevel).AddToArray(ref confMomConti.DegreeS); // global p-multi-grid
                    pVel.AddToArray(ref confMomConti.DegreeS);
                }
                D.AddToArray(ref confMomConti.VarIndex);
                //Math.Max(0, pPrs - iLevel).AddToArray(ref confMomConti.DegreeS); // global p-multi-grid
                pPrs.AddToArray(ref confMomConti.DegreeS);

                confMomConti.mode = MultigridOperator.Mode.SchurComplement;

                configsLevel.Add(confMomConti);
            } else {
                // configurations for velocity
                for (int d = 0; d < D; d++) {
                    var configVel_d = new MultigridOperator.ChangeOfBasisConfig() {
                        DegreeS = new int[] { pVel },
                        //DegreeS = new int[] { Math.Max(1, pVel - iLevel) },
                        mode = MultigridOperator.Mode.SymPart_DiagBlockEquilib_DropIndefinite,
                        VarIndex = new int[] { this.XOperator.DomainVar.IndexOf(VariableNames.VelocityVector(D)[d]) }
                    };
                    configsLevel.Add(configVel_d);
                }
                // configuration for pressure
                var configPres = new MultigridOperator.ChangeOfBasisConfig() {
                    DegreeS = new int[] { pPrs },
                    //DegreeS = new int[] { Math.Max(0, pPrs - iLevel) },
                    mode = MultigridOperator.Mode.IdMass_DropIndefinite,
                    VarIndex = new int[] { this.XOperator.DomainVar.IndexOf(VariableNames.Pressure) }
                };
                configsLevel.Add(configPres);
            }
        }

        /// <summary>
        /// Operator/equation assembly
        /// </summary>
        protected override XSpatialOperatorMk2 GetOperatorInstance(int D, LevelSetUpdater levelSetUpdater) {

            OperatorFactory opFactory = new OperatorFactory();

            DefineSystem(D, opFactory, levelSetUpdater);

            //Get Spatial Operator
            XSpatialOperatorMk2 XOP = opFactory.GetSpatialOperator(QuadOrder());

            //final settings
            FinalOperatorSettings(XOP, D);
            XOP.Commit();

            return XOP;
        }

        /// <summary>
        /// Misc adjustments to the spatial operator before calling <see cref="ISpatialOperator.Commit"/>
        /// </summary>
        /// <param name="XOP"></param>
        protected virtual void FinalOperatorSettings(XSpatialOperatorMk2 XOP, int D) {
            XOP.FreeMeanValue[VariableNames.Pressure] = !GetBcMap().DirichletPressureBoundary;
            XOP.IsLinear = !(this.Control.PhysicalParameters.IncludeConvection || Control.NonlinearCouplingSolidFluid);
            XOP.LinearizationHint = XOP.IsLinear == true ? LinearizationHint.AdHoc : this.Control.NonLinearSolver.SolverCode == NonLinearSolverCode.Picard ? LinearizationHint.AdHoc : LinearizationHint.GetJacobiOperator;
            XOP.AgglomerationThreshold = this.Control.AgglomerationThreshold;


            // elementary checks on operator
            if(XOP.CodomainVar.IndexOf(EquationNames.ContinuityEquation) != D)
                throw new ApplicationException("Operator configuration messed up.");
            if(XOP.DomainVar.IndexOf(VariableNames.Pressure) != D)
                throw new ApplicationException("Operator configuration messed up.");
            for(int d = 0; d < D; d++) {
                if(XOP.CodomainVar.IndexOf(EquationNames.MomentumEquationComponent(d)) != d)
                    throw new ApplicationException("Operator configuration messed up.");
                if(XOP.DomainVar.IndexOf(VariableNames.Velocity_d(d)) != d)
                    throw new ApplicationException("Operator configuration messed up.");
            }

            PrintConfiguration();
        }

        /// <summary>
        /// Setup of the incompressible two-phase Navier-Stokes equation
        /// </summary>
        protected virtual void DefineSystem(int D, OperatorFactory opFactory, LevelSetUpdater lsUpdater) {
            int quadOrder = QuadOrder();
            GetBcMap();

            XNSE_OperatorConfiguration config = new XNSE_OperatorConfiguration(this.Control);

            // === momentum equations === //
            for (int d = 0; d < D; ++d) {
                DefineMomentumEquation(opFactory, config, d, D);

                // Add Gravitation
                if(config.isGravity) {
                    var GravA = Gravity.CreateFrom("A", d, D, Control, Control.PhysicalParameters.rho_A, Control.GetGravity("A", d));
                    opFactory.AddParameter(GravA);
                    var GravB = Gravity.CreateFrom("B", d, D, Control, Control.PhysicalParameters.rho_B, Control.GetGravity("B", d));
                    opFactory.AddParameter(GravB);
                }

                // Add additional volume forces
                if(config.isVolForce) {
                    var VolForceA = VolumeForce.CreateFrom("A", d, D, Control, Control.GetVolumeForce("A", d));
                    opFactory.AddParameter(VolForceA);
                    var VolForceB = VolumeForce.CreateFrom("B", d, D, Control, Control.GetVolumeForce("B", d));
                    opFactory.AddParameter(VolForceB);
                }
            }

            // === continuity equation === //
            if (config.isContinuity) {
                DefineContinuityEquation(opFactory, config, D);
            }

            // === additional parameters === //
            opFactory.AddCoefficient(new SlipLengths(config, VelocityDegree()));
            Velocity0Mean v0Mean = new Velocity0Mean(D, LsTrk, quadOrder);
            if ((config.physParams.IncludeConvection && config.isTransport) & this.Control.NonLinearSolver.SolverCode == NonLinearSolverCode.Picard) {
                opFactory.AddParameter(new Velocity0(D));
                opFactory.AddParameter(v0Mean);
            }

            // === level set related parameters === //
            Normals normalsParameter = new Normals(D, ((LevelSet)lsUpdater.Tracker.LevelSets[0]).Basis.Degree);
            opFactory.AddParameter(normalsParameter);

            lsUpdater.AddLevelSetParameter(VariableNames.LevelSetCG, v0Mean);
            lsUpdater.AddLevelSetParameter(VariableNames.LevelSetCG, normalsParameter);
            switch (Control.AdvancedDiscretizationOptions.SST_isotropicMode) {
                case SurfaceStressTensor_IsotropicMode.LaplaceBeltrami_ContactLine:
                    MaxSigma maxSigmaParameter = new MaxSigma(Control.PhysicalParameters, Control.AdvancedDiscretizationOptions, QuadOrder(), Control.dtFixed);
                    opFactory.AddParameter(maxSigmaParameter);
                    lsUpdater.AddLevelSetParameter(VariableNames.LevelSetCG, maxSigmaParameter);
                    BeltramiGradient lsBGradient = FromControl.BeltramiGradient(Control, "Phi", D);
                    lsUpdater.AddLevelSetParameter(VariableNames.LevelSetCG, lsBGradient);
                    break;

                case SurfaceStressTensor_IsotropicMode.LaplaceBeltrami_Flux:
                case SurfaceStressTensor_IsotropicMode.LaplaceBeltrami_Local:
                    BeltramiGradient lsGradient = FromControl.BeltramiGradient(Control, "Phi", D);
                    lsUpdater.AddLevelSetParameter(VariableNames.LevelSetCG, lsGradient);
                    break;

                case SurfaceStressTensor_IsotropicMode.Curvature_ClosestPoint:
                case SurfaceStressTensor_IsotropicMode.Curvature_Projected:
                case SurfaceStressTensor_IsotropicMode.Curvature_LaplaceBeltramiMean:
                    BeltramiGradientAndCurvature lsGradientAndCurvature =
                        FromControl.BeltramiGradientAndCurvature(Control, "Phi", quadOrder, D);
                    opFactory.AddParameter(lsGradientAndCurvature);
                    lsUpdater.AddLevelSetParameter(VariableNames.LevelSetCG, lsGradientAndCurvature);
                    break;

                case SurfaceStressTensor_IsotropicMode.Curvature_Fourier:
                    FourierLevelSet ls = (FourierLevelSet)lsUpdater.LevelSets[VariableNames.LevelSetCG].DGLevelSet;
                    var fourier = new FourierEvolver(
                        VariableNames.LevelSetCG,
                        ls,
                        Control.FourierLevSetControl,
                        Control.FieldOptions[BoSSS.Solution.NSECommon.VariableNames.Curvature].Degree);
                    lsUpdater.AddLevelSetParameter(VariableNames.LevelSetCG, fourier);
                    //lsUpdater.AddEvolver(VariableNames.LevelSetCG, fourier);
                    opFactory.AddParameter(fourier);
                    break;

                default:
                    throw new NotImplementedException($"option {Control.AdvancedDiscretizationOptions.SST_isotropicMode} is not handled.");

            }

            if (Control.UseImmersedBoundary)
                DefineSystemImmersedBoundary(D, opFactory, lsUpdater);
        }

        /// <summary>
        /// Override this method to customize the assembly of the momentum equation
        /// </summary>
        /// <param name="opFactory"></param>
        /// <param name="config"></param>
        /// <param name="d">Momentum component index</param>
        /// <param name="D">Spatial dimension (2 or 3)</param>
        virtual protected void DefineMomentumEquation(OperatorFactory opFactory, XNSE_OperatorConfiguration config, int d, int D) {

            // === linearized or parameter free variants, difference only in convective term === //
            if (this.Control.NonLinearSolver.SolverCode == NonLinearSolverCode.Picard) {
                opFactory.AddEquation(new NavierStokes("A", d, D, boundaryMap, config));
                opFactory.AddEquation(new NavierStokes("B", d, D, boundaryMap, config));
                opFactory.AddEquation(new NSEInterface("A", "B", d, D, boundaryMap, config, config.isMovingMesh));
            } else if (this.Control.NonLinearSolver.SolverCode == NonLinearSolverCode.Newton) {
                opFactory.AddEquation(new NavierStokes_Newton("A", d, D, boundaryMap, config));
                opFactory.AddEquation(new NavierStokes_Newton("B", d, D, boundaryMap, config));
                opFactory.AddEquation(new NSEInterface_Newton("A", "B", d, D, boundaryMap, config, config.isMovingMesh));
            } else {
                throw new NotSupportedException();
            }
            opFactory.AddEquation(new NSESurfaceTensionForce("A", "B", d, D, boundaryMap, config));
        }

        /// <summary>
        /// Override this method to customize the assembly of the continuity equation
        /// </summary>
        /// <param name="opFactory"></param>
        /// <param name="config"></param>
        /// <param name="D">Spatial dimension (2 or 3)</param>
        virtual protected void DefineContinuityEquation(OperatorFactory opFactory, XNSE_OperatorConfiguration config, int D) {
            opFactory.AddEquation(new Continuity("A", config, D, boundaryMap));
            opFactory.AddEquation(new Continuity("B", config, D, boundaryMap));
            opFactory.AddEquation(new InterfaceContinuity("A", "B", config, D, config.isMatInt));
        }

        /// <summary>
        /// Definition of the boundary condition on the immersed boundary (fluid-solid boundary, level-set 1), 
        /// <see cref="XNSE_Control.UseImmersedBoundary"/>;
        /// Override to customize.
        /// </summary>
        protected virtual void DefineSystemImmersedBoundary(int D, OperatorFactory opFactory, LevelSetUpdater lsUpdater) {
            XNSE_OperatorConfiguration config = new XNSE_OperatorConfiguration(this.Control);

            if (this.Control.AdvancedDiscretizationOptions.DoubleCutSpecialQuadrature) BoSSS.Foundation.XDG.Quadrature.BruteForceSettingsOverride.doubleCutCellOverride = true;

            for (int d = 0; d < D; ++d) {
                // so far only no slip!
                if (this.Control.NonLinearSolver.SolverCode == NonLinearSolverCode.Picard) {
                    opFactory.AddEquation(new NSEimmersedBoundary("A", "C", 1, d, D, boundaryMap, config, config.isMovingMesh));
                    opFactory.AddEquation(new NSEimmersedBoundary("B", "C", 1, d, D, boundaryMap, config, config.isMovingMesh));
                } else if (this.Control.NonLinearSolver.SolverCode == NonLinearSolverCode.Newton) {
                    opFactory.AddEquation(new NSEimmersedBoundary_Newton("A", "C", 1, d, D, boundaryMap, config, config.isMovingMesh));
                    opFactory.AddEquation(new NSEimmersedBoundary_Newton("B", "C", 1, d, D, boundaryMap, config, config.isMovingMesh));
                }

                // surface tension on IBM
                if (config.dntParams.SST_isotropicMode == SurfaceStressTensor_IsotropicMode.LaplaceBeltrami_ContactLine && config.physParams.Sigma != 0.0) {
                    opFactory.AddEquation(new NSEimmersedBoundary_SurfaceTension("A", "B", d, D, 1));
                }

                // GNBC
                if (config.dntParams.IBM_BoundaryType != IBM_BoundaryType.NoSlip) {
                    opFactory.AddEquation(new NSEimmersedBoundary_GNBC("A", "B", d, D, config.getPhysParams, 1));
                }
            }

            opFactory.AddEquation(new ImmersedBoundaryContinuity("A", "C", 1, config, D));
            opFactory.AddEquation(new ImmersedBoundaryContinuity("B", "C", 1, config, D));

            //throw new NotImplementedException("todo");
            opFactory.AddParameter((ParameterS)GetLevelSetVelocity(1));

            if (config.dntParams.SST_isotropicMode == SurfaceStressTensor_IsotropicMode.LaplaceBeltrami_ContactLine || config.dntParams.IBM_BoundaryType != IBM_BoundaryType.NoSlip) {
                var normalsParameter = new Normals(D, ((LevelSet)lsUpdater.Tracker.LevelSets[1]).Basis.Degree, VariableNames.LevelSetCGidx(1));
                opFactory.AddParameter(normalsParameter);
                lsUpdater.AddLevelSetParameter(VariableNames.LevelSetCGidx(1), normalsParameter);
            }
        }

        protected override double RunSolverOneStep(int TimestepNo, double phystime, double dt) {
            using (var f = new FuncTrace()) {
                if ((int)this.Control.TimeSteppingScheme >= 100) {
                    
                    // this is a RK scheme, set here the maximum 
                    dt = this.GetTimestep();
                    if (phystime + dt > this.Control.Endtime) {
                        Console.WriteLine("restricting time-step to reach end-time");
                        dt = this.Control.Endtime - phystime;
                    }
                    if (TimestepNo == 1) dt = Math.Min(dt, 1e-3 * this.Control.dtFixed); // small start timestep, to get the levelset rolling
                } else {
                    // this is a BDF or non-adaptive scheme, use the base implementation, i.e. the fixed timestep
                    dt = base.GetTimestep();
                }
               
                Console.WriteLine($"Starting time step {TimestepNo}, dt = {dt} ...");
                bool success = Timestepping.Solve(phystime, dt, Control.SkipSolveAndEvaluateResidual);
<<<<<<< HEAD
                Console.WriteLine($"Done with time step {TimestepNo}; solver success: {success}");
                GC.Collect();
                if(Control.FailOnSolverFail && !success)
                    throw new ArithmeticException("Solver did not converge.");
=======
                //if (!success) throw new Exception($"Solver did not converge for time step {TimestepNo}");
                Console.WriteLine($"Done with time step {TimestepNo}.");
                GC.Collect();

>>>>>>> 2fc2431b
                return dt;
            }
        }
        protected virtual List<DGField> GetInterfaceVelocity(){
            int D = this.GridData.SpatialDimension;
            var cm = this.LsTrk.Regions.GetCutCellMask4LevSet(0);
            var PhysParam = this.Control.PhysicalParameters;
            var gdat = this.GridData;
            var Tracker = this.LsTrk;

            VectorField<XDGField> Velocity = new VectorField<XDGField>(D.ForLoop(d => (XDGField)m_RegisteredFields.SingleOrDefault(s => s.Identification == VariableNames.Velocity_d(d))));
            var LevelSet = this.m_RegisteredFields.Where(s => s.Identification == VariableNames.LevelSetCG).SingleOrDefault();
            int p = LevelSet.Basis.Degree;

            Basis b = new Basis(gdat, 2 * p);
            XDGBasis xb = new XDGBasis(Tracker, 2 * p);

            VectorField<DGField> Normal = new VectorField<DGField>(D.ForLoop(d => m_RegisteredFields.SingleOrDefault(s => s.Identification == VariableNames.NormalVectorComponent(d)))).CloneAs();
            // this normal is the direct gradient of phi, we normalize first, but only in cut cells!!
            {
                Normal.Clear();
                Normal.Gradient(1.0, LevelSet);
                SinglePhaseField Normalizer = new SinglePhaseField(b);
                for (int d = 0; d < D; d++) {
                    Normalizer.ProjectPow(1.0, Normal[d], 2.0, cm);
                }
                var NormalizerTemp = Normalizer.CloneAs();
                Normalizer.Clear();
                Normalizer.ProjectPow(1.0, NormalizerTemp, -0.5, cm);

                Normal.ScalePointwise(1.0, Normalizer);
            }

            List<XDGField> xInterfaceVelocity = new List<XDGField>(); // = this.m_RegisteredFields.Where(s => s.Identification.Contains("IntefaceVelocityXDG")).ToList();
            List<DGField> InterfaceVelocity = new List<DGField>(); // = this.m_RegisteredFields.Where(s => s.Identification.Contains("IntefaceVelocityDG")).ToList();
            for (int d = 0; d < D; d++) {
                var xField = (XDGField)this.m_RegisteredFields.Where(s => s.Identification == $"IntefaceVelocityXDG_{d}").SingleOrDefault();
                if (xField == null) {
                    xField = new XDGField(xb, $"IntefaceVelocityXDG_{d}");
                    this.RegisterField(xField);
                }
                xInterfaceVelocity.Add(xField);

                var Field = (DGField)this.m_RegisteredFields.Where(s => s.Identification == $"IntefaceVelocityDG_{d}").SingleOrDefault();
                if (Field == null) {
                    Field = new SinglePhaseField(b, $"IntefaceVelocityDG_{d}");
                    this.RegisterField(Field);
                }
                InterfaceVelocity.Add(Field);
            }

            for (int d = 0; d < D; d++) {
                var xField = xInterfaceVelocity[d];
                xField.Clear();
                xField.AccLaidBack(1.0, Velocity[d], cm);

                var Field = InterfaceVelocity[d];
                Field.Clear();
                Field.AccLaidBack(PhysParam.rho_A, xField.GetSpeciesShadowField("A"), cm);
                Field.AccLaidBack(PhysParam.rho_B, xField.GetSpeciesShadowField("B"), cm);
                Field.Scale(1.0 / (PhysParam.rho_A + PhysParam.rho_B), cm);
            }

            //// Project normal
            //var NormalInterfaceVelocity = InterfaceVelocity.Select(s => s.CloneAs()).ToArray();
            //NormalInterfaceVelocity.ForEach(s => s.Clear());
            //for (int i = 0; i < D; i++) {
            //    var temp = NormalInterfaceVelocity[i].CloneAs();
            //    temp.Clear();
            //    for (int j = 0; j < D; j++) {
            //        temp.ProjectProduct(1.0, Normal[j], InterfaceVelocity[i], cm, true);
            //    }
            //    NormalInterfaceVelocity[i].ProjectProduct(1.0, temp, Normal[i], cm, false);
            //}
            //for (int i = 0; i < D; i++) {
            //    InterfaceVelocity[i].Clear();
            //    InterfaceVelocity[i].Acc(1.0, NormalInterfaceVelocity[i]);
            //}
            return InterfaceVelocity;
        }

        public override double GetTimestep() {
            double dt = this.Control.dtFixed;
            double s = 0.5; // safety factor


            var CC = this.LsTrk.Regions.GetCutCellMask4LevSet(0);
            if (CC.NoOfItemsLocally > 0) {
                // search minimum grid width in cutcells
                var hmin = double.MaxValue;
                foreach (var chunk in CC) {
                    for (int i = chunk.i0; i < chunk.i0 + chunk.Len; i++) {
                        hmin = Math.Min(this.GridData.iGeomCells.h_min[i], hmin);
                    }
                }

                // get level set degree
                int p = 0;
                try {
                    p = ((DGField)LsTrk.LevelSets[0]).Basis.Degree;
                } catch {
                    Console.WriteLine("Cannot determine DG order of level set");
                }

                // capillary timestep
                {
                    var physParams = this.Control.PhysicalParameters;
                    if (physParams.Sigma != 0) {
                        double dt_cap = s * Math.Sqrt((physParams.rho_A + physParams.rho_B) * Math.Pow(hmin * (p + 1), 3.0) / (2 * Math.PI * Math.Abs(physParams.Sigma)));
                        if (dt_cap < dt) {
                            dt = Math.Min(dt_cap, dt);
                            Console.WriteLine("Restricting time step size to: {0}, due to capillary timestep restriction", dt_cap);
                        }
                    }
                }

                // level set cfl
                {
                    int D = this.GridData.SpatialDimension;
                    IList<string> LevelSetVelocityNames = BoSSS.Solution.NSECommon.VariableNames.AsLevelSetVariable(VariableNames.LevelSetCG, BoSSS.Solution.NSECommon.VariableNames.VelocityVector(D));
                    if (this.RegisteredFields.Any(s => LevelSetVelocityNames.Any(x => x == s.Identification))) {
                        // At this point the level set velocity is not updated to the correct value
                        //VectorField<DGField> LevelSetVelocity = new VectorField<DGField>(D.ForLoop(d => RegisteredFields.SingleOrDefault(s => s.Identification == LevelSetVelocityNames[d])));

                        var LevelSetVelocity = GetInterfaceVelocity();

                        double dt_cfl = this.GridData.ComputeCFLTime(LevelSetVelocity.ToArray(), 10000, CC);
                        dt_cfl *= s / Math.Pow(p, 2);
                        if (dt_cfl < dt) {
                            dt = Math.Min(dt_cfl, dt);
                            Console.WriteLine("Restricting time step size to: {0}, due to level set cfl", dt_cfl);
                        }
                    }
                }
            }

            // determine Minimum timestep over all processess
            dt = MPIExtensions.MPIMin(dt);

            return dt;
        }

        bool PrintOnlyOnce = true;
        private void PrintConfiguration() {
            if (PrintOnlyOnce) {
                PrintOnlyOnce = false;
                XNSE_OperatorConfiguration config = new XNSE_OperatorConfiguration(this.Control);

                Console.WriteLine("=============== {0} ===============", "Operator Configuration");
                PropertyInfo[] properties = typeof(XNSE_OperatorConfiguration).GetProperties();
                foreach (PropertyInfo property in properties) {
                    if (property.PropertyType == typeof(bool)) {
                        bool s = (bool)property.GetValue(config);
                        Console.WriteLine("     {0,-30}:{1,3}", property.Name, "[" + (s == true ? "x" : " ") + "]");
                    }
                }

                Console.WriteLine("=============== {0} ===============", "Linear Solver Configuration");
                Console.WriteLine("     {0,-30}:{1}", "Solvercode", this.Control.LinearSolver.SolverCode);
                if (this.Control.LinearSolver.SolverCode != LinearSolverCode.classic_mumps & this.Control.LinearSolver.SolverCode != LinearSolverCode.classic_pardiso) {
                    Console.WriteLine("TODO");
                }

                Console.WriteLine("=============== {0} ===============", "Nonlinear Solver Configuration");
                Console.WriteLine("     {0,-30}:{1}", "Solvercode", this.Control.NonLinearSolver.SolverCode);
                Console.WriteLine("     {0,-30}:{1}", "Convergence Criterion", this.Control.NonLinearSolver.ConvergenceCriterion);
                Console.WriteLine("     {0,-30}:{1}", "Globalization", this.Control.NonLinearSolver.Globalization);
                Console.WriteLine("     {0,-30}:{1}", "Minsolver Iterations", this.Control.NonLinearSolver.MinSolverIterations);
                Console.WriteLine("     {0,-30}:{1}", "Maxsolver Iterations", this.Control.NonLinearSolver.MaxSolverIterations);


            }
        }


    }
}<|MERGE_RESOLUTION|>--- conflicted
+++ resolved
@@ -569,17 +569,12 @@
                
                 Console.WriteLine($"Starting time step {TimestepNo}, dt = {dt} ...");
                 bool success = Timestepping.Solve(phystime, dt, Control.SkipSolveAndEvaluateResidual);
-<<<<<<< HEAD
+
                 Console.WriteLine($"Done with time step {TimestepNo}; solver success: {success}");
                 GC.Collect();
                 if(Control.FailOnSolverFail && !success)
                     throw new ArithmeticException("Solver did not converge.");
-=======
-                //if (!success) throw new Exception($"Solver did not converge for time step {TimestepNo}");
-                Console.WriteLine($"Done with time step {TimestepNo}.");
-                GC.Collect();
-
->>>>>>> 2fc2431b
+
                 return dt;
             }
         }
