--- conflicted
+++ resolved
@@ -64,18 +64,11 @@
         //===========
         static void Main(string[] args) {
 
-<<<<<<< HEAD
-            InitMPI();
-            DeleteOldPlotFiles();
-            Tests.ASUnitTest.BasicThreePhaseTest(false, false, true, SurfaceStressTensor_IsotropicMode.Curvature_Projected, 2);
-            //BoSSS.Application.XNSE_Solver.Tests.UnitTest.ChannelTest(2, 0.0d, ViscosityMode.Standard, 0.0d, XQuadFactoryHelper.MomentFittingVariants.OneStepGaussAndStokes);
-            throw new Exception("Remove me");
-=======
+
             //InitMPI();
             // DeleteOldPlotFiles();
             //BoSSS.Application.XNSE_Solver.Tests.ASUnitTest.SteadyStateEvaporationTest(0.0d, 3, 0.0d, true, XQuadFactoryHelper.MomentFittingVariants.OneStepGaussAndStokes, SurfaceStressTensor_IsotropicMode.LaplaceBeltrami_Flux);
             //throw new Exception("Remove me");
->>>>>>> aedb558b
 
             void KatastrophenPlot(DGField[] dGFields) {
                 Tecplot.PlotFields(dGFields, "AgglomerationKatastrophe", 0.0, 3);
