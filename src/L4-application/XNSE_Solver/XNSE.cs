--- conflicted
+++ resolved
@@ -540,11 +540,7 @@
         }
 
         protected override double RunSolverOneStep(int TimestepNo, double phystime, double dt) {
-<<<<<<< HEAD
             using(var f = new FuncTrace()) {
-                
-
-
                 dt = GetTimestep();
                 Console.WriteLine($"Starting time step {TimestepNo}, dt = {dt} ...");
                 Timestepping.Solve(phystime, dt, Control.SkipSolveAndEvaluateResidual);
@@ -552,27 +548,6 @@
                 GC.Collect();
                 return dt;
             }
-=======
-            dt = GetTimestep();
-            Console.WriteLine($"Starting time step {TimestepNo}, dt = {dt} ...");
-#if TEST
-            try {
-               
-                Timestepping.Solve(phystime, dt, Control.SkipSolveAndEvaluateResidual);
-                
-            } catch (Exception ex) {
-                string dir = System.IO.Directory.GetCurrentDirectory();
-                this.ProfilingLog();
-                this.CurrentSessionInfo.AddTag(ex.GetType().ToString());
-                this.CurrentSessionInfo.Save();
-                throw new Exception("there is something rotten. See output...");
-            }
-#else
-            Timestepping.Solve(phystime, dt, Control.SkipSolveAndEvaluateResidual);
-#endif
-            Console.WriteLine($"Done with time step {TimestepNo}.");
-            return dt;
->>>>>>> e52ee6e1
         }
     }
 }