--- conflicted
+++ resolved
@@ -65,15 +65,10 @@
         static void Main(string[] args) {
 
             //InitMPI();
-<<<<<<< HEAD
             //DeleteOldPlotFiles();
 
             ////Tests.LevelSetUnitTests.LevelSetShearingTest(2, 3, LevelSetEvolution.FastMarching, LevelSetHandling.LieSplitting);
 
-=======
-            // DeleteOldPlotFiles();
-            //BoSSS.Application.XNSE_Solver.Tests.ASUnitTest.SteadyStateEvaporationTest(0.0d, 3, 0.0d, true, XQuadFactoryHelper.MomentFittingVariants.OneStepGaussAndStokes, SurfaceStressTensor_IsotropicMode.LaplaceBeltrami_Flux);
->>>>>>> aedb558b
             //throw new Exception("Remove me");
 
             void KatastrophenPlot(DGField[] dGFields) {
