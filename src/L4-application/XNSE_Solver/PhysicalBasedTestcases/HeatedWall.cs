--- conflicted
+++ resolved
@@ -765,17 +765,11 @@
             C.Timestepper_BDFinit = TimeStepperInit.SingleInit;
             C.Timestepper_LevelSetHandling = LevelSetHandling.LieSplitting;
 
-<<<<<<< HEAD
-            C.CompMode = AppControl._CompMode.Transient;
+
+            C.TimesteppingMode = AppControl._TimesteppingMode.Transient;
             C.dtMax = 1e-3;
             C.dtMin = 1e-3;
             C.Endtime = 1;
-=======
-            C.TimesteppingMode = AppControl._TimesteppingMode.Transient;
-            C.dtMax = 1e-4;
-            C.dtMin = 1e-4;
-            C.Endtime = 10000;
->>>>>>> 06884774
             C.NoOfTimesteps = 10000;
             C.saveperiod = 100;
 
@@ -1441,8 +1435,8 @@
             C.Timestepper_BDFinit = TimeStepperInit.SingleInit;
             C.Timestepper_LevelSetHandling = LevelSetHandling.LieSplitting;
 
-<<<<<<< HEAD
-            C.CompMode = AppControl._CompMode.Transient;
+
+            C.TimesteppingMode = AppControl._TimesteppingMode.Transient;
             C.dtMax = (setUp == 1) ? 1e-2 : 5e-5;
             C.dtMin = (setUp == 1) ? 1e-2 : 5e-5;
             C.Endtime = 5;
@@ -1725,7 +1719,7 @@
             C.Timestepper_BDFinit = TimeStepperInit.SingleInit;
             C.Timestepper_LevelSetHandling = LevelSetHandling.LieSplitting;
 
-            C.CompMode = AppControl._CompMode.Transient;
+            C.TimesteppingMode = AppControl._TimesteppingMode.Transient;
             double dt = 1e-3;
             C.dtMax = dt;
             C.dtMin = dt;
@@ -2003,21 +1997,14 @@
             C.Timestepper_BDFinit = TimeStepperInit.SingleInit;
             C.Timestepper_LevelSetHandling = LevelSetHandling.LieSplitting;
 
-            C.CompMode = AppControl._CompMode.Transient;
+            C.TimesteppingMode = AppControl._TimesteppingMode.Transient;
             double dt = 5e-3;
             C.dtMax = dt;
             C.dtMin = dt;
             C.Endtime = 0.6;
             C.NoOfTimesteps = 100;
             C.saveperiod = 1;
-=======
-            C.TimesteppingMode = AppControl._TimesteppingMode.Transient;
-            C.dtMax = 1e-3;
-            C.dtMin = 1e-3; 
-            C.Endtime = 5;
-            C.NoOfTimesteps = 5000;
-            C.saveperiod = 5;
->>>>>>> 06884774
+
 
             #endregion
 
@@ -2526,15 +2513,10 @@
             C.Timestepper_BDFinit = TimeStepperInit.SingleInit;
             C.Timestepper_LevelSetHandling = LevelSetHandling.LieSplitting;
 
-<<<<<<< HEAD
-            C.CompMode = AppControl._CompMode.Transient;
+
+            C.TimesteppingMode = AppControl._TimesteppingMode.Transient;
             C.dtMax = 5e-6;
             C.dtMin = 5e-6;
-=======
-            C.TimesteppingMode = AppControl._TimesteppingMode.Transient;
-            C.dtMax = 1e-5;
-            C.dtMin = 1e-5;
->>>>>>> 06884774
             C.Endtime = 4.0*t_0;
             C.NoOfTimesteps = 60000;
             C.saveperiod = 10;
@@ -2807,15 +2789,9 @@
             C.Timestepper_BDFinit = TimeStepperInit.SingleInit;
             C.Timestepper_LevelSetHandling = LevelSetHandling.LieSplitting;
 
-<<<<<<< HEAD
-            C.CompMode = AppControl._CompMode.Transient;
+            C.TimesteppingMode = AppControl._TimesteppingMode.Transient;
             C.dtMax = 5e-5;
             C.dtMin = 5e-5;
-=======
-            C.TimesteppingMode = AppControl._TimesteppingMode.Transient;
-            C.dtMax = 1e-3;
-            C.dtMin = 1e-3;
->>>>>>> 06884774
             C.Endtime = 6;
             C.NoOfTimesteps = 12000;
             C.saveperiod = 1;
@@ -3075,7 +3051,7 @@
             C.Timestepper_BDFinit = TimeStepperInit.SingleInit;
             C.Timestepper_LevelSetHandling = LevelSetHandling.LieSplitting;
 
-            C.CompMode = AppControl._CompMode.Transient;
+            C.TimesteppingMode = AppControl._TimesteppingMode.Transient;
             double dt = 1e-3;
             C.dtMax = dt;
             C.dtMin = dt;
