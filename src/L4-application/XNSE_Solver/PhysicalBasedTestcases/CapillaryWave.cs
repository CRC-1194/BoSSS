﻿/* =======================================================================
Copyright 2017 Technische Universitaet Darmstadt, Fachgebiet fuer Stroemungsdynamik (chair of fluid dynamics)

Licensed under the Apache License, Version 2.0 (the "License");
you may not use this file except in compliance with the License.
You may obtain a copy of the License at

    http://www.apache.org/licenses/LICENSE-2.0

Unless required by applicable law or agreed to in writing, software
distributed under the License is distributed on an "AS IS" BASIS,
WITHOUT WARRANTIES OR CONDITIONS OF ANY KIND, either express or implied.
See the License for the specific language governing permissions and
limitations under the License.
*/

using System;
using System.Collections.Generic;
using System.Linq;
using System.Text;
using System.Threading.Tasks;

using ilPSP;
using ilPSP.Utils;
using BoSSS.Solution.Control;
using BoSSS.Solution.AdvancedSolvers;
using BoSSS.Solution.XNSECommon;
using BoSSS.Foundation.IO;
using BoSSS.Foundation.Grid;
using BoSSS.Foundation.Grid.Classic;
using BoSSS.Solution.XdgTimestepping;
using BoSSS.Solution.LevelSetTools.FourierLevelSet;
using BoSSS.Solution.Timestepping;

namespace BoSSS.Application.XNSE_Solver.PhysicalBasedTestcases {


    /// <summary>
    /// class providing Controls for the Capillary Wave Testcase
    /// </summary>
    public static class CapillaryWave {


        /// <summary>
        /// Control for various testing
        /// </summary>
        /// <param name="p"></param>
        /// <param name="xkelem"></param>
        /// <param name="_DbPath"></param>
        /// <returns></returns>
        public static XNSE_Control CW(int p = 2, int xkelem = 16, string _DbPath = null) {

            //int p = 2;
            //int xkelem = 32;

            XNSE_Control C = new XNSE_Control();

            //C.CutCellQuadratureType = Foundation.XDG.XQuadFactoryHelper.MomentFittingVariants.Classic;

            // basic database options
            // ======================
            #region db

            //_DbPath = @"\\dc1\userspace\smuda\cluster\CWp3_spatialConv";
            //_DbPath = @"D:\local\local_Testcase_databases\Testcase_CapillaryWave";

            C.DbPath = _DbPath;
            C.savetodb = C.DbPath != null;
            C.ProjectName = "XNSE/CapillaryWave";
            //C.Tags.Add("Popinet");
            //C.Tags.Add("Testcase1");

            //C.LogValues = XNSE_Control.LoggingValues.Wavelike;

            #endregion

            // DG degrees
            // ==========
            #region degrees

            C.FieldOptions.Add("VelocityX", new FieldOpts() {
                Degree = p,
                SaveToDB = FieldOpts.SaveToDBOpt.TRUE
            });
            C.FieldOptions.Add("VelocityY", new FieldOpts() {
                Degree = p,
                SaveToDB = FieldOpts.SaveToDBOpt.TRUE
            });
            C.FieldOptions.Add("Pressure", new FieldOpts() {
                Degree = p - 1,
                SaveToDB = FieldOpts.SaveToDBOpt.TRUE
            });
            C.FieldOptions.Add("GravityY", new FieldOpts() {
                SaveToDB = FieldOpts.SaveToDBOpt.TRUE
            });
            C.FieldOptions.Add("PhiDG", new FieldOpts() {
                SaveToDB = FieldOpts.SaveToDBOpt.TRUE
            });
            C.FieldOptions.Add("Phi", new FieldOpts() {
                Degree = p,
                SaveToDB = FieldOpts.SaveToDBOpt.TRUE
            });
            C.FieldOptions.Add("Curvature", new FieldOpts() {
                Degree = p,
                SaveToDB = FieldOpts.SaveToDBOpt.TRUE
            });
            C.FieldOptions.Add("KineticEnergy", new FieldOpts() {
                Degree = 2 * p,
                SaveToDB = FieldOpts.SaveToDBOpt.TRUE
            });

            #endregion


            // Physical Parameters
            // ===================
            #region physics  

            double rho_l = 1e-2;
            double rho_h = 1e-2;
            double mu_l = 1e-3;
            double mu_h = 1e-3;
            double sigma = 3e-2;

            // Testcase1:
            //double rho_l = 1e-3;
            //double rho_h = 1e-3;
            //double mu_l = 1e-4;
            //double mu_h = 1e-4;
            //double sigma = 3e-2;

            // for spatial convergence
            //double rho_l = 1e-2;
            //double rho_h = 1e-2;
            //double mu_l = 1e-3;
            //double mu_h = 1e-3;
            //double sigma = 3e-4;


            C.PhysicalParameters.rho_A = rho_l;
            C.PhysicalParameters.rho_B = rho_h;
            C.PhysicalParameters.mu_A = mu_l;
            C.PhysicalParameters.mu_B = mu_h;
            C.PhysicalParameters.Sigma = sigma;


            C.PhysicalParameters.IncludeConvection = true;
            C.PhysicalParameters.Material = true;

            #endregion


            // Initial disturbance
            // ===================

            double lambda = 1;
            double A0 = lambda / 10;
            Func<double, double> PeriodicFunc = x => A0 * Math.Sin(x * 2 * Math.PI / lambda);


            // grid genration
            // ==============
            #region grid

            double L = lambda;

            //int xkelem = 16;

            C.GridFunc = delegate () {
                double[] Xnodes = GenericBlas.Linspace(0, L, xkelem + 1);
                double[] Ynodes = GenericBlas.Linspace(-1.0 * L / 2.0, 1.0 * L / 2.0, (1 * xkelem) + 0);
                var grd = Grid2D.Cartesian2DGrid(Xnodes, Ynodes, periodicX: true);

                grd.EdgeTagNames.Add(1, "wall_lower");
                grd.EdgeTagNames.Add(2, "wall_upper");


                grd.DefineEdgeTags(delegate (double[] X) {
                    byte et = 0;
                    if (Math.Abs(X[1] + (1.0 * L / 2.0)) <= 1.0e-8)
                        et = 1;
                    if (Math.Abs(X[1] - (1.0 * L / 2.0)) <= 1.0e-8)
                        et = 2;
                    //if (Math.Abs(X[0]) <= 1.0e-8)
                    //    et = 3;
                    //if (Math.Abs(X[0] - L) <= 1.0e-8)
                    //    et = 4;

                    return et;
                });

                return grd;
            };


            #endregion


            // boundary conditions
            // ===================
            #region BC

            C.AddBoundaryValue("wall_lower");
            C.AddBoundaryValue("wall_upper");

            #endregion


            // Initial Values
            // ==============
            #region init

            C.InitialValues_Evaluators.Add("Phi", (X => X[1] - PeriodicFunc(X[0])));

            //C.InitialValues_Evaluators.Add("VelocityX#A", X => 0.0);
            //C.InitialValues_Evaluators.Add("VelocityX#B", X => 0.0);


            //var database = new DatabaseInfo(_DbPath);
            //Guid restartID = new Guid(restartSession);
            //C.RestartInfo = new Tuple<Guid, Foundation.IO.TimestepNumber>(restartID, null);

            #endregion

            // additional parameters
            // =====================

            //double[] param = new double[3];
            //param[0] = lambda;  // wavelength
            //param[1] = A0;      // initial disturbance
            //param[2] = 0.0;      // y-gravity
            //C.AdditionalParameters = param;

            // misc. solver options
            // ====================
            #region solver

            //C.solveKineticEnergyEquation = true;
            //C.ComputeEnergyProperties = true;

            C.LinearSolver.NoOfMultigridLevels = 1;
            C.NonLinearSolver.MaxSolverIterations = 100;
            C.LinearSolver.MaxSolverIterations = 100;
            //C.Solver_MaxIterations = 100;
            C.NonLinearSolver.ConvergenceCriterion = 1e-8;
            C.LinearSolver.ConvergenceCriterion = 1e-8;
            //C.Solver_ConvergenceCriterion = 1e-8;
            C.LevelSet_ConvergenceCriterion = 1e-6;


            C.LSContiProjectionMethod = Solution.LevelSetTools.ContinuityProjectionOption.ConstrainedDG;

            C.Option_LevelSetEvolution = LevelSetEvolution.FastMarching;
            C.FastMarchingPenaltyTerms = Solution.LevelSetTools.Smoothing.JumpPenalization.jumpPenalizationTerms.JumpGradJump2;

            C.AdvancedDiscretizationOptions.SST_isotropicMode = SurfaceStressTensor_IsotropicMode.LaplaceBeltrami_ContactLine;
            C.AdvancedDiscretizationOptions.STFstabilization = DoNotTouchParameters.SurfaceTensionForceStabilization.None;

            //C.AdvancedDiscretizationOptions.FilterConfiguration = CurvatureAlgorithms.FilterConfiguration.Default;
            //C.AdvancedDiscretizationOptions.surfTensionMode = Solution.XNSECommon.SurfaceTensionMode.Curvature_Projected;
            //C.AdvancedDiscretizationOptions.FilterConfiguration.FilterCurvatureCycles = 1;

            #endregion


            // specialized Fourier Level-Set
            // =============================


            int numSp = 640;
            C.FourierLevSetControl = new FourierLevSetControl(FourierType.Planar, numSp, L, PeriodicFunc, 1.0 / (double)xkelem) {
                FourierEvolve = Fourier_Evolution.MaterialPoints,
                Timestepper = FourierLevelSet_Timestepper.ExplicitEuler,
                InterpolationType = Interpolationtype.CubicSplineInterpolation,
            };


            // Timestepping
            // ============
            #region time

            C.TimesteppingMode = AppControl._TimesteppingMode.Transient;

<<<<<<< HEAD
            C.Timestepper_Scheme = XNSE_Control.TimesteppingScheme.BDF2;
=======
            C.TimeSteppingScheme = TimeSteppingScheme.BDF3;
>>>>>>> c08e7ab8
            C.Timestepper_BDFinit = TimeStepperInit.SingleInit;
            //C.dt_increment = 20;
            C.Timestepper_LevelSetHandling = LevelSetHandling.Coupled_Once;

            double rho = rho_l;         // Testcase1
            //double dt = Math.Sqrt(rho * Math.Pow((1 / (double)xkelem), 3) / (Math.PI * sigma));             // !!!
            double dt = 1e-3;
            C.dtMax = dt;
            C.dtMin = dt;
            C.Endtime = 1000;
            //double omega0 = Math.Sqrt(sigma * Math.Pow((2 * Math.PI / lambda), 3) / (2.0 * rho));
            //C.NoOfTimesteps = (int)Math.Ceiling((25 / omega0) / dt);                                        // !!!
            C.NoOfTimesteps = 10000;                                     // !!!

            C.saveperiod = 1;

            #endregion


            return C;

        }


        /// <summary>
        /// Control for various paramStudies
        /// </summary>
        /// <param name="_DbPath"></param>
        /// <returns></returns>
        public static XNSE_Control[] CW_Paramstudy(string _DbPath) {

            List<XNSE_Control> R = new List<XNSE_Control>();

            // for spatial convergence study
            //int[] h_study = new int[] { 8, 16, 32, 64, 128 };
            //double dt = 1e-5;
            //double t_end = 1e-4;

            // for temporal convergence study
            double[] dt_study = new double[] { 2e-4, 1e-4, 5e-5, 2.5e-5, 1.25e-5 };
            //int h = 64;
            double t_end = dt_study[0];

            // settings for the paramStudy
            //int p = 2;                                                  // !!!!!!!!!!!!
            //string _DbPath = @"D:\local\CWp2_temporalConv_coupledBDF1";
            //int[] saveTs = new int[] { 1, 2, 4, 8, 16 };
            //string[] restartSess = new string[] { "107a29ae-0b83-4cc0-ac52-8734079d7015",
            //    "ff03a824-2485-4b56-8cc3-a8db763ef32d",
            //    "619c7689-7863-4ca9-81fb-f9e52e8e7fdd",
            //    "b400707f-fad8-440b-950c-6b79502b7636",
            //    "76843518-c343-4212-870a-7b072c655d52" };
            //int i = 0;

            //foreach (int h_k in h_study) {
            //    var C = CapillaryWave_Popinet(p, h_k, dt, t_end, _DbPath);
            //    C.Paramstudy_CaseIdentification = new Tuple<string, object>[] { new Tuple<string, object>("xkelem", h_k),
            foreach (double dt_h in dt_study) {
                //var C = CapillaryWave_Popinet(p, h, dt_h, t_end, _DbPath);
                //C.Paramstudy_CaseIdentification = new Tuple<string, object>[] { new Tuple<string, object>("dt", dt_h),
                //foreach (int save in saveTs) {
                //    var C = CapillaryWave_Popinet(p, h, dt_study[4], t_end, _DbPath, save);
                //    C.Paramstudy_CaseIdentification = new Tuple<string, object>[] { new Tuple<string, object>("saveDb", save),
                //};
                //R.Add(C);
            }

            return R.ToArray();
        }


        /// <summary>
        /// Control for the testcase according to Popinet
        /// </summary>
        /// <param name="p"></param>
        /// <param name="xkelem"></param>
        /// <param name="_DbPath"></param>
        /// <returns></returns>
        public static XNSE_Control CW_Popinet(int p = 2, int xkelem = 32, string _DbPath = null) {

            //int p = 2;
            //int xkelem = 32;

            XNSE_Control C = new XNSE_Control();

            // basic database options
            // ======================
            #region db

            //_DbPath = @"\\dc1\userspace\smuda\cluster\CWp3_spatialConv";
            _DbPath = @"D:\local\local_Testcase_databases\Testcase_CapillaryWave";

            C.DbPath = _DbPath;
            C.savetodb = C.DbPath != null;
            C.ProjectName = "XNSE/CapillaryWave";
            C.Tags.Add("Popinet");
            C.Tags.Add("Testcase1");

            C.LogValues = XNSE_Control.LoggingValues.Wavelike;

            #endregion

            // DG degrees
            // ==========
            #region degrees

            C.FieldOptions.Add("VelocityX", new FieldOpts() {
                Degree = p,
                SaveToDB = FieldOpts.SaveToDBOpt.TRUE
            });
            C.FieldOptions.Add("VelocityY", new FieldOpts() {
                Degree = p,
                SaveToDB = FieldOpts.SaveToDBOpt.TRUE
            });
            C.FieldOptions.Add("Pressure", new FieldOpts() {
                Degree = p - 1,
                SaveToDB = FieldOpts.SaveToDBOpt.TRUE
            });
            C.FieldOptions.Add("GravityY", new FieldOpts() {
                SaveToDB = FieldOpts.SaveToDBOpt.TRUE
            });
            C.FieldOptions.Add("PhiDG", new FieldOpts() {
                SaveToDB = FieldOpts.SaveToDBOpt.TRUE
            });
            C.FieldOptions.Add("Phi", new FieldOpts() {
                Degree = 4,
                SaveToDB = FieldOpts.SaveToDBOpt.TRUE
            });
            C.FieldOptions.Add("Curvature", new FieldOpts() {
                Degree = 4,
                SaveToDB = FieldOpts.SaveToDBOpt.TRUE
            });

            #endregion


            // Physical Parameters
            // ===================
            #region physics  


            // Testcase1:
            double rho_l = 1e-3;
            double rho_h = 1e-3;
            double mu_l = 1e-4;
            double mu_h = 1e-4;
            double sigma = 3e-2;

            // for spatial convergence
            //double rho_l = 1e-2;
            //double rho_h = 1e-2;
            //double mu_l = 1e-3;
            //double mu_h = 1e-3;
            //double sigma = 3e-4;


            // unstable configuration
            C.PhysicalParameters.rho_A = rho_l;
            C.PhysicalParameters.rho_B = rho_h;
            C.PhysicalParameters.mu_A = mu_l;
            C.PhysicalParameters.mu_B = mu_h;
            C.PhysicalParameters.Sigma = sigma;


            C.PhysicalParameters.IncludeConvection = true;
            C.PhysicalParameters.Material = true;

            #endregion


            // Initial disturbance
            // ===================

            double lambda = 1;
            double A0 = lambda / 100;
            Func<double, double> PeriodicFunc = x => A0 * Math.Sin(x * 2 * Math.PI / lambda);


            // grid genration
            // ==============
            #region grid

            double L = lambda;

            //int xkelem = 16;

            C.GridFunc = delegate () {
                double[] Xnodes = GenericBlas.Linspace(0, L, xkelem + 1);
                double[] Ynodes = GenericBlas.Linspace(-3.0 * L / 2.0, 3.0 * L / 2.0, (3 * xkelem) + 1);
                var grd = Grid2D.Cartesian2DGrid(Xnodes, Ynodes, periodicX: true);

                grd.EdgeTagNames.Add(1, "wall_lower");
                grd.EdgeTagNames.Add(2, "wall_upper");


                grd.DefineEdgeTags(delegate (double[] X) {
                    byte et = 0;
                    if (Math.Abs(X[1] + (3.0 * L / 2.0)) <= 1.0e-8)
                        et = 1;
                    if (Math.Abs(X[1] - (3.0 * L / 2.0)) <= 1.0e-8)
                        et = 2;
                    if (Math.Abs(X[0]) <= 1.0e-8)
                        et = 3;
                    if (Math.Abs(X[0] - L) <= 1.0e-8)
                        et = 4;

                    return et;
                });

                return grd;
            };


            #endregion


            // boundary conditions
            // ===================
            #region BC

            C.AddBoundaryValue("wall_lower", "VelocityX#A", X => 0.0);
            C.AddBoundaryValue("wall_upper", "VelocityX#B", X => 0.0);

            #endregion


            // Initial Values
            // ==============
            #region init

            C.InitialValues_Evaluators.Add("Phi", (X => X[1] - PeriodicFunc(X[0])));

            C.InitialValues_Evaluators.Add("VelocityX#A", X => 0.0);
            C.InitialValues_Evaluators.Add("VelocityX#B", X => 0.0);


            //var database = new DatabaseInfo(_DbPath);
            //Guid restartID = new Guid(restartSession);
            //C.RestartInfo = new Tuple<Guid, Foundation.IO.TimestepNumber>(restartID, null);

            #endregion

            // additional parameters
            // =====================

            double[] param = new double[3];
            param[0] = lambda;  // wavelength
            param[1] = A0;      // initial disturbance
            param[2] = 0.0;      // y-gravity
            C.AdditionalParameters = param;

            // misc. solver options
            // ====================
            #region solver


            //C.AdvancedDiscretizationOptions.CellAgglomerationThreshold = 0.2;
            //C.AdvancedDiscretizationOptions.PenaltySafety = 40;
            //C.AdvancedDiscretizationOptions.UseGhostPenalties = true;

            C.LinearSolver.NoOfMultigridLevels = 1;
            C.NonLinearSolver.MaxSolverIterations = 100;
            C.LinearSolver.MaxSolverIterations = 100;
            //C.Solver_MaxIterations = 100;
            C.NonLinearSolver.ConvergenceCriterion = 1e-8;
            C.LinearSolver.ConvergenceCriterion = 1e-8;
            //C.Solver_ConvergenceCriterion = 1e-8;
            C.LevelSet_ConvergenceCriterion = 1e-6;

            C.Option_LevelSetEvolution = LevelSetEvolution.Fourier;
            C.AdvancedDiscretizationOptions.SST_isotropicMode = SurfaceStressTensor_IsotropicMode.Curvature_Fourier;

            //C.AdvancedDiscretizationOptions.FilterConfiguration = CurvatureAlgorithms.FilterConfiguration.Default;
            //C.AdvancedDiscretizationOptions.surfTensionMode = Solution.XNSECommon.SurfaceTensionMode.Curvature_Projected;
            //C.AdvancedDiscretizationOptions.FilterConfiguration.FilterCurvatureCycles = 1;

            #endregion


            // specialized Fourier Level-Set
            // =============================


            int numSp = 640;
            C.FourierLevSetControl = new FourierLevSetControl(FourierType.Planar, numSp, L, PeriodicFunc, 1.0 / (double)xkelem) {
                FourierEvolve = Fourier_Evolution.MaterialPoints,
                Timestepper = FourierLevelSet_Timestepper.ExplicitEuler,
                InterpolationType = Interpolationtype.CubicSplineInterpolation,
            };


            // Timestepping
            // ============
            #region time

            C.TimesteppingMode = AppControl._TimesteppingMode.Transient;

            C.TimeSteppingScheme = TimeSteppingScheme.ImplicitEuler;
            C.Timestepper_BDFinit = TimeStepperInit.SingleInit;
            //C.dt_increment = 20;
            C.Timestepper_LevelSetHandling = LevelSetHandling.LieSplitting;

            double rho = rho_l;         // Testcase1
            double dt = Math.Sqrt(rho * Math.Pow((1 / (double)xkelem), 3) / (Math.PI * sigma));             // !!!
            C.dtMax = dt;
            C.dtMin = dt;
            C.Endtime = 1000;
            double omega0 = Math.Sqrt(sigma * Math.Pow((2 * Math.PI / lambda), 3) / (2.0 * rho));
            C.NoOfTimesteps = (int)Math.Ceiling((25 / omega0) / dt);                                        // !!!
            //C.NoOfTimesteps = (int)Math.Ceiling(t_end / dt);                                     // !!!

            C.saveperiod = 1;

            #endregion


            return C;

        }


        /// <summary>
        /// Control for TestProgramm (not to be changed!!!)
        /// </summary>
        /// <param name="p"></param>
        /// <param name="xkelem"></param>
        /// <param name="_DbPath"></param>
        /// <returns></returns>
        public static XNSE_Control CW_Test(int p = 3, int xkelem = 16, int method = 0) {

            //int p = 2;
            //int xkelem = 32;

            XNSE_Control C = new XNSE_Control();

            // basic database options
            // ======================
            #region db

            //_DbPath = @"\\dc1\userspace\smuda\cluster\CWp3_spatialConv";
            //_DbPath = @"D:\local\local_Testcase_databases\Testcase_CapillaryWave";
            string _DbPath = @"\\hpccluster\hpccluster-scratch\smuda\XNSE_studyDB";
            //string _DbPath = @"\\terminal03\Users\smuda\local\terminal03_XNSE_studyDB";

            C.DbPath = _DbPath;
            C.savetodb = C.DbPath != null;
            C.ProjectName = "CapillaryWave";
            C.SessionName = "CapillaryWave_Setup0_convStudy_k3_mesh1_AMR1";
            //C.SessionName = "CapillaryWave_Setup0_convStudy_k2_mesh3_restart"; //"6f816774-8c9c-44f6-afe3-98f77d1764f6"
            //Guid restart = new Guid("6f816774-8c9c-44f6-afe3-98f77d1764f6");
            //C.SessionName = "CapillaryWave_Setup0_convStudy_k3_mesh2_restart"; //"7f9130d3-eaab-4ac2-9844-fd91be6f1edf"
            //Guid restart = new Guid("7f9130d3-eaab-4ac2-9844-fd91be6f1edf");      

            C.LogValues = XNSE_Control.LoggingValues.Wavelike;
            C.LogPeriod = 10;

            #endregion

            // DG degrees
            // ==========
            #region degrees

            C.FieldOptions.Add("VelocityX", new FieldOpts() {
                Degree = p,
                SaveToDB = FieldOpts.SaveToDBOpt.TRUE
            });
            C.FieldOptions.Add("VelocityY", new FieldOpts() {
                Degree = p,
                SaveToDB = FieldOpts.SaveToDBOpt.TRUE
            });
            C.FieldOptions.Add("Pressure", new FieldOpts() {
                Degree = p - 1,
                SaveToDB = FieldOpts.SaveToDBOpt.TRUE
            });
            //C.FieldOptions.Add("GravityY", new FieldOpts() {
            //    SaveToDB = FieldOpts.SaveToDBOpt.TRUE
            //});
            C.FieldOptions.Add("PhiDG", new FieldOpts() {
                SaveToDB = FieldOpts.SaveToDBOpt.TRUE
            });
            C.FieldOptions.Add("Phi", new FieldOpts() {
                Degree = p,
                SaveToDB = FieldOpts.SaveToDBOpt.TRUE
            });
            C.FieldOptions.Add("Curvature", new FieldOpts() {
                Degree = 2*p,
                SaveToDB = FieldOpts.SaveToDBOpt.TRUE
            });

            #endregion


            // Physical Parameters
            // ===================
            #region physics  


            // Testcase1:
            double rho_l = 1e-3;
            double rho_h = 1e-3;
            double mu_l = 1e-5;
            double mu_h = 1e-5;
            double sigma = 3e-2;

            // for spatial convergence
            //double rho_l = 1e-2;
            //double rho_h = 1e-2;
            //double mu_l = 1e-3;
            //double mu_h = 1e-3;
            //double sigma = 3e-4;


            // unstable configuration
            C.PhysicalParameters.rho_A = rho_l;
            C.PhysicalParameters.rho_B = rho_h;
            C.PhysicalParameters.mu_A = mu_l;
            C.PhysicalParameters.mu_B = mu_h;
            C.PhysicalParameters.Sigma = sigma;


            C.PhysicalParameters.IncludeConvection = true;
            C.PhysicalParameters.Material = true;

            #endregion


            // Initial disturbance
            // ===================

            double lambda = 1;
            double A0 = lambda / 100;
            Func<double, double> PeriodicFunc = x => A0 * Math.Sin(x * 2 * Math.PI / lambda);


            // grid genration
            // ==============
            #region grid

            double L = lambda;

            //int xkelem = 16;

            C.GridFunc = delegate () {
                double[] Xnodes = GenericBlas.Linspace(0, L, xkelem + 1);
                double[] Ynodes = GenericBlas.Linspace(-3.0 * L / 2.0, 3.0 * L / 2.0, (3 * xkelem) + 0);
                var grd = Grid2D.Cartesian2DGrid(Xnodes, Ynodes, periodicX: !(method == 2 || method == 3));

                grd.EdgeTagNames.Add(1, "wall_lower");
                grd.EdgeTagNames.Add(2, "wall_upper");
                if (method == 2 || method == 3) {
                    grd.EdgeTagNames.Add(3, "freeslip");
                }


                grd.DefineEdgeTags(delegate (double[] X) {
                    byte et = 0;
                    if (Math.Abs(X[1] + (3.0 * L / 2.0)) <= 1.0e-8)
                        et = 1;
                    if (Math.Abs(X[1] - (3.0 * L / 2.0)) <= 1.0e-8)
                        et = 2;
                    if (Math.Abs(X[0]) <= 1.0e-8)
                        et = 3;
                    if (Math.Abs(X[0] - L) <= 1.0e-8)
                        et = 3;

                    return et;
                });

                return grd;
            };


            #endregion


            // boundary conditions
            // ===================
            #region BC

            C.AddBoundaryValue("wall_lower", "VelocityX#A", X => 0.0);
            C.AddBoundaryValue("wall_upper", "VelocityX#B", X => 0.0);
            if (method == 2 || method == 3) {
                C.AddBoundaryValue("freeslip");
            }

            #endregion


            // Initial Values
            // ==============
            #region init

            C.InitialValues_Evaluators.Add("Phi", (X => X[1] - PeriodicFunc(X[0])));

            C.InitialValues_Evaluators.Add("VelocityX#A", X => 0.0);
            C.InitialValues_Evaluators.Add("VelocityX#B", X => 0.0);


            //var database = new DatabaseInfo(_DbPath);
            ////Guid restartID = new Guid(restartSession);
            //C.RestartInfo = new Tuple<Guid, Foundation.IO.TimestepNumber>(restart, null);

            #endregion

            // additional parameters
            // =====================

            double[] param = new double[4];
            param[0] = 1;        // wavenumber;
            param[1] = L;        // wavelength
            param[2] = A0;       // initial disturbance
            param[3] = 0.0;      // y-gravity
            C.AdditionalParameters = param;

            // misc. solver options
            // ====================
            #region solver


            C.LinearSolver.NoOfMultigridLevels = 1;
            C.NonLinearSolver.MaxSolverIterations = 50;
            C.LinearSolver.MaxSolverIterations = 50;
            //C.Solver_MaxIterations = 100;
            C.NonLinearSolver.ConvergenceCriterion = 1e-8;
            C.LinearSolver.ConvergenceCriterion = 1e-8;
            //C.Solver_ConvergenceCriterion = 1e-8;
            C.LevelSet_ConvergenceCriterion = 1e-6;


            C.AdaptiveMeshRefinement = true;
            C.RefineStrategy = XNSE_Control.RefinementStrategy.constantInterface;
            C.BaseRefinementLevel = 1;
            C.InitSignedDistance = false;


            #endregion


            // specialized Fourier Level-Set
            // =============================


            int numSp = 640;
            var FourierContrl = new FourierLevSetControl(FourierType.Planar, numSp, L, PeriodicFunc, 1.0 / (double)xkelem) {
                FourierEvolve = Fourier_Evolution.MaterialPoints,
            };

            C.SetLevelSetMethod(method, FourierContrl);
            //C.SessionName = "RisingBubble_methodStudy_k2_" + C.methodTagLS;


            // Timestepping
            // ============
            #region time

            C.TimesteppingMode = AppControl._TimesteppingMode.Transient;

            C.Timestepper_Scheme = XNSE_Control.TimesteppingScheme.BDF3;
            C.Timestepper_BDFinit = TimeStepperInit.SingleInit;
            //C.dt_increment = 20;
            C.Timestepper_LevelSetHandling = LevelSetHandling.Coupled_Once;

            //double rho = rho_l;         // Testcase1
            //double dt = Math.Sqrt(rho * Math.Pow((1 / (double)xkelem), 3) / (Math.PI * sigma));             // !!!
            double dt = 2e-5;
            C.dtMax = dt;
            C.dtMin = dt;
            C.Endtime = 0.4;
            //double omega0 = Math.Sqrt(sigma * Math.Pow((2 * Math.PI / lambda), 3) / (2.0 * rho));
            //C.NoOfTimesteps = 10; // (int)Math.Ceiling((25 / omega0) / dt);                                        // !!!
            C.NoOfTimesteps = (int)Math.Ceiling(0.4 / dt);                                     // !!!

            C.saveperiod = 10;

            #endregion


            return C;

        }


        public static XNSE_Control CW_BrokenLevelSet(int p = 2, int xkelem = 8, string _DbPath = null) {

            //int p = 2;
            //int xkelem = 32;

            XNSE_Control C = new XNSE_Control();

            //C.CutCellQuadratureType = Foundation.XDG.XQuadFactoryHelper.MomentFittingVariants.Classic;

            // basic database options
            // ======================
            #region db

            //_DbPath = @"\\dc1\userspace\smuda\cluster\CWp3_spatialConv";
            //_DbPath = @"D:\local\local_Testcase_databases\Testcase_CapillaryWave";

            C.DbPath = _DbPath;
            C.savetodb = C.DbPath != null;
            C.ProjectName = "XNSE/CapillaryWave";
            //C.Tags.Add("Popinet");
            //C.Tags.Add("Testcase1");

            //C.LogValues = XNSE_Control.LoggingValues.Wavelike;

            #endregion

            // DG degrees
            // ==========
            #region degrees

            C.FieldOptions.Add("VelocityX", new FieldOpts() {
                Degree = p,
                SaveToDB = FieldOpts.SaveToDBOpt.TRUE
            });
            C.FieldOptions.Add("VelocityY", new FieldOpts() {
                Degree = p,
                SaveToDB = FieldOpts.SaveToDBOpt.TRUE
            });
            C.FieldOptions.Add("Pressure", new FieldOpts() {
                Degree = p - 1,
                SaveToDB = FieldOpts.SaveToDBOpt.TRUE
            });
            C.FieldOptions.Add("GravityY", new FieldOpts() {
                SaveToDB = FieldOpts.SaveToDBOpt.TRUE
            });
            C.FieldOptions.Add("PhiDG", new FieldOpts() {
                SaveToDB = FieldOpts.SaveToDBOpt.TRUE
            });
            C.FieldOptions.Add("Phi", new FieldOpts() {
                Degree = p,
                SaveToDB = FieldOpts.SaveToDBOpt.TRUE
            });
            C.FieldOptions.Add("Curvature", new FieldOpts() {
                Degree = p,
                SaveToDB = FieldOpts.SaveToDBOpt.TRUE
            });
            C.FieldOptions.Add("KineticEnergy", new FieldOpts() {
                Degree = 2 * p,
                SaveToDB = FieldOpts.SaveToDBOpt.TRUE
            });

            #endregion


            // Physical Parameters
            // ===================
            #region physics  

            double rho = 10;
            double mu = 0.01;
            double sigma = 0.01;

            C.PhysicalParameters.rho_A = rho;
            C.PhysicalParameters.rho_B = rho;
            C.PhysicalParameters.mu_A = mu;
            C.PhysicalParameters.mu_B = mu;
            C.PhysicalParameters.Sigma = sigma;


            C.PhysicalParameters.IncludeConvection = true;
            C.PhysicalParameters.Material = true;

            #endregion


            // grid generation
            // ==============
            #region grid

            double L = 1.0;

            C.GridFunc = delegate () {
                double[] Xnodes = GenericBlas.Linspace(0, L, xkelem + 1);
                double[] Ynodes = GenericBlas.Linspace(-2.0 * L / 2.0, 2.0 * L / 2.0, (2 * xkelem));
                var grd = Grid2D.Cartesian2DGrid(Xnodes, Ynodes, periodicX: false);

                grd.EdgeTagNames.Add(1, "wall_lower");
                grd.EdgeTagNames.Add(2, "wall_upper");
                grd.EdgeTagNames.Add(3, "freeslip_left");
                grd.EdgeTagNames.Add(4, "freeslip_right");


                grd.DefineEdgeTags(delegate (double[] X) {
                    byte et = 0;
                    if (Math.Abs(X[1] + (2.0 * L / 2.0)) <= 1.0e-8)
                        et = 1;
                    if (Math.Abs(X[1] - (2.0 * L / 2.0)) <= 1.0e-8)
                        et = 2;
                    if (Math.Abs(X[0]) <= 1.0e-8)
                        et = 3;
                    if (Math.Abs(X[0] - L) <= 1.0e-8)
                        et = 4;

                    return et;
                });

                return grd;
            };


            #endregion


            // boundary conditions
            // ===================
            #region BC

            C.AddBoundaryValue("wall_lower");
            C.AddBoundaryValue("wall_upper");
            C.AddBoundaryValue("freeslip_left");
            C.AddBoundaryValue("freeslip_right");

            #endregion


            // Initial Values
            // ==============
            #region init

            double A0 = L / 40;
            C.InitialValues_Evaluators.Add("Phi", (X => X[1] - (A0 * Math.Abs(Math.Sin(X[0] * 2.0 * Math.PI / L) - (Math.Sqrt(2.0) / 2.0)) + 0.002 * Math.Sign(X[0] - L / 2))));
            //C.InitialValues_Evaluators.Add("Phi", (X => X[1] - (A0 * Math.Sin(X[0] * 2.0 * Math.PI / L) + 0.002 * Math.Sign(X[0] - L / 2))));
            //C.InitialValues_Evaluators.Add("Phi", (X => X[1] - (A0 * Math.Abs(Math.Sin(X[0] * 2.0 * Math.PI / L) - (Math.Sqrt(2.0) / 2.0)))));

            //C.InitialValues_Evaluators.Add("VelocityX#A", X => 0.0);
            //C.InitialValues_Evaluators.Add("VelocityX#B", X => 0.0);


            //var database = new DatabaseInfo(_DbPath);
            //Guid restartID = new Guid(restartSession);
            //C.RestartInfo = new Tuple<Guid, Foundation.IO.TimestepNumber>(restartID, null);

            #endregion

            // additional parameters
            // =====================

            //double[] param = new double[3];
            //param[0] = lambda;  // wavelength
            //param[1] = A0;      // initial disturbance
            //param[2] = 0.0;      // y-gravity
            //C.AdditionalParameters = param;

            // misc. solver options
            // ====================
            #region solver

            //C.solveKineticEnergyEquation = true;
            //C.ComputeEnergyProperties = true;
            //C.CheckInterfaceProps = true;

            //C.AdvancedDiscretizationOptions.CellAgglomerationThreshold = 0.2;
            //C.AdvancedDiscretizationOptions.PenaltySafety = 40;
            //C.AdvancedDiscretizationOptions.UseGhostPenalties = true;

            //C.VelocityBlockPrecondMode = MultigridOperator.Mode.SymPart_DiagBlockEquilib;
            C.LinearSolver.NoOfMultigridLevels = 1;
            C.NonLinearSolver.MaxSolverIterations = 100;
            C.LinearSolver.MaxSolverIterations = 100;
            //C.Solver_MaxIterations = 100;
            C.NonLinearSolver.ConvergenceCriterion = 1e-8;
            C.LinearSolver.ConvergenceCriterion = 1e-8;
            //C.Solver_ConvergenceCriterion = 1e-8;
            C.LevelSet_ConvergenceCriterion = 1e-6;


            C.LSContiProjectionMethod = Solution.LevelSetTools.ContinuityProjectionOption.ConstrainedDG;

            C.Option_LevelSetEvolution = LevelSetEvolution.FastMarching;
            //C.FastMarchingPenaltyTerms = Solution.LevelSetTools.Smoothing.JumpPenalization.jumpPenalizationTerms.Jump;

            C.AdvancedDiscretizationOptions.SST_isotropicMode = SurfaceStressTensor_IsotropicMode.LaplaceBeltrami_ContactLine;
            //C.AdvancedDiscretizationOptions.STFstabilization = DoNotTouchParameters.SurfaceTensionForceStabilization.surfaceDivergence;

            //C.AdvancedDiscretizationOptions.FilterConfiguration = CurvatureAlgorithms.FilterConfiguration.Default;
            //C.AdvancedDiscretizationOptions.surfTensionMode = Solution.XNSECommon.SurfaceTensionMode.Curvature_Projected;
            //C.AdvancedDiscretizationOptions.FilterConfiguration.FilterCurvatureCycles = 1;

            #endregion


            // specialized Fourier Level-Set
            // =============================


            int numSp = 640;
            //C.FourierLevSetControl = new FourierLevSetControl(FourierType.Planar, numSp, L, PeriodicFunc, 1.0 / (double)xkelem) {
            //    FourierEvolve = Fourier_Evolution.MaterialPoints,
            //    Timestepper = FourierLevelSet_Timestepper.ExplicitEuler,
            //    InterpolationType = Interpolationtype.CubicSplineInterpolation,
            //};


            // Timestepping
            // ============
            #region time

            C.TimesteppingMode = AppControl._TimesteppingMode.Transient;

<<<<<<< HEAD
            C.Timestepper_Scheme = XNSE_Control.TimesteppingScheme.BDF3;
=======
            C.TimeSteppingScheme = TimeSteppingScheme.ImplicitEuler;
>>>>>>> c08e7ab8
            C.Timestepper_BDFinit = TimeStepperInit.SingleInit;
            //C.dt_increment = 20;
            C.Timestepper_LevelSetHandling = LevelSetHandling.Coupled_Once;

            double dt = Math.Sqrt(rho * Math.Pow((1 / (double)xkelem), 3) / (Math.PI * sigma))/8.0;             // !!!
            //double dt = 1e-3;
            C.dtMax = dt;
            C.dtMin = dt;
            C.Endtime = 1000;
            //double omega0 = Math.Sqrt(sigma * Math.Pow((2 * Math.PI / lambda), 3) / (2.0 * rho));
            //C.NoOfTimesteps = (int)Math.Ceiling((25 / omega0) / dt);                                        // !!!
            C.NoOfTimesteps = 10000;                                     // !!!

            C.saveperiod = 1;

            #endregion


            return C;

        }


        public static XNSE_Control CW_OneCell(int p = 2) {


            XNSE_Control C = new XNSE_Control();

            //C.CutCellQuadratureType = Foundation.XDG.XQuadFactoryHelper.MomentFittingVariants.Classic;

            // basic database options
            // ======================
            #region db

            C.DbPath = null; 
            C.savetodb = C.DbPath != null;
            C.ProjectName = "XNSE/CapillaryWave";

            #endregion


            // DG degrees
            // ==========
            #region degrees

            C.FieldOptions.Add("VelocityX", new FieldOpts() {
                Degree = p,
                SaveToDB = FieldOpts.SaveToDBOpt.TRUE
            });
            C.FieldOptions.Add("VelocityY", new FieldOpts() {
                Degree = p,
                SaveToDB = FieldOpts.SaveToDBOpt.TRUE
            });
            C.FieldOptions.Add("Pressure", new FieldOpts() {
                Degree = p - 1,
                SaveToDB = FieldOpts.SaveToDBOpt.TRUE
            });
            C.FieldOptions.Add("PhiDG", new FieldOpts() {
                SaveToDB = FieldOpts.SaveToDBOpt.TRUE
            });
            C.FieldOptions.Add("Phi", new FieldOpts() {
                Degree = p,
                SaveToDB = FieldOpts.SaveToDBOpt.TRUE
            });
            C.FieldOptions.Add("Curvature", new FieldOpts() {
                Degree = 2*p,
                SaveToDB = FieldOpts.SaveToDBOpt.TRUE
            });

            C.RegisterUtilitiesToIOFields = true;

            #endregion


            // Physical Parameters
            // ===================
            #region physics  

            double rho = 10;
            double mu = 0.01;
            double sigma = 0.01;

            C.PhysicalParameters.rho_A = rho;
            C.PhysicalParameters.rho_B = rho;
            C.PhysicalParameters.mu_A = mu;
            C.PhysicalParameters.mu_B = mu;
            C.PhysicalParameters.Sigma = sigma;


            C.PhysicalParameters.IncludeConvection = true;
            C.PhysicalParameters.Material = true;

            #endregion


            // grid generation
            // ==============
            #region grid

            double L = 1.0;
            int cellFactor = 3;

            C.GridFunc = delegate () {
                double[] Xnodes = GenericBlas.Linspace(0, L * cellFactor, cellFactor + 1);
                double[] Ynodes = GenericBlas.Linspace(-(3.0 / 2.0) * L, (3.0 / 2.0) * L, 4);
                var grd = Grid2D.Cartesian2DGrid(Xnodes, Ynodes);

                grd.EdgeTagNames.Add(1, "wall");
                grd.EdgeTagNames.Add(2, "pressure_outlet");
                //grd.EdgeTagNames.Add(3, "navierslip_linear");

                grd.DefineEdgeTags(delegate (double[] X) {
                    byte et = 0;
                    if (Math.Abs(X[1] + (3.0 / 2.0) * L) <= 1.0e-8)
                        et = 1;
                    if (Math.Abs(X[1] - (3.0 / 2.0) * L) <= 1.0e-8)
                        et = 1;
                    if (Math.Abs(X[0]) <= 1.0e-8)
                        et = 2;
                    if (Math.Abs(X[0] - L * cellFactor) <= 1.0e-8)
                        et = 2;

                    return et;
                });

                return grd;
            };


            #endregion


            // boundary conditions
            // ===================
            #region BC

            C.AddBoundaryValue("wall");
            C.AddBoundaryValue("pressure_outlet");
            //C.AddBoundaryValue("navierslip_linear");

            #endregion


            // Initial Values
            // ==============
            #region init

            double A0 = L / 10;
            C.InitialValues_Evaluators.Add("Phi", X => X[1] - A0 * Math.Sin(X[0] * 2.0 * Math.PI / (L * cellFactor)) );

            #endregion


            // misc. solver options
            // ====================
            #region solver

            C.CheckJumpConditions = true;

            //C.AdvancedDiscretizationOptions.CellAgglomerationThreshold = 0.2;
            //C.AdvancedDiscretizationOptions.PenaltySafety = 40;
            //C.AdvancedDiscretizationOptions.UseGhostPenalties = true;

            //C.VelocityBlockPrecondMode = MultigridOperator.Mode.SymPart_DiagBlockEquilib;
            C.LinearSolver.NoOfMultigridLevels = 1;
            C.NonLinearSolver.MaxSolverIterations = 100;
            C.LinearSolver.MaxSolverIterations = 100;
            //C.Solver_MaxIterations = 100;
            C.NonLinearSolver.ConvergenceCriterion = 1e-8;
            C.LinearSolver.ConvergenceCriterion = 1e-8;
            //C.Solver_ConvergenceCriterion = 1e-8;
            C.LevelSet_ConvergenceCriterion = 1e-6;


            C.LSContiProjectionMethod = Solution.LevelSetTools.ContinuityProjectionOption.ConstrainedDG;

            C.Option_LevelSetEvolution = LevelSetEvolution.FastMarching;
            //C.FastMarchingPenaltyTerms = Solution.LevelSetTools.Smoothing.JumpPenalization.jumpPenalizationTerms.Jump;

            C.AdvancedDiscretizationOptions.SST_isotropicMode = SurfaceStressTensor_IsotropicMode.LaplaceBeltrami_ContactLine;
            //C.AdvancedDiscretizationOptions.STFstabilization = DoNotTouchParameters.SurfaceTensionForceStabilization.surfaceDivergence;

            C.AdvancedDiscretizationOptions.FilterConfiguration = CurvatureAlgorithms.FilterConfiguration.NoFilter;
            //C.AdvancedDiscretizationOptions.surfTensionMode = Solution.XNSECommon.SurfaceTensionMode.Curvature_Projected;
            //C.AdvancedDiscretizationOptions.FilterConfiguration.FilterCurvatureCycles = 1;

            #endregion


            // Timestepping
            // ============
            #region time

            C.TimesteppingMode = AppControl._TimesteppingMode.Transient;

            C.Timestepper_Scheme = XNSE_Control.TimesteppingScheme.BDF2;
            C.Timestepper_BDFinit = TimeStepperInit.SingleInit;
            C.Timestepper_LevelSetHandling = LevelSetHandling.Coupled_Once;

            double dt = Math.Sqrt(rho / (cellFactor * (Math.PI * sigma))) / 8.0;           
            //double dt = 1e-3;
            C.dtMax = dt;
            C.dtMin = dt;
            C.Endtime = 20000;
            C.NoOfTimesteps = 10000;

            C.saveperiod = 1;

            #endregion


            return C;
        }


        /// <summary>
        /// control object for the use in BoSSSPad Worksheet mode
        /// additional parameters need to be set during job creation
        /// </summary>
        /// <returns></returns>
        public static XNSE_Control CW_forWorksheet() {


            XNSE_Control C = new XNSE_Control();

            // basic database options
            // ======================
            #region db

            //C.DbPath = set by workflowMgm during job creation
            C.savetodb = true;
            C.ContinueOnIoError = false;

            C.LogValues = XNSE_Control.LoggingValues.Wavelike;

            #endregion

            // DG degrees
            // ==========
            #region degrees

            // need to be set by user via setDGdegree() in worksheet

            #endregion


            // Physical Parameters
            // ===================
            #region physics  

            // need to be set during job creation 

            C.PhysicalParameters.IncludeConvection = true;
            C.PhysicalParameters.Material = true;

            #endregion


            // grid genration
            // ==============
            #region grid

            // need to be set by user via setGrid() in worksheet

            #endregion


            // boundary conditions
            // ===================
            #region BC

            // need to be set during job creation 

            #endregion


            // Initial Values
            // ==============
            #region init

            // need to be set during job creation 

            #endregion


            // additional parameters (evaluation)
            // ==================================

            // need to be set during job creation 


            // misc. solver options
            // ====================
            #region solver

            C.NonLinearSolver.MaxSolverIterations = 100;
            C.LinearSolver.MaxSolverIterations = 100;

            C.NonLinearSolver.ConvergenceCriterion = 1e-8;
            C.LinearSolver.ConvergenceCriterion = 1e-8;

            C.LevelSet_ConvergenceCriterion = 1e-6;

            #endregion


            // Level-Set options (AMR)
            // =======================
            #region levset

            C.LSContiProjectionMethod = Solution.LevelSetTools.ContinuityProjectionOption.ConstrainedDG;

            C.Option_LevelSetEvolution = LevelSetEvolution.FastMarching;

            C.AdvancedDiscretizationOptions.SST_isotropicMode = SurfaceStressTensor_IsotropicMode.LaplaceBeltrami_ContactLine;

            #endregion
            
            
            // Timestepping
            // ============
            #region time

            C.TimesteppingMode = AppControl._TimesteppingMode.Transient;

            C.Timestepper_Scheme = XNSE_Control.TimesteppingScheme.BDF3;
            C.Timestepper_BDFinit = TimeStepperInit.SingleInit;
            C.Timestepper_LevelSetHandling = LevelSetHandling.Coupled_Once;


            //C.dtMax = dt; // need to be set according to grid and DG degree
            //C.dtMin = dt;
            C.Endtime = 1000;
            //C.NoOfTimesteps = 0; 

            C.saveperiod = 1;
            C.LogPeriod = 1;

            #endregion


            return C;

        }


    }


}<|MERGE_RESOLUTION|>--- conflicted
+++ resolved
@@ -281,11 +281,7 @@
 
             C.TimesteppingMode = AppControl._TimesteppingMode.Transient;
 
-<<<<<<< HEAD
-            C.Timestepper_Scheme = XNSE_Control.TimesteppingScheme.BDF2;
-=======
             C.TimeSteppingScheme = TimeSteppingScheme.BDF3;
->>>>>>> c08e7ab8
             C.Timestepper_BDFinit = TimeStepperInit.SingleInit;
             //C.dt_increment = 20;
             C.Timestepper_LevelSetHandling = LevelSetHandling.Coupled_Once;
@@ -843,7 +839,7 @@
 
             C.TimesteppingMode = AppControl._TimesteppingMode.Transient;
 
-            C.Timestepper_Scheme = XNSE_Control.TimesteppingScheme.BDF3;
+            C.TimeSteppingScheme = TimeSteppingScheme.BDF3;
             C.Timestepper_BDFinit = TimeStepperInit.SingleInit;
             //C.dt_increment = 20;
             C.Timestepper_LevelSetHandling = LevelSetHandling.Coupled_Once;
@@ -1087,11 +1083,7 @@
 
             C.TimesteppingMode = AppControl._TimesteppingMode.Transient;
 
-<<<<<<< HEAD
-            C.Timestepper_Scheme = XNSE_Control.TimesteppingScheme.BDF3;
-=======
-            C.TimeSteppingScheme = TimeSteppingScheme.ImplicitEuler;
->>>>>>> c08e7ab8
+            C.TimeSteppingScheme = TimeSteppingScheme.BDF3;
             C.Timestepper_BDFinit = TimeStepperInit.SingleInit;
             //C.dt_increment = 20;
             C.Timestepper_LevelSetHandling = LevelSetHandling.Coupled_Once;
@@ -1287,7 +1279,7 @@
 
             C.TimesteppingMode = AppControl._TimesteppingMode.Transient;
 
-            C.Timestepper_Scheme = XNSE_Control.TimesteppingScheme.BDF2;
+            C.TimeSteppingScheme = TimeSteppingScheme.BDF2;
             C.Timestepper_BDFinit = TimeStepperInit.SingleInit;
             C.Timestepper_LevelSetHandling = LevelSetHandling.Coupled_Once;
 
@@ -1417,7 +1409,7 @@
 
             C.TimesteppingMode = AppControl._TimesteppingMode.Transient;
 
-            C.Timestepper_Scheme = XNSE_Control.TimesteppingScheme.BDF3;
+            C.TimeSteppingScheme = TimeSteppingScheme.BDF3;
             C.Timestepper_BDFinit = TimeStepperInit.SingleInit;
             C.Timestepper_LevelSetHandling = LevelSetHandling.Coupled_Once;
 
