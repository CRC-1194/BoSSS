﻿/* =======================================================================
Copyright 2017 Technische Universitaet Darmstadt, Fachgebiet fuer Stroemungsdynamik (chair of fluid dynamics)

Licensed under the Apache License, Version 2.0 (the "License");
you may not use this file except in compliance with the License.
You may obtain a copy of the License at

    http://www.apache.org/licenses/LICENSE-2.0

Unless required by applicable law or agreed to in writing, software
distributed under the License is distributed on an "AS IS" BASIS,
WITHOUT WARRANTIES OR CONDITIONS OF ANY KIND, either express or implied.
See the License for the specific language governing permissions and
limitations under the License.
*/

using System;
using System.Collections.Generic;
using System.Linq;
using System.Text;
using System.Threading.Tasks;

using ilPSP;
using ilPSP.Utils;
using BoSSS.Solution.Control;
using BoSSS.Solution.AdvancedSolvers;
using BoSSS.Solution.XNSECommon;
using BoSSS.Foundation.IO;
using BoSSS.Foundation.Grid;
using BoSSS.Foundation.Grid.Classic;
using BoSSS.Solution.XdgTimestepping;
using BoSSS.Solution.LevelSetTools.FourierLevelSet;
using BoSSS.Solution.Timestepping;
using BoSSS.Solution.LevelSetTools;
using BoSSS.Solution.LevelSetTools.SolverWithLevelSetUpdater;
using BoSSS.Application.XNSE_Solver.Logging;

namespace BoSSS.Application.XNSE_Solver.PhysicalBasedTestcases {

    /// <summary>
    /// class providing Controls for the droplet testcases
    /// </summary>
    public static class Droplet {
        
        



        /// <summary>
        /// 
        /// </summary>
        /// <returns></returns>
        public static XNSE_Control StaticDroplet_Free(int p = 2, int kelem = 7, int AMRlvl = 0) {

            XNSE_Control C = new XNSE_Control();

            int D = 3;

            AppControl._TimesteppingMode compMode = AppControl._TimesteppingMode.Transient;
            bool steadyInterface = false;

            //_DbPath = @"\\fdyprime\userspace\smuda\cluster\cluster_db";
            //_DbPath = @"D:\local\local_test_db";
            string _DbPath = null; // @"\\HPCCLUSTER\hpccluster-scratch\smuda\XNSE_studyDB";
            //string _DbPath = @"\\terminal03\Users\smuda\local\terminal03_XNSE_studyDB";

            // basic database options
            // ======================
            #region db

            C.DbPath = _DbPath;
            C.savetodb = C.DbPath != null;
            C.ProjectName = "StaticDroplet";
            //C.ProjectDescription = "Static droplet";
            //C.SessionName = "SD_meshStudy_Hysing_mesh" + kelem; // "_AMR"+AMRlvl;

            C.ContinueOnIoError = false;
            //C.LogValues = XNSE_Control.LoggingValues.Dropletlike;
            //C.PostprocessingModules.Add(new Dropletlike() { LogPeriod = 10 });

            #endregion


            // DG degrees
            // ==========
            #region degrees

            C.FieldOptions.Add("VelocityX", new FieldOpts() {
                Degree = p,
                SaveToDB = FieldOpts.SaveToDBOpt.TRUE
            });
            C.FieldOptions.Add("VelocityY", new FieldOpts() {
                Degree = p,
                SaveToDB = FieldOpts.SaveToDBOpt.TRUE
            });
            if(D == 3) {
                C.FieldOptions.Add("VelocityZ", new FieldOpts() {
                    Degree = p,
                    SaveToDB = FieldOpts.SaveToDBOpt.TRUE
                });
            }
            //C.FieldOptions.Add("GravityY", new FieldOpts() {
            //    SaveToDB = FieldOpts.SaveToDBOpt.TRUE
            //});
            C.FieldOptions.Add("Pressure", new FieldOpts() {
                Degree = p - 1,
                SaveToDB = FieldOpts.SaveToDBOpt.TRUE
            });
            C.FieldOptions.Add("PhiDG", new FieldOpts() {
                SaveToDB = FieldOpts.SaveToDBOpt.TRUE
            });
            C.FieldOptions.Add("Phi", new FieldOpts() {
                Degree = Math.Max(2, p),
                SaveToDB = FieldOpts.SaveToDBOpt.TRUE
            });
            C.FieldOptions.Add("Curvature", new FieldOpts() {
                Degree = Math.Max(2, p),
                SaveToDB = FieldOpts.SaveToDBOpt.TRUE
            });
            //C.FieldOptions.Add("KineticEnergy", new FieldOpts() {
            //    Degree = 2*p,
            //    SaveToDB = FieldOpts.SaveToDBOpt.TRUE
            //});

            #endregion


            // Physical Parameters
            // ===================
            #region physics

            //C.Tags.Add("Hysing");
            C.Tags.Add("La = 5000");
            C.PhysicalParameters.rho_A = 1e4;
            C.PhysicalParameters.rho_B = 1e4;
            C.PhysicalParameters.mu_A = 1.0;
            C.PhysicalParameters.mu_B = 1.0;
            double sigma = 1.0;
            C.PhysicalParameters.Sigma = sigma;

            //C.Tags.Add("La = 0.005");
            //C.PhysicalParameters.rho_A = 1;
            //C.PhysicalParameters.rho_B = 1;
            //C.PhysicalParameters.mu_A = 10;
            //C.PhysicalParameters.mu_B = 10;
            //double sigma = 1;
            //C.PhysicalParameters.Sigma = sigma;

            //Air - Water(lenght scale == centimeters, 3D space)
            //C.PhysicalParameters.rho_A = 1e3;      // kg / cm^3
            //C.PhysicalParameters.rho_B = 1.2;    // kg / cm^3
            //C.PhysicalParameters.mu_A = 1e-3;       // kg / cm * sec
            //C.PhysicalParameters.mu_B = 17.1e-6;    // kg / cm * sec
            //double sigma = 72.75e-3;                // kg / sec^2 
            //C.PhysicalParameters.Sigma = sigma;

            C.PhysicalParameters.IncludeConvection = false;
            C.PhysicalParameters.Material = true;

            #endregion


            // grid generation
            // ===============
            #region grid

            double Lscl = 1.0;
            double xSize = Lscl * 1.0;
            double ySize = Lscl * 1.0;
            double zSize = Lscl * 1.0;

            if(D == 2) {
                C.GridFunc = delegate () {
                    double[] Xnodes = GenericBlas.Linspace(-xSize/2.0, xSize/2.0, kelem + 0);
                    double[] Ynodes = GenericBlas.Linspace(-ySize/2.0, ySize/2.0, kelem + 0);
                    var grd = Grid2D.Cartesian2DGrid(Xnodes, Ynodes);
                    //var grd = Grid2D.UnstructuredTriangleGrid(Xnodes, Ynodes);

                    grd.EdgeTagNames.Add(1, "wall_lower");
                    grd.EdgeTagNames.Add(2, "wall_upper");
                    grd.EdgeTagNames.Add(3, "wall_left");
                    grd.EdgeTagNames.Add(4, "wall_right");

                    grd.DefineEdgeTags(delegate (double[] X) {
                        byte et = 0;
                        if(Math.Abs(X[1] + ySize/2.0) <= 1.0e-8)
                            et = 1;
                        if(Math.Abs(X[1] - ySize/2.0) <= 1.0e-8)
                            et = 2;
                        if(Math.Abs(X[0] + xSize/2.0) <= 1.0e-8)
                            et = 3;
                        if(Math.Abs(X[0] - xSize/2.0) <= 1.0e-8)
                            et = 4;

                        return et;
                    });

                    return grd;
                };
            }

            if(D == 3) {
                C.GridFunc = delegate () {
                    double[] Xnodes = GenericBlas.Linspace(-xSize / 2.0, xSize / 2.0, kelem + 1);
                    double[] Ynodes = GenericBlas.Linspace(-ySize / 2.0, ySize / 2.0, kelem + 1);
                    double[] Znodes = GenericBlas.Linspace(-zSize / 2.0, zSize / 2.0, kelem + 1);
                    var grd = Grid3D.Cartesian3DGrid(Xnodes, Ynodes, Znodes);

                    grd.EdgeTagNames.Add(1, "wall_lower");
                    grd.EdgeTagNames.Add(2, "wall_upper");
                    grd.EdgeTagNames.Add(3, "wall_left");
                    grd.EdgeTagNames.Add(4, "wall_right");
                    grd.EdgeTagNames.Add(5, "wall_front");
                    grd.EdgeTagNames.Add(6, "wall_back");

                    grd.DefineEdgeTags(delegate (double[] X) {
                        byte et = 0;
                        if (Math.Abs(X[1] + ySize / 2.0) <= 1.0e-8)
                            et = 1;
                        if (Math.Abs(X[1] - ySize / 2.0) <= 1.0e-8)
                            et = 2;
                        if (Math.Abs(X[0] + xSize / 2.0) <= 1.0e-8)
                            et = 3;
                        if (Math.Abs(X[0] - xSize / 2.0) <= 1.0e-8)
                            et = 4;
                        if (Math.Abs(X[2] + zSize / 2.0) <= 1.0e-8)
                            et = 5;
                        if (Math.Abs(X[2] - zSize / 2.0) <= 1.0e-8)
                            et = 6;

                        return et;
                    });

                    return grd;
                };
            }

            #endregion


            // Initial Values
            // ==============
            #region init

            double r = Lscl * 0.25;

            Func<double[], double> PhiFunc = (X => ((X[0] - 0.0).Pow2() + (X[1] - 0.0).Pow2()).Sqrt() - r);         // signed distance
            //Func<double[], double> PhiFunc = (X => ((X[0] - 0.0).Pow2() + (X[1] - 0.0).Pow2()) - r.Pow2());         // quadratic

            if(D == 3) {
                double a = 1.25;
                double b = 1.25;
                double c = 0.64;
                PhiFunc = (X => (((X[0] - 0.0).Pow2() / a.Pow2()) + ((X[1] - 0.0).Pow2() / b.Pow2() ) + ((X[2] - 0.0).Pow2() / c.Pow2())).Sqrt() - r);
            }       

            C.InitialValues_Evaluators.Add("Phi", PhiFunc);


            C.InitialValues_Evaluators.Add("VelocityX#A", X => 0.0);
            C.InitialValues_Evaluators.Add("VelocityX#B", X => 0.0);

            double Pjump = sigma / r;
            if(D == 3)
                Pjump *= 2.0;

            C.InitialValues_Evaluators.Add("Pressure#A", X => Pjump);
            C.InitialValues_Evaluators.Add("Pressure#B", X => 0.0);

            //C.InitialValues_Evaluators.Add("GravityY#A", X => 0.0);
            //C.InitialValues_Evaluators.Add("GravityY#B", X => 0.0);


            // restart
            //var database = new DatabaseInfo(_DbPath);
            //Guid restartID = new Guid("c95b2833-288e-4014-ba08-affa65a2398e");
            //C.RestartInfo = new Tuple<Guid, Foundation.IO.TimestepNumber>(restartID, null);

            #endregion


            // exact solution
            // ==============
            #region exact

            C.Phi = ((X, t) => PhiFunc(X));

            C.ExactSolutionVelocity = new Dictionary<string, Func<double[], double, double>[]>();
            if(D == 2) {
                C.ExactSolutionVelocity.Add("A", new Func<double[], double, double>[] { (X, t) => 0.0, (X, t) => 0.0 });
                C.ExactSolutionVelocity.Add("B", new Func<double[], double, double>[] { (X, t) => 0.0, (X, t) => 0.0 });
            }

            if(D == 3) {
                C.ExactSolutionVelocity.Add("A", new Func<double[], double, double>[] { (X, t) => 0.0, (X, t) => 0.0, (X, t) => 0.0 });
                C.ExactSolutionVelocity.Add("B", new Func<double[], double, double>[] { (X, t) => 0.0, (X, t) => 0.0, (X, t) => 0.0 });
            }

            C.ExactSolutionPressure = new Dictionary<string, Func<double[], double, double>>();
            C.ExactSolutionPressure.Add("A", (X, t) => Pjump);
            C.ExactSolutionPressure.Add("B", (X, t) => 0.0);

            #endregion


            // boundary conditions
            // ===================
            #region BC


            C.AddBoundaryValue("wall_lower");
            C.AddBoundaryValue("wall_upper");
            C.AddBoundaryValue("wall_left");
            C.AddBoundaryValue("wall_right");
            if(D == 3) {
                C.AddBoundaryValue("wall_front");
                C.AddBoundaryValue("wall_back");
            }


            #endregion


            // misc. solver options
            // ====================
            #region solver

            C.ComputeEnergyProperties = false;
            C.solveKineticEnergyEquation = false;

            C.CheckJumpConditions = false;
            C.CheckInterfaceProps = false;

            //C.AdvancedDiscretizationOptions.CellAgglomerationThreshold = 0.0;
            //C.AdvancedDiscretizationOptions.PenaltySafety = 40;


            C.LSContiProjectionMethod = Solution.LevelSetTools.ContinuityProjectionOption.ConstrainedDG;

            //if (AMRlvl > 0) {
            //    C.AdaptiveMeshRefinement = true;
            //    C.RefineStrategy = XNSE_Control.RefinementStrategy.constantInterface;
            //    C.BaseRefinementLevel = AMRlvl;
            //}
            C.AdaptiveMeshRefinement = false;
            C.RefineStrategy = XNSE_Control.RefinementStrategy.constantInterface;
            C.BaseRefinementLevel = 1;
            C.RefinementLevel = 1;
            //C.AMR_startUpSweeps = 2;

            //C.InitSignedDistance = false;
            C.adaptiveReInit = false;

            //C.LinearSolver.SolverCode = LinearSolverCode.exp_Kcycle_schwarz;
            C.LinearSolver = LinearSolverCode.automatic.GetConfig();
            //C.LinearSolver = LinearSolverCode.classic_pardiso.GetConfig();
            //C.NonLinearSolver.SolverCode = NonLinearSolverCode.Newton;

            C.NonLinearSolver.MaxSolverIterations = 50; 
            C.NonLinearSolver.ConvergenceCriterion = 1e-8;
            C.LevelSet_ConvergenceCriterion = 1e-7;

            C.AdvancedDiscretizationOptions.ViscosityMode = ViscosityMode.FullySymmetric;

            //C.LinearSolver = new DirectSolver() { WhichSolver = DirectSolver._whichSolver.PARDISO };


            C.Option_LevelSetEvolution = (compMode == AppControl._TimesteppingMode.Steady) ? LevelSetEvolution.None : LevelSetEvolution.FastMarching;
            //C.Option_LevelSetEvolution = (steadyInterface) ? LevelSetEvolution.None : LevelSetEvolution.Fourier;
            C.FastMarchingPenaltyTerms = Solution.LevelSetTools.Smoothing.JumpPenalization.jumpPenalizationTerms.Jump;

            C.AdvancedDiscretizationOptions.SurfStressTensor = SurfaceSressTensor.Isotropic;
            //C.PhysicalParameters.mu_I = 1.0 * sigma;
            //C.PhysicalParameters.lambda_I = 2.0 * sigma;

            C.AdvancedDiscretizationOptions.SST_isotropicMode = SurfaceStressTensor_IsotropicMode.LaplaceBeltrami_ContactLine;
            C.AdvancedDiscretizationOptions.FilterConfiguration = CurvatureAlgorithms.FilterConfiguration.NoFilter;
            C.AdvancedDiscretizationOptions.STFstabilization = DoNotTouchParameters.SurfaceTensionForceStabilization.None;



            if (C.Option_LevelSetEvolution == LevelSetEvolution.Fourier) {

                int numSp = 1800;
                double[] FourierP = new double[numSp];
                double[] samplP = new double[numSp];
                for (int sp = 0; sp < numSp; sp++) {
                    FourierP[sp] = sp * (2 * Math.PI / (double)numSp);
                    samplP[sp] = r;
                }

                C.FourierLevSetControl = new FourierLevSetControl(FourierType.Polar, 2 * Math.PI, FourierP, samplP, 1.0 / (double)kelem) {
                    center = new double[] { 0.0, 0.0},
                    FourierEvolve = Fourier_Evolution.MaterialPoints,
                    centerMove = CenterMovement.Reconstructed,
                };
            }


            #endregion


            // Timestepping
            // ============
            #region time

            //switch(p) {
            //    case 1: {
            //            C.TimeSteppingScheme = TimeSteppingScheme.ImplicitEuler;
            //            C.Timestepper_BDFinit = TimeStepperInit.SingleInit;
            //            break;
            //        }
            //    case 2: {
            //            C.TimeSteppingScheme = TimeSteppingScheme.BDF2;
            //            C.Timestepper_BDFinit = TimeStepperInit.MultiInit;
            //            break;
            //        }
            //    default:
            //        C.TimeSteppingScheme = TimeSteppingScheme.ImplicitEuler;
            //        C.Timestepper_BDFinit = TimeStepperInit.SingleInit;
            //        break;
            //}

            //if(D == 3) {
            //    C.TimeSteppingScheme = TimeSteppingScheme.ImplicitEuler;
            //    C.Timestepper_BDFinit = TimeStepperInit.SingleInit;
            //}

            C.TimeSteppingScheme = TimeSteppingScheme.ImplicitEuler;
            C.Timestepper_BDFinit = TimeStepperInit.SingleInit;


            //C.Timestepper_LevelSetHandling = (compMode == AppControl._TimesteppingMode.Steady) ? LevelSetHandling.None : LevelSetHandling.Coupled_Once;

            //C.LSunderrelax = 0.05;
            C.Timestepper_LevelSetHandling = (steadyInterface) ? LevelSetHandling.None : LevelSetHandling.Coupled_Once;

            C.TimesteppingMode = compMode;
            //C.CompMode = AppControl._CompMode.Transient; 

            double dt = 0.1; //0.01;
            C.dtMax = dt;
            C.dtMin = dt;
            C.Endtime = 1000;
            C.NoOfTimesteps = 1; // 12500; // (int)(125.0 / dt);
            C.saveperiod = 10;
            
            #endregion


            return C;

        }

        /// <summary>
        /// 
        /// </summary>
        /// <returns></returns>
        public static XNSE_Control OscillatingDroplet(int p = 2, int kelem = 21, int method = 0, double mu_scl = 1.0, bool onlyB = false, double tScale = 1.0) {

            XNSE_Control C = new XNSE_Control();

            bool hysing = true;
            bool kummer = false;

            AppControl._TimesteppingMode compMode = AppControl._TimesteppingMode.Transient;

            //_DbPath = @"\\fdyprime\userspace\smuda\cluster\cluster_db";
            //_DbPath = @"\\dc1\userspace\yotov\bosss-db";
            //string _DbPath = @"\\HPCCLUSTER\hpccluster-scratch\smuda\XNSE_studyDB";
            //string _DbPath = @"\\terminal03\Users\smuda\local\terminal03_XNSE_studyDB";
            //string _DbPath = @"D:\local\local_Testcase_databases\Testcase_OscillatingDroplet";
            string _DbPath = null;

            // basic database options
            // ======================
            #region db

            C.DbPath = _DbPath;
            C.savetodb = C.DbPath != null;
            C.ProjectName = "OscillatingDroplet";
            if (hysing) {
                C.SessionName = "OD_meshStudy_Hysing2_mesh" + kelem + "_rerun";
            } else {
                C.SessionName = "OD_AirWater_";
            }

            C.ContinueOnIoError = false;
            //C.LogValues = XNSE_Control.LoggingValues.Dropletlike;
            //C.LogPeriod = 10;
            C.PostprocessingModules.Add(new Dropletlike() { LogPeriod = 4 });

            #endregion


            // DG degrees
            // ==========
            #region degrees

            C.FieldOptions.Add("VelocityX", new FieldOpts() {
                Degree = p,
                SaveToDB = FieldOpts.SaveToDBOpt.TRUE
            });
            C.FieldOptions.Add("VelocityY", new FieldOpts() {
                Degree = p,
                SaveToDB = FieldOpts.SaveToDBOpt.TRUE
            });
            C.FieldOptions.Add("GravityY", new FieldOpts() {
                SaveToDB = FieldOpts.SaveToDBOpt.TRUE
            });
            C.FieldOptions.Add("Pressure", new FieldOpts() {
                Degree = p - 1,
                SaveToDB = FieldOpts.SaveToDBOpt.TRUE
            });
            C.FieldOptions.Add("PhiDG", new FieldOpts() {
                SaveToDB = FieldOpts.SaveToDBOpt.TRUE
            });
            C.FieldOptions.Add("Phi", new FieldOpts() {
                Degree = Math.Max(p,2),
                SaveToDB = FieldOpts.SaveToDBOpt.TRUE
            });
            C.FieldOptions.Add("Curvature", new FieldOpts() {
                Degree = p,
                SaveToDB = FieldOpts.SaveToDBOpt.TRUE
            });


            #endregion


            // Physical Parameters
            // ===================
            #region physics

            if (hysing) {
                double rho = 1e4;
                double mu = 1.0;
                double sigma = 0.1;

                C.Tags.Add("Hysing");
                C.Tags.Add("La = 500");
                C.PhysicalParameters.rho_A = rho;
                C.PhysicalParameters.rho_B = rho;
                C.PhysicalParameters.mu_A = mu;
                C.PhysicalParameters.mu_B = mu;
                C.PhysicalParameters.Sigma = sigma;

            }

            if (kummer) {

                C.PhysicalParameters.rho_A = 1;
                C.PhysicalParameters.rho_B = 1;
                C.PhysicalParameters.mu_A = 0.5;
                C.PhysicalParameters.mu_B = 0.05;
                C.PhysicalParameters.Sigma = 0.1;
            }

            //C.Tags.Add("La = 0.005");
            //C.PhysicalParameters.rho_A = 1;
            //C.PhysicalParameters.rho_B = 1;
            //C.PhysicalParameters.mu_A = 10;
            //C.PhysicalParameters.mu_B = 10;
            //double sigma = 1;
            //C.PhysicalParameters.Sigma = sigma;

            //C.PhysicalParameters.beta_S = 0.05;
            //C.PhysicalParameters.Theta_e = Math.PI / 3.0;

            if (!hysing) {
                // Air - Water: 
                C.PhysicalParameters.rho_A = 1e3;
                C.PhysicalParameters.rho_B = 1.2;
                C.PhysicalParameters.mu_A = (onlyB) ? 1e-3 : 1e-3 * mu_scl;
                C.PhysicalParameters.mu_B = 17.1e-6 * mu_scl;
                C.PhysicalParameters.Sigma = 72.75e-3;
            }


            C.PhysicalParameters.IncludeConvection = true;
            C.PhysicalParameters.Material = true;

            #endregion

            // grid generation
            // ===============
            #region grid

            double Lscale = hysing ? 1.0 : 0.01;
            double L = 1.0 * Lscale;
            //double xSize = 1.0;
            //double ySize = 1.0;

            C.GridFunc = delegate () {
                double[] Xnodes = GenericBlas.Linspace(-(L / 2.0), (L / 2.0), kelem + 0);
                double[] Ynodes = GenericBlas.Linspace(-(L / 2.0), (L / 2.0), kelem + 0);
                var grd = Grid2D.Cartesian2DGrid(Xnodes, Ynodes);

                grd.EdgeTagNames.Add(1, "wall");

                grd.DefineEdgeTags(delegate (double[] X) {
                    byte et = 0;
                    if (Math.Abs(X[1] + (L / 2.0)) <= 1.0e-8)
                        et = 1;
                    if (Math.Abs(X[1] - (L / 2.0)) <= 1.0e-8)
                        et = 1;
                    if (Math.Abs(X[0] + (L / 2.0)) <= 1.0e-8)
                        et = 1;
                    if (Math.Abs(X[0] - (L / 2.0)) <= 1.0e-8)
                        et = 1;
                    return et;
                });

                return grd;
            };

            #endregion


            // Initial Values
            // ==============
            #region init

            double r = 0.25 * Lscale;

            //Func<double[], double> PhiFunc = (X => ((X[0] - 0.0).Pow2() + (X[1] - 0.0).Pow2()).Sqrt() - r);         // signed distance
            //Func<double[], double> PhiFunc = (X => ((X[0] - 0.0).Pow2() + (X[1] - 0.0).Pow2()) - r.Pow2());         // quadratic

            double a = r;
            double b = r;
            if (hysing) {
                a = 1.25 * r;
                b = 0.8 * r;
            } else {
                a = 1.1 * r;
                b = 0.91 * r;
            }
            Func<double[], double> PhiFunc = (X => ((X[0] - 0.0).Pow2() / a.Pow2() + (X[1] - 0.0).Pow2() / b.Pow2()) - 1);          // ellipse                     

            C.InitialValues_Evaluators.Add("Phi", PhiFunc);

            //C.InitialValues_Evaluators.Add("VelocityX#A", X => 0.0);
            //C.InitialValues_Evaluators.Add("VelocityX#B", X => 0.0);

            //double Pjump = sigma / r;
            //C.InitialValues_Evaluators.Add("Pressure#A", X => Pjump);
            //C.InitialValues_Evaluators.Add("Pressure#B", X => 0.0);

            //C.InitialValues_Evaluators.Add("GravityY#A", X => 0.0);
            //C.InitialValues_Evaluators.Add("GravityY#B", X => 0.0);


            //// restart
            //var database = new DatabaseInfo(_DbPath);
            //Guid restartID = new Guid("c95b2833-288e-4014-ba08-affa65a2398e");
            //C.RestartInfo = new Tuple<Guid, Foundation.IO.TimestepNumber>(restartID, null);

            #endregion


            // exact solution
            // ==============
            #region exact

            //C.Phi = ((X, t) => PhiFunc(X));

            //C.ExactSolutionVelocity = new Dictionary<string, Func<double[], double, double>[]>();
            //C.ExactSolutionVelocity.Add("A", new Func<double[], double, double>[] { (X, t) => 0.0, (X, t) => 0.0 });
            //C.ExactSolutionVelocity.Add("B", new Func<double[], double, double>[] { (X, t) => 0.0, (X, t) => 0.0 });

            //C.ExactSolutionPressure = new Dictionary<string, Func<double[], double, double>>();
            //C.ExactSolutionPressure.Add("A", (X, t) => Pjump);
            //C.ExactSolutionPressure.Add("B", (X, t) => 0.0);

            #endregion


            // boundary conditions
            // ===================
            #region BC

            C.AddBoundaryValue("wall");

            #endregion


            // misc. solver options
            // ====================
            #region solver

            C.solveKineticEnergyEquation = false;

            //C.ComputeEnergyProperties = true;
            //C.FieldOptions.Add("KineticEnergy", new FieldOpts() {
            //    Degree = 2 * p,
            //    SaveToDB = FieldOpts.SaveToDBOpt.TRUE
            //});

            C.CheckJumpConditions = false;
            C.CheckInterfaceProps = false;

            //C.AdvancedDiscretizationOptions.CellAgglomerationThreshold = 0.2;
            //C.AdvancedDiscretizationOptions.PenaltySafety = 40;


            C.LSContiProjectionMethod = Solution.LevelSetTools.ContinuityProjectionOption.ConstrainedDG;

            //C.EnforceLevelSetConservation = true;

            C.NonLinearSolver.MaxSolverIterations = 50;
            C.NonLinearSolver.ConvergenceCriterion = 1e-8;
            C.LevelSet_ConvergenceCriterion = 1e-6;

            C.AdvancedDiscretizationOptions.ViscosityMode = ViscosityMode.FullySymmetric;

            //if (!hysing) {
            //    C.AdaptiveMeshRefinement = true;
            //    C.RefineStrategy = XNSE_Control.RefinementStrategy.constantInterface;
            //    C.BaseRefinementLevel = 3;
            //    C.AMR_startUpSweeps = 4;
            //    C.RefinementLevel = 1;
            //}

            //C.ReInitPeriod = 100;
            //C.useFiltLevSetGradientForEvolution = true;

            //C.AdvancedDiscretizationOptions.LFFA = 0.9;
            //C.AdvancedDiscretizationOptions.LFFB = 0.9;

            //C.AdaptiveMeshRefinement = true;
            //C.RefineStrategy = XNSE_Control.RefinementStrategy.constantInterface;
            //C.BaseRefinementLevel = 2;
            //C.AMR_startUpSweeps = 2;
            //C.SessionName = C.SessionName + "_AMR1";

            int numSp = 1440;
            double[] FourierP = new double[numSp];
            double[] samplP = new double[numSp];
            for (int sp = 0; sp < numSp; sp++) {
                double angle = sp * (2 * Math.PI / (double)numSp);
                FourierP[sp] = angle;
                samplP[sp] = a * b / Math.Sqrt((a * Math.Cos(angle + Math.PI / 2)).Pow2() + (b * Math.Sin(angle + Math.PI / 2)).Pow2());
            }

            FourierLevSetControl FourierCntrl = new FourierLevSetControl(FourierType.Polar, 2 * Math.PI, FourierP, samplP, 1.0 / (Math.Pow(2,C.BaseRefinementLevel)*(double)kelem)) {
                center = new double[] { 0.0, 0.0 },
                FourierEvolve = Fourier_Evolution.MaterialPoints,
                centerMove = CenterMovement.Reconstructed,
            };


            C.SetLevelSetMethod(method, FourierCntrl);
            //C.SessionName = "OscillatingDroplet_setup3_muScl"+mu_scl+"_methodStudy_k2_" + C.methodTagLS;
            //C.Option_LevelSetEvolution = LevelSetEvolution.None;
            //C.AdvancedDiscretizationOptions.SST_isotropicMode = SurfaceStressTensor_IsotropicMode.LaplaceBeltrami_ContactLine;

            C.InitSignedDistance = true;


            C.AdvancedDiscretizationOptions.SurfStressTensor = SurfaceSressTensor.Isotropic;
            //C.PhysicalParameters.mu_I = 1.0;
            //C.PhysicalParameters.lambda_I = 2.0;
            //C.SessionName = C.SessionName + "_curvature";

            C.AdvancedDiscretizationOptions.SetSurfaceTensionMaxValue = false;
            //C.AdvancedDiscretizationOptions.STFstabilization = DoNotTouchParameters.SurfaceTensionForceStabilization.surfaceDeformationRateLocal;

            #endregion


            // Timestepping
            // ============
            #region time

            //switch (p) {
            //    case 1: {
            //            C.TimeSteppingScheme = TimeSteppingScheme.ImplicitEuler;
            //            C.Timestepper_BDFinit = TimeStepperInit.SingleInit;
            //            break;
            //        }
            //    case 2: {
            //            C.TimeSteppingScheme = TimeSteppingScheme.BDF2;
            //            C.Timestepper_BDFinit = TimeStepperInit.MultiInit;
            //            break;
            //        }
            //    default:
            //        C.TimeSteppingScheme = TimeSteppingScheme.ImplicitEuler;
            //        C.Timestepper_BDFinit = TimeStepperInit.SingleInit;
            //        break;

            //}
            C.TimeSteppingScheme = TimeSteppingScheme.BDF3;
            C.Timestepper_BDFinit = TimeStepperInit.SingleInit;

            C.Timestepper_LevelSetHandling = (compMode == AppControl._TimesteppingMode.Steady) ? LevelSetHandling.None : LevelSetHandling.Coupled_Once;
            //C.LSunderrelax = 0.5;
            //C.Timestepper_LevelSetHandling = LevelSetHandling.None;

            C.TimesteppingMode = compMode;
            //C.CompMode = AppControl._CompMode.Transient; 

            double dt = (hysing) ? 0.5 : 1.5e-5 * tScale;
            C.dtMax = dt;
            C.dtMin = dt;
            C.Endtime = (hysing) ? 1000 : 0.15;
            C.NoOfTimesteps = (hysing) ? 2000 : (int)(0.15 / dt);
            C.saveperiod = 10;

            #endregion

            return C;
        }

        /// <summary>
        /// Experimental setup for Linear solver Development.
        /// (to be deleted at some point)
        /// </summary>
        public static XNSE_Control OscillatingDroplet_fk_Nov21(int p = 2, int kelem = 8) {
            // --control 'cs:BoSSS.Application.XNSE_Solver.PhysicalBasedTestcases.Droplet.OscillatingDroplet_fk_Nov21(p: 2, kelem: 20)'

            XNSE_Control C = new XNSE_Control();

            bool hysing = false;

            //string _DbPath = @"D:\local\local_Testcase_databases\Testcase_OscillatingDroplet";
            string _DbPath = null;

            // basic database options
            // ======================
            #region db

            C.DbPath = _DbPath;
            C.savetodb = C.DbPath != null;
            C.ProjectName = "OscillatingDroplet";
            if (hysing) {
                C.SessionName = "OD_meshStudy_Hysing2_mesh" + kelem + "_rerun";
            } else {
                C.SessionName = "OD_AirWater_";
            }

            C.ContinueOnIoError = false;
            //C.LogValues = XNSE_Control.LoggingValues.Dropletlike;
            //C.LogPeriod = 10;
            C.PostprocessingModules.Add(new Dropletlike() { LogPeriod = 4 });

            #endregion


            // DG degrees
            // ==========
            #region degrees

            C.SetDGdegree(p);


            #endregion


            // Physical Parameters
            // ===================
            #region physics

            if (hysing) {
                double rho = 1e4;
                double mu = 1.0;
                double sigma = 0.1;

                C.Tags.Add("Hysing");
                C.Tags.Add("La = 500");
                C.PhysicalParameters.rho_A = rho;
                C.PhysicalParameters.rho_B = rho;
                C.PhysicalParameters.mu_A = mu;
                C.PhysicalParameters.mu_B = mu;
                C.PhysicalParameters.Sigma = sigma;

            } else {
                // Air - Water: 
                C.PhysicalParameters.rho_A = 1e3;
                C.PhysicalParameters.rho_B = 1.2;
                C.PhysicalParameters.mu_A = 1e-3;
                C.PhysicalParameters.mu_B = 17.1e-6;
                C.PhysicalParameters.Sigma = 72.75e-3;

                //C.PhysicalParameters.rho_A = 1;
                //C.PhysicalParameters.mu_A = 1;
                //C.PhysicalParameters.rho_B = C.PhysicalParameters.rho_A;
                //C.PhysicalParameters.mu_B = C.PhysicalParameters.mu_A;
            }


            C.PhysicalParameters.IncludeConvection = false;
            C.PhysicalParameters.Material = true;

            #endregion

            // grid generation
            // ===============
            #region grid

            double Lscale = hysing ? 1.0 : 0.01;
            double L = 1.0 * Lscale;
            //double xSize = 1.0;
            //double ySize = 1.0;

            C.GridFunc = delegate () {
                double[] Xnodes = GenericBlas.Linspace(-(L / 2.0), (L / 2.0), kelem + 1);
                double[] Ynodes = GenericBlas.Linspace(-(L / 2.0), (L / 2.0), kelem + 1);
                var grd = Grid2D.Cartesian2DGrid(Xnodes, Ynodes);

                grd.EdgeTagNames.Add(1, "wall");

                grd.DefineEdgeTags(delegate (double[] X) {
                    byte et = 0;
                    if (Math.Abs(X[1] + (L / 2.0)) <= 1.0e-8)
                        et = 1;
                    if (Math.Abs(X[1] - (L / 2.0)) <= 1.0e-8)
                        et = 1;
                    if (Math.Abs(X[0] + (L / 2.0)) <= 1.0e-8)
                        et = 1;
                    if (Math.Abs(X[0] - (L / 2.0)) <= 1.0e-8)
                        et = 1;
                    return et;
                });

                return grd;
            };

            #endregion

            
            // boundary conditions
            // ===================
            #region BC

            C.AddBoundaryValue("wall");

            #endregion

            // Initial Values
            // ==============
            #region init

            double r = 0.25 * Lscale;

            //Func<double[], double> PhiFunc = (X => ((X[0] - 0.0).Pow2() + (X[1] - 0.0).Pow2()).Sqrt() - r);         // signed distance
            //Func<double[], double> PhiFunc = (X => ((X[0] - 0.0).Pow2() + (X[1] - 0.0).Pow2()) - r.Pow2());         // quadratic

            double a = r;
            double b = r;
            if (hysing) {
                a = 1.25 * r;
                b = 0.8 * r;
            } else {
                double asym = 1e-2;
                a = (1 + asym) * r;
                b = (1 - asym) * r;
            }
            Func<double[], double> PhiFunc = (X => ((X[0] - 0.0).Pow2() / a.Pow2() + (X[1] - 0.0).Pow2() / b.Pow2()) - 1);          // ellipse                     

            C.InitialValues_Evaluators.Add("Phi", PhiFunc);

            #endregion

            // misc. solver options
            // ====================
            #region solver

            C.solveKineticEnergyEquation = false;

            C.CheckJumpConditions = false;
            C.CheckInterfaceProps = false;

            C.LSContiProjectionMethod = Solution.LevelSetTools.ContinuityProjectionOption.ConstrainedDG;

            //C.EnforceLevelSetConservation = true;



            C.AdvancedDiscretizationOptions.ViscosityMode = ViscosityMode.FullySymmetric;


            //int numSp = 1440;
            //double[] FourierP = new double[numSp];
            //double[] samplP = new double[numSp];
            //for (int sp = 0; sp < numSp; sp++) {
            //    double angle = sp * (2 * Math.PI / (double)numSp);
            //    FourierP[sp] = angle;
            //    samplP[sp] = a * b / Math.Sqrt((a * Math.Cos(angle + Math.PI / 2)).Pow2() + (b * Math.Sin(angle + Math.PI / 2)).Pow2());
            //}

            //FourierLevSetControl FourierCntrl = new FourierLevSetControl(FourierType.Polar, 2 * Math.PI, FourierP, samplP, 1.0 / (Math.Pow(2,C.BaseRefinementLevel)*(double)kelem)) {
            //    center = new double[] { 0.0, 0.0 },
            //    FourierEvolve = Fourier_Evolution.MaterialPoints,
            //    centerMove = CenterMovement.Reconstructed,
            //};


            //C.SetLevelSetMethod(method, FourierCntrl);
            ////C.SessionName = "OscillatingDroplet_setup3_muScl"+mu_scl+"_methodStudy_k2_" + C.methodTagLS;
            ////C.Option_LevelSetEvolution = LevelSetEvolution.None;
            C.AdvancedDiscretizationOptions.SST_isotropicMode = SurfaceStressTensor_IsotropicMode.Curvature_ClosestPoint;

            C.InitSignedDistance = true;


            C.AdvancedDiscretizationOptions.SurfStressTensor = SurfaceSressTensor.Isotropic;
            //C.PhysicalParameters.mu_I = 1.0;
            //C.PhysicalParameters.lambda_I = 2.0;
            //C.SessionName = C.SessionName + "_curvature";

            

            #endregion

            C.LevelSet_ConvergenceCriterion = 1e-6;

            // Linear/Nonlinear solver settings
            // ================================

            C.NonLinearSolver.SolverCode = NonLinearSolverCode.Newton;
            C.NonLinearSolver.MaxSolverIterations = 50;

            C.LinearSolver = LinearSolverCode.direct_pardiso.GetConfig();

            //C.Solver_ConvergenceCriterion = 1e-8;

            // Timestepping
            // ============
            #region time

            C.TimesteppingMode = AppControl._TimesteppingMode.Steady;
            C.TimeSteppingScheme = TimeSteppingScheme.ImplicitEuler;

            #endregion

            return C;
        }


        /// <summary>
        /// 
        /// </summary>
        /// <returns></returns>
        public static XNSE_Control OscillatingDroplet3D(int p = 3, int kelem = 7, bool useAMR = true) {

            XNSE_Control C = new XNSE_Control();
            //C.ImmediatePlotPeriod = 1;
            //C.SuperSampling = 3;

            //C.CutCellQuadratureType = Foundation.XDG.XQuadFactoryHelper.MomentFittingVariants.Classic;
            C.CutCellQuadratureType = Foundation.XDG.XQuadFactoryHelper.MomentFittingVariants.Saye;

            AppControl._TimesteppingMode compMode = AppControl._TimesteppingMode.Transient;

            bool quarterDomain = true;

            //string _DbPath = @"\\HPCCLUSTER\hpccluster-scratch\smuda\XNSE_testDB";
            //string _DbPath = @"D:\local\local_test_db2";
            string _DbPath = null;

            // basic database options
            // ======================
            #region db

            C.DbPath = _DbPath;
            C.savetodb = C.DbPath != null;
            C.ProjectName = "OscillatingDroplet3D";
            C.SessionName = "SetupTest";


            C.ContinueOnIoError = false;
            C.PostprocessingModules.Add(new SphericalHarmonicsLogging() { MaxL = 9, RotSymmetric = true}); ;
            C.PostprocessingModules.Add(new DropletMetricsLogging());
            C.PostprocessingModules.Add(new EnergyLogging());

            #endregion


            // DG degrees
            // ==========
            #region degrees

            C.FieldOptions.Add("VelocityX", new FieldOpts() {
                Degree = p,
                SaveToDB = FieldOpts.SaveToDBOpt.TRUE
            });
            C.FieldOptions.Add("VelocityY", new FieldOpts() {
                Degree = p,
                SaveToDB = FieldOpts.SaveToDBOpt.TRUE
            });
            C.FieldOptions.Add("VelocityZ", new FieldOpts() {
                Degree = p,
                SaveToDB = FieldOpts.SaveToDBOpt.TRUE
            });
            C.FieldOptions.Add("Pressure", new FieldOpts() {
                Degree = p - 1,
                SaveToDB = FieldOpts.SaveToDBOpt.TRUE
            });
            C.FieldOptions.Add("PhiDG", new FieldOpts() {
                SaveToDB = FieldOpts.SaveToDBOpt.TRUE
            });
            C.FieldOptions.Add("Phi", new FieldOpts() {
                Degree = Math.Max(p, 2),
                SaveToDB = FieldOpts.SaveToDBOpt.TRUE
            });
            C.FieldOptions.Add("Curvature", new FieldOpts() {
                Degree = p,
                SaveToDB = FieldOpts.SaveToDBOpt.TRUE
            });

            #endregion


            // Physical Parameters
            // ===================
            #region physics

            double ratio = 0.001;

            //C.Tags.Add("Ohnesorge Zahl = 1");
            //C.PhysicalParameters.rho_A = 10;
            //C.PhysicalParameters.rho_B = 10 * ratio;
            //C.PhysicalParameters.mu_A = 1;
            //C.PhysicalParameters.mu_B = 1 * ratio;
            //C.PhysicalParameters.Sigma = 0.1;


            //C.Tags.Add("Ohnesorge Zahl = 0.1");
            //C.PhysicalParameters.rho_A = 100;
            //C.PhysicalParameters.rho_B = 100 * ratio;
            //C.PhysicalParameters.mu_A = 1;
            //C.PhysicalParameters.mu_B = 1 * ratio;
            //C.PhysicalParameters.Sigma = 1;

            //C.Tags.Add("Ohnesorge Zahl = 0.76");
            //C.PhysicalParameters.rho_A = 1260;
            //C.PhysicalParameters.rho_B = 1260 * ratio;
            //C.PhysicalParameters.mu_A = 0.0714;
            //C.PhysicalParameters.mu_B = 0.0714 * ratio;
            //C.PhysicalParameters.Sigma = 7e-3;

            //C.PhysicalParameters.IncludeConvection = true;
            //C.PhysicalParameters.Material = true;


            C.PhysicalParameters.IncludeConvection = true;
            C.PhysicalParameters.rho_A = 1;
            C.PhysicalParameters.rho_B = 0.001;
            C.PhysicalParameters.mu_A = 0.1;
            C.PhysicalParameters.mu_B = 0.0001;
            C.PhysicalParameters.reynolds_B = 0.0;
            C.PhysicalParameters.reynolds_A = 0.0;
            C.PhysicalParameters.Sigma = 1;
            C.PhysicalParameters.pFree = 0.0;
            C.PhysicalParameters.mu_I = 0.0;
            C.PhysicalParameters.lambda_I = 0.0;
            C.PhysicalParameters.lambdaI_tilde = -1.0;
            C.PhysicalParameters.betaS_A = 0.0;
            C.PhysicalParameters.betaS_B = 0.0;
            C.PhysicalParameters.betaL = 0.0;
            C.PhysicalParameters.theta_e = 1.5707963267948966;
            C.PhysicalParameters.sliplength = 0.0;
            C.PhysicalParameters.Material = true;
            C.PhysicalParameters.useArtificialSurfaceForce = false;

            #endregion


            // grid generation
            // ===============
            #region grid

            double Lscale = 1.0;
            double L = 6.0 * Lscale;
            double L_drop = 3.0 * Lscale;

            if (!quarterDomain) {
                C.GridFunc = delegate () {
                    double[] droplet = GenericBlas.Linspace(-L_drop, L_drop, kelem + 1);
                    double[] out_min = Grid1D.TanhSpacing(-L, -L_drop, (kelem / 2) + 1, 1.5, false);
                    out_min = out_min.GetSubVector(0, (out_min.Length - 2));
                    double[] out_max = Grid1D.TanhSpacing(L_drop, L, (kelem / 2) + 1, 1.5, true);
                    out_max = out_max.GetSubVector(1, (out_max.Length - 1));
                    //double[] nodes = ArrayTools.Cat(out_min, droplet, out_max);
                    double[] nodes = droplet;
                    L = L_drop;

                    var grd = Grid3D.Cartesian3DGrid(nodes, nodes, nodes);

                    grd.EdgeTagNames.Add(1, "wall");

                    grd.DefineEdgeTags(delegate (double[] X) {
                        byte et = 0;
                        if (Math.Abs(X[1] + (L)) <= 1.0e-8)
                            et = 1;
                        if (Math.Abs(X[1] - (L)) <= 1.0e-8)
                            et = 1;
                        if (Math.Abs(X[0] + (L)) <= 1.0e-8)
                            et = 1;
                        if (Math.Abs(X[0] - (L)) <= 1.0e-8)
                            et = 1;
                        if (Math.Abs(X[2] + (L)) <= 1.0e-8)
                            et = 1;
                        if (Math.Abs(X[2] - (L)) <= 1.0e-8)
                            et = 1;
                        return et;
                    });

                    return grd;
                };

            } else {

                C.GridFunc = delegate () {
                    double[] droplet_xy = GenericBlas.Linspace(0, L_drop, kelem + 1);
                    double[] droplet_z = GenericBlas.Linspace(-L_drop, L_drop, (2 * kelem) + 1);
                    //double[] out_min = Grid1D.TanhSpacing(-L, -L_drop, (kelem / 2) + 1, 1.5, false);
                    //out_min = out_min.GetSubVector(0, (out_min.Length - 2));
                    //double[] out_max = Grid1D.TanhSpacing(L_drop, L, (kelem / 2) + 1, 1.5, true);
                    //out_max = out_max.GetSubVector(1, (out_max.Length - 1));
                    //double[] nodes = ArrayTools.Cat(out_min, droplet, out_max);

                    var grd = Grid3D.Cartesian3DGrid(droplet_xy, droplet_xy, droplet_z);

                    L = L_drop;

                    grd.EdgeTagNames.Add(1, "wall");
                    grd.EdgeTagNames.Add(2, "slipsymmetry");

                    grd.DefineEdgeTags(delegate (double[] X) {
                        byte et = 0;
                        if (Math.Abs(X[1] + (0)) <= 1.0e-8)
                            et = 2;
                        if (Math.Abs(X[1] - (L)) <= 1.0e-8)
                            et = 1;
                        if (Math.Abs(X[0] + (0)) <= 1.0e-8)
                            et = 2;
                        if (Math.Abs(X[0] - (L)) <= 1.0e-8)
                            et = 1;
                        if (Math.Abs(X[2] + (L)) <= 1.0e-8)
                            et = 1;
                        if (Math.Abs(X[2] - (L)) <= 1.0e-8)
                            et = 1;
                        return et;
                    });

                    return grd;
                };

            }

            #endregion


            // Initial Values
            // ==============
            #region init

            // prolate/oblate spheroid 
            //double r = 0.21 * Lscale;
            //double a = 1.25 * r;
            //double b = 0.8 * r;
            //double c = 0.8 * r;
            //Func<double[], double> PhiFunc = (X => ((X[0] - 0.0).Pow2() / a.Pow2() + (X[1] - 0.0).Pow2() / b.Pow2() + (X[2] - 0.0).Pow2() / c.Pow2()).Sqrt() - 1); // ellipse                     

            // Legndre polynomial m = 2 (spherical harmonics)
            // f(theta) = gamma_2 + f_2 * P_2(theta) denotes
            // with P_2(x) = (1/2)(3x^2-1) and gamma_2 = 35/(35 + 21*f_2^2 + 2*f_2^3)
            // f_2 denotes the initial amplitude

            //double f_2 = 0.5;
            //double gam_2 = 35.0 / (35.0 + 21.0 * f_2.Pow2() + 2.0 * f_2.Pow(3));
            //Func<double[], double> PhiFunc = delegate (double[] X) {
            //    double r = ((X[0]).Pow2() + (X[1]).Pow2() + (X[2]).Pow2()).Sqrt();
            //    double r_xy = ((X[0]).Pow2() + (X[1]).Pow2()).Sqrt();
            //    double theta = Math.Atan2(r_xy, Math.Abs(X[2]));
            //    double f = 1.0 * (gam_2 + f_2 * 0.5 * (3.0 * (Math.Cos(theta)).Pow2() - 1.0));
            //    double phi = r - f;
            //    return phi;
            //};

            //// WLNT
            //double m = 2;
            //double eta0 = 0.7;
            //Func<double[], double> PhiFunc = delegate (double[] X) {
            //    double r = ((X[0]).Pow2() + (X[1]).Pow2() + (X[2]).Pow2()).Sqrt();
            //    double r_xy = ((X[0]).Pow2() + (X[1]).Pow2()).Sqrt();
            //    double theta = Math.Atan2(r_xy, Math.Abs(X[2]));
            //    double eta = 1;
            //    eta += eta0 * 0.5 * (3.0 * (Math.Cos(theta)).Pow2() - 1.0); // first order deformation
            //    eta -= eta0.Pow2() / (2.0 * m + 1.0);    // second order correction for m;
            //    eta -= (eta0.Pow(3) / 6.0) * 0.1142857;     // third order correction for m=2
            //    double phi = r - eta;
            //    return phi;
            //};

            // Becker
            //double r_0 = 1;
            //double a_P = 0.5;       //initial disturbance to corresponding Legendre polynomial P
            //double a_0 = 0.94754;   // for a_2 = 0.5 and r_0 = 1 (script available in maple)
            ////double a_0 = 0.9643;   // for a_3 = 0.5 and r_0 = 1 (script available in maple)
            ////double a_0 = 0.97146;   // for a_4 = 0.5 and r_0 = 1 (script available in maple)
            //Func<double[], double> PhiFunc = delegate (double[] X) {
            //    double r = ((X[0]).Pow2() + (X[1]).Pow2() + (X[2]).Pow2()).Sqrt();
            //    double r_xy = ((X[0]).Pow2() + (X[1]).Pow2()).Sqrt();
            //    double theta = Math.Atan2(r_xy, -X[2]);
            //    //double f = r_0;
            //    double f = r_0 * (a_0 + a_P * 0.5 * (3.0 * (Math.Cos(theta)).Pow2() - 1.0));                                        // P_2
            //    //double f = r_0 * (a_0 + a_P * 0.5 * (5.0 * (Math.Cos(theta)).Pow(3) - 3.0 * Math.Cos(theta)));                      // P_3
            //    //double f = r_0 * (a_0 + a_P * 0.125 * (35.0 * (Math.Cos(theta)).Pow(4) - 30.0 * (Math.Cos(theta)).Pow(2) + 3.0));   // P_4
            //    double phi = r - f;
            //    return phi;
            //};

            //C.InitialValues_Evaluators.Add("Phi", PhiFunc);


            var Phi1Init = new Formula(
                "Phi1",
                false,
                "using ilPSP.Utils; " +
                "double Phi1(double[] X) { " +
                "     " +
                "    (double theta, double phi) = SphericalHarmonics.GetAngular(X); " +
                "    double R =    0.966781*SphericalHarmonics.MyRealSpherical(0, 0, theta, phi) " +
                "                +      0.4*SphericalHarmonics.MyRealSpherical(2, 0, theta, phi); " +
                "    return X.L2Norm() - R; " +
                "}");

            var Phi2Init = new Formula(
                "Phi2",
                false,
                "using ilPSP.Utils; " +
                "double Phi2(double[] X) { " +
                "     " +
                "    (double theta, double phi) = SphericalHarmonics.GetAngular(X); " +
                "    double R =    0.977143*SphericalHarmonics.MyRealSpherical(0, 0, theta, phi) " +
                "                +      0.4*SphericalHarmonics.MyRealSpherical(3, 0, theta, phi); " +
                "    return X.L2Norm() - R; " +
                "}");

            var Phi3Init = new Formula(
                "Phi3",
                false,
                "using ilPSP.Utils; " +
                "double Phi3(double[] X) { " +
                "    (double theta, double phi) = SphericalHarmonics.GetAngular(X); " +
                "    double R =    0.981839*SphericalHarmonics.MyRealSpherical(0, 0, theta, phi) " +
                "                +      0.4*SphericalHarmonics.MyRealSpherical(4, 0, theta, phi); " +
                "    return X.L2Norm() - R; " +
                "} ");

            var Phi4Init = new Formula(
                "Phi4",
                false,
                "using ilPSP.Utils; " +
                "double Phi4(double[] X) { " +
                "    (double theta, double phi) = SphericalHarmonics.GetAngular(X); " +
                "    double R =    0.895131*SphericalHarmonics.MyRealSpherical(0, 0, theta, phi) " +
                "                +      0.7*SphericalHarmonics.MyRealSpherical(2, 0, theta, phi); " +
                "    return X.L2Norm() - R; " +
                "}");

            var Phi5Init = new Formula(
                "Phi5",
                false,
                "using ilPSP.Utils; " +
                "double Phi5(double[] X) { " +
                "    (double theta, double phi) = SphericalHarmonics.GetAngular(X); " +
                "    double R =    0.930122*SphericalHarmonics.MyRealSpherical(0, 0, theta, phi) " +
                "                +      0.7*SphericalHarmonics.MyRealSpherical(3, 0, theta, phi); " +
                "    return X.L2Norm() - R; " +
                "} ");

            var Phi6Init = new Formula(
                "Phi6",
                false,
                "using ilPSP.Utils; " +
                "double Phi6(double[] X) { " +
                "    (double theta, double phi) = SphericalHarmonics.GetAngular(X); " +
                "    double R =    0.943440*SphericalHarmonics.MyRealSpherical(0, 0, theta, phi) " +
                "                +      0.7*SphericalHarmonics.MyRealSpherical(4, 0, theta, phi); " +
                "    return X.L2Norm() - R; " +
                "} ");


            C.InitialValues.Add("Phi", Phi2Init);

            //// restart
            //Guid restartID = new Guid("78808235-9904-439c-a4e5-d32a97eee5f5");
            //C.RestartInfo = new Tuple<Guid, Foundation.IO.TimestepNumber>(restartID, 100);

            #endregion


            // exact solution
            // ==============
            #region exact

            //C.Phi = ((X, t) => PhiFunc(X));

            //C.ExactSolutionVelocity = new Dictionary<string, Func<double[], double, double>[]>();
            //C.ExactSolutionVelocity.Add("A", new Func<double[], double, double>[] { (X, t) => 0.0, (X, t) => 0.0 });
            //C.ExactSolutionVelocity.Add("B", new Func<double[], double, double>[] { (X, t) => 0.0, (X, t) => 0.0 });

            //C.ExactSolutionPressure = new Dictionary<string, Func<double[], double, double>>();
            //C.ExactSolutionPressure.Add("A", (X, t) => Pjump);
            //C.ExactSolutionPressure.Add("B", (X, t) => 0.0);

            #endregion


            // boundary conditions
            // ===================
            #region BC

            C.AddBoundaryValue("wall");
            if (quarterDomain)
                C.AddBoundaryValue("slipsymmetry");

            #endregion


            // misc. solver options
            // ====================
            #region solver

            C.solveKineticEnergyEquation = false;
            //C.ComputeEnergyProperties = true;

            C.CheckJumpConditions = false;
            C.CheckInterfaceProps = false;

            C.LSContiProjectionMethod = Solution.LevelSetTools.ContinuityProjectionOption.ConstrainedDG;

<<<<<<< HEAD
            C.NonLinearSolver.SolverCode = NonLinearSolverCode.Picard;
            //C.LinearSolver = LinearSolverCode.classic_pardiso.GetConfig();

=======
            C.LinearSolver = LinearSolverCode.direct_pardiso.GetConfig();
>>>>>>> c9e2713a
            C.NonLinearSolver.MaxSolverIterations = 50;
            C.NonLinearSolver.MinSolverIterations = 2;
            C.NonLinearSolver.ConvergenceCriterion = 1e-8;
            C.LevelSet_ConvergenceCriterion = 1e-6;

            C.AdvancedDiscretizationOptions.ViscosityMode = ViscosityMode.FullySymmetric;

            #endregion


            // level set options
            // ====================
            #region solver

            //C.Option_LevelSetEvolution = LevelSetEvolution.FastMarching;
            //C.FastMarchingPenaltyTerms = Solution.LevelSetTools.Smoothing.JumpPenalization.jumpPenalizationTerms.Jump;
            C.Option_LevelSetEvolution = (compMode == AppControl._TimesteppingMode.Steady) ? LevelSetEvolution.None : LevelSetEvolution.StokesExtension;

            C.AdvancedDiscretizationOptions.SST_isotropicMode = SurfaceStressTensor_IsotropicMode.LaplaceBeltrami_ContactLine;

            //C.InitSignedDistance = true;


            C.AdaptiveMeshRefinement = useAMR;
            C.activeAMRlevelIndicators.Add(new AMRonNarrowband() { maxRefinementLevel = 1 });
            C.AMR_startUpSweeps = 1;

            #endregion


            // Timestepping
            // ============
            #region time

            C.TimeSteppingScheme = (compMode == AppControl._TimesteppingMode.Steady) ? TimeSteppingScheme.ImplicitEuler : TimeSteppingScheme.BDF3;
            C.Timestepper_BDFinit = TimeStepperInit.SingleInit;

            C.Timestepper_LevelSetHandling = (compMode == AppControl._TimesteppingMode.Steady) ? LevelSetHandling.None : LevelSetHandling.Coupled_Once;

            C.TimesteppingMode = compMode;

            if (compMode == AppControl._TimesteppingMode.Transient) {
                double dt = 5e-3;
                C.dtMax = dt;
                C.dtMin = dt;
                C.Endtime = 1000;
                C.NoOfTimesteps = 1000; // 1000;
                C.saveperiod = 1;
            }

            #endregion

            return C;
        }


        /// <summary>
        /// 
        /// </summary>
        /// <param name="r0"></param>
        /// <param name="m"> mode m = {2, 3, 4} </param>
        /// <param name="aP_index"> disturbance amplitude aP = {0.5, 0.7, 0.9} </param>
        /// <param name="WNLT"> droplet shape according to the third order representation of the WLNT </param>
        /// <returns></returns>
        public static XNSE_Control OscillatingDroplet3D_LegendrePolynomials(double r0, int m, int aP_index, bool WNLT = false) {

            XNSE_Control C = new XNSE_Control();


            // basic database options
            // ======================
            #region db

            // need to be set by user in worksheet

            #endregion


            // DG degrees
            // ==========
            #region degrees

            // need to be set by user via setDGdegree() in worksheet

            #endregion


            // Physical Parameters
            // ===================
            #region physics

            // need to be set by user in worksheet

            #endregion


            // grid generation
            // ===============
            #region grid

            // need to be set by user via setGrid() in worksheet

            #endregion


            // Initial Values
            // ==============
            #region init


            //double f_2 = 0.5;
            //double gam_2 = 35 / (35 + 21 * f_2.Pow2() + 2 * f_2.Pow(3));

            //string f_2_string = f_2.ToString();
            //string gam_2_string = gam_2.ToString();
            //C.InitialValues.Add("Phi", new Formula("X => ((X[0]).Pow2() + (X[1]).Pow2() + (X[2]).Pow2()).Sqrt() - " + gam_2_string 
            //    + " * (1 + " + f_2_string + " * 0.5 * (3 * (Math.Cos(Math.Atan2(((X[0]).Pow2() + (X[1]).Pow2()).Sqrt(), Math.Abs(X[2])))).Pow2() - 1))", false));


            double[] aP = { 0.5, 0.7, 0.9 };
            string f = r0.ToString() + " * ";
            switch(m) {
                case 2: {
                    string LegendrePoly = "0.5 * (3.0 * ( Math.Cos( Math.Atan2(((X[0]).Pow2() + (X[1]).Pow2()).Sqrt(), -X[2]) ) ).Pow2() - 1.0)";
                    double[] a0 = new double[] { 0.94754, 0.89513, 0.82337 };   // for aP = {0.5, 0.7, 0.9} depending on aP (script available in Maple)
                    f += "( " + a0[aP_index].ToString() + " + " + aP[aP_index].ToString() + " * " + LegendrePoly + ")";
                    break;
                }
                case 3: {
                    string LegendrePoly = "0.5 * (5.0 * (Math.Cos( Math.Atan2(((X[0]).Pow2() + (X[1]).Pow2()).Sqrt(), -X[2]) )).Pow(3) - 3.0 * Math.Cos( Math.Atan2(((X[0]).Pow2() + (X[1]).Pow2()).Sqrt(), -X[2]) ))";
                    double[] a0 = new double[] { 0.9643, 0.93012, 0.88486 };    // for aP = {0.5, 0.7, 0.9} depending on aP (script available in Maple)
                    f += "( " + a0[aP_index].ToString() + " + " + aP[aP_index].ToString() + " * " + LegendrePoly + ")";
                    break;
                }
                case 4: {
                    string LegendrePoly = "0.125 * (35.0 * (Math.Cos( Math.Atan2(((X[0]).Pow2() + (X[1]).Pow2()).Sqrt(), -X[2]) )).Pow(4) - 30.0 * (Math.Cos( Math.Atan2(((X[0]).Pow2() + (X[1]).Pow2()).Sqrt(), -X[2]) )).Pow(2) + 3.0)";
                    double[] a0 = new double[] { 0.97146, 0.94344, 0.905485 };   // for aP = {0.5, 0.7, 0.9} depending on aP (script available in Maple)
                    f += "( " + a0[aP_index].ToString() + " + " + aP[aP_index].ToString() + " * " + LegendrePoly + ")";
                    break;
                }
                default: {
                    break;
                }
            }

            C.InitialValues.Add("Phi", new Formula("X => ((X[0]).Pow2() + (X[1]).Pow2() + (X[2]).Pow2()).Sqrt() - " + f, false));



            //// WLNT
            //double m = 2;
            //double eta0 = 0.7;
            //Func<double[], double> PhiFunc = delegate (double[] X) {
            //    double r = ((X[0]).Pow2() + (X[1]).Pow2() + (X[2]).Pow2()).Sqrt();
            //    double r_xy = ((X[0]).Pow2() + (X[1]).Pow2()).Sqrt();
            //    double theta = Math.Atan2(r_xy, Math.Abs(X[2]));
            //    double eta = 1;
            //    eta += eta0 * 0.5 * (3.0 * (Math.Cos(theta)).Pow2() - 1.0); // first order deformation
            //    eta -= eta0.Pow2() / (2.0 * m + 1.0);    // second order correction for m;
            //    eta -= (eta0.Pow(3) / 6.0) * 0.1142857;     // third order correction for m=2
            //    double phi = r - eta;
            //    return phi;
            //};


            #endregion


            // exact solution
            // ==============
            #region exact


            #endregion


            // boundary conditions
            // ===================
            #region BC

            // need to be set by user in worksheet

            #endregion


            // misc. solver options
            // ====================
            #region solver

            // need to be set by user in worksheet

            #endregion


            // level set options
            // ====================
            #region solver

            //C.Option_LevelSetEvolution = LevelSetEvolution.FastMarching;
            //C.FastMarchingPenaltyTerms = Solution.LevelSetTools.Smoothing.JumpPenalization.jumpPenalizationTerms.Jump;
            C.Option_LevelSetEvolution = LevelSetEvolution.StokesExtension;

            C.AdvancedDiscretizationOptions.SST_isotropicMode = SurfaceStressTensor_IsotropicMode.LaplaceBeltrami_ContactLine;

            C.LSContiProjectionMethod = ContinuityProjectionOption.ConstrainedDG;

            #endregion


            // Timestepping
            // ============
            #region time

            C.TimeSteppingScheme = TimeSteppingScheme.BDF3;
            C.Timestepper_BDFinit = TimeStepperInit.SingleInit;
            C.Timestepper_LevelSetHandling = LevelSetHandling.Coupled_Once;

            C.TimesteppingMode = AppControl._TimesteppingMode.Transient;

            // timesteps need to be set by user in worksheet

            #endregion

            return C;
        }



        public static XNSE_Control OscillatingDroplet_Kummer(int p = 2, int kelem = 21, int method = 0, double mu_scl = 1.0, double tScale = 1.0) {
            // cs:BoSSS.Application.XNSE_Solver.PhysicalBasedTestcases.Droplet.OscillatingDroplet_Kummer()

            XNSE_Control C = new XNSE_Control();

            bool hysing = true;
            bool kummer = false;

            AppControl._TimesteppingMode compMode = AppControl._TimesteppingMode.Transient;

            //_DbPath = @"\\fdyprime\userspace\smuda\cluster\cluster_db";
            //_DbPath = @"\\dc1\userspace\yotov\bosss-db";
            //string _DbPath = @"\\HPCCLUSTER\hpccluster-scratch\smuda\XNSE_studyDB";
            //string _DbPath = @"\\terminal03\Users\smuda\local\terminal03_XNSE_studyDB";
            //string _DbPath = @"D:\local\local_Testcase_databases\Testcase_OscillatingDroplet";
            string _DbPath = null;

            // basic database options
            // ======================
            #region db

            C.DbPath = _DbPath;
            C.savetodb = C.DbPath != null;
            C.ProjectName = "OscillatingDroplet";
            if (hysing) {
                C.SessionName = "OD_meshStudy_Hysing2_mesh" + kelem + "_rerun";
            } else {
                C.SessionName = "OD_AirWater_";
            }

            C.ContinueOnIoError = false;
            //C.LogValues = XNSE_Control.LoggingValues.Dropletlike;
            //C.LogPeriod = 10;
            C.PostprocessingModules.Add(new Dropletlike() { LogPeriod = 4 });

            #endregion


            // DG degrees
            // ==========
            C.SetDGdegree(p);


            // Physical Parameters
            // ===================
            #region physics

            if (hysing) {
                double rho = 1e4;
                double mu = 1.0;
                double sigma = 0.1;

                C.Tags.Add("Hysing");
                C.Tags.Add("La = 500");
                C.PhysicalParameters.rho_A = rho;
                C.PhysicalParameters.rho_B = rho;
                C.PhysicalParameters.mu_A = mu;
                C.PhysicalParameters.mu_B = mu;
                C.PhysicalParameters.Sigma = sigma;

            }

            if (kummer) {

                C.PhysicalParameters.rho_A = 1;
                C.PhysicalParameters.rho_B = 1;
                C.PhysicalParameters.mu_A = 0.5;
                C.PhysicalParameters.mu_B = 0.05;
                C.PhysicalParameters.Sigma = 0.1;
            }

            if (!hysing) {
                // Air - Water: 
                C.PhysicalParameters.rho_A = 1e3;
                C.PhysicalParameters.rho_B = 1.2;
                C.PhysicalParameters.mu_A = 1e-3 * mu_scl;
                C.PhysicalParameters.mu_B = 17.1e-6 * mu_scl;
                C.PhysicalParameters.Sigma = 72.75e-3;
            }


            C.PhysicalParameters.IncludeConvection = true;
            C.PhysicalParameters.Material = true;

            #endregion

            // grid generation
            // ===============
            #region grid

            double Lscale = hysing ? 1.0 : 0.01;
            double L = 1.0 * Lscale;
            //double xSize = 1.0;
            //double ySize = 1.0;

            C.GridFunc = delegate () {
                double[] Xnodes = GenericBlas.Linspace(-(L / 2.0), (L / 2.0), kelem + 0);
                double[] Ynodes = GenericBlas.Linspace(-(L / 2.0), (L / 2.0), kelem + 0);
                var grd = Grid2D.Cartesian2DGrid(Xnodes, Ynodes);

                grd.EdgeTagNames.Add(1, "wall");

                grd.DefineEdgeTags(delegate (double[] X) {
                    byte et = 0;
                    if (Math.Abs(X[1] + (L / 2.0)) <= 1.0e-8)
                        et = 1;
                    if (Math.Abs(X[1] - (L / 2.0)) <= 1.0e-8)
                        et = 1;
                    if (Math.Abs(X[0] + (L / 2.0)) <= 1.0e-8)
                        et = 1;
                    if (Math.Abs(X[0] - (L / 2.0)) <= 1.0e-8)
                        et = 1;
                    return et;
                });

                return grd;
            };

            #endregion


            // Initial Values
            // ==============
            #region init

            double r = 0.25 * Lscale;

            //Func<double[], double> PhiFunc = (X => ((X[0] - 0.0).Pow2() + (X[1] - 0.0).Pow2()).Sqrt() - r);         // signed distance
            //Func<double[], double> PhiFunc = (X => ((X[0] - 0.0).Pow2() + (X[1] - 0.0).Pow2()) - r.Pow2());         // quadratic

            double a = r;
            double b = r;
            if (hysing) {
                a = 1.25 * r;
                b = 0.8 * r;
            } else {
                a = 1.1 * r;
                b = 0.91 * r;
            }
            Func<double[], double> PhiFunc = (X => ((X[0] - 0.0).Pow2() / a.Pow2() + (X[1] - 0.0).Pow2() / b.Pow2()) - 1);          // ellipse                     

            C.InitialValues_Evaluators.Add("Phi", PhiFunc);

            
            //// restart
            //var database = new DatabaseInfo(_DbPath);
            //Guid restartID = new Guid("c95b2833-288e-4014-ba08-affa65a2398e");
            //C.RestartInfo = new Tuple<Guid, Foundation.IO.TimestepNumber>(restartID, null);

            #endregion


            // boundary conditions
            // ===================
            #region BC

            C.AddBoundaryValue("wall");

            #endregion


            // misc. solver options
            // ====================
            #region solver

            C.solveKineticEnergyEquation = false;

            //C.ComputeEnergyProperties = true;
            //C.FieldOptions.Add("KineticEnergy", new FieldOpts() {
            //    Degree = 2 * p,
            //    SaveToDB = FieldOpts.SaveToDBOpt.TRUE
            //});

            C.CheckJumpConditions = false;
            C.CheckInterfaceProps = false;

            //C.AdvancedDiscretizationOptions.CellAgglomerationThreshold = 0.2;
            //C.AdvancedDiscretizationOptions.PenaltySafety = 40;


            C.LSContiProjectionMethod = Solution.LevelSetTools.ContinuityProjectionOption.ConstrainedDG;

            //C.EnforceLevelSetConservation = true;

            //C.LinearSolver = LinearSolverCode.classic_pardiso.GetConfig();
            //C.NonLinearSolver.SolverCode = NonLinearSolverCode.Newton;

            C.NonLinearSolver.MaxSolverIterations = 50;
            C.NonLinearSolver.ConvergenceCriterion = 1e-8;
            C.LevelSet_ConvergenceCriterion = 1e-6;

            C.AdvancedDiscretizationOptions.ViscosityMode = ViscosityMode.FullySymmetric;

            //if (!hysing) {
            //    C.AdaptiveMeshRefinement = true;
            //    C.RefineStrategy = XNSE_Control.RefinementStrategy.constantInterface;
            //    C.BaseRefinementLevel = 3;
            //    C.AMR_startUpSweeps = 4;
            //    C.RefinementLevel = 1;
            //}

            //C.AdaptiveMeshRefinement = true;
            //C.RefineStrategy = XNSE_Control.RefinementStrategy.constantInterface;
            //C.BaseRefinementLevel = 2;
            //C.AMR_startUpSweeps = 2;
            //C.SessionName = C.SessionName + "_AMR1";

            C.Option_LevelSetEvolution = LevelSetEvolution.StokesExtension;

            //C.AdvancedDiscretizationOptions.SurfStressTensor = SurfaceSressTensor.Isotropic;
            //C.PhysicalParameters.mu_I = 1.0;
            //C.PhysicalParameters.lambda_I = 2.0;
            //C.SessionName = C.SessionName + "_curvature";
            //C.AdvancedDiscretizationOptions.SetSurfaceTensionMaxValue = false;
            //C.AdvancedDiscretizationOptions.STFstabilization = DoNotTouchParameters.SurfaceTensionForceStabilization.surfaceDeformationRateLocal;

            #endregion


            // Timestepping
            // ============
            #region time


            C.TimeSteppingScheme = TimeSteppingScheme.Adaptive_3;
            C.Timestepper_BDFinit = TimeStepperInit.SingleInit;

            C.Timestepper_LevelSetHandling = (compMode == AppControl._TimesteppingMode.Steady) ? LevelSetHandling.None : LevelSetHandling.Coupled_Once;


            C.TimesteppingMode = compMode;
            
            double dt = (hysing) ? 0.5 : 1.5e-5 * tScale;
            C.dtMax = dt;
            C.dtMin = dt;
            C.Endtime = (hysing) ? 1000 : 0.15;
            C.NoOfTimesteps = (hysing) ? 2000 : (int)(0.15 / dt);
            C.saveperiod = 10;

            #endregion


            return C;
        }




        /// <summary>
        /// 
        /// </summary>
        /// <returns></returns>
        public static XNSE_Control TheKartoffel(int p = 2, string _DbPath = null) {

            XNSE_Control C = new XNSE_Control();

            AppControl._TimesteppingMode compMode = AppControl._TimesteppingMode.Transient;

            _DbPath = @"\\fdyprime\userspace\smuda\cluster\cluster_db";
            //_DbPath = @"D:\local\local_Testcase_databases\Testcase_OscillatingDroplet";

            // basic database options
            // ======================
            #region db

            C.DbPath = _DbPath;
            C.savetodb = C.DbPath != null;
            C.ProjectName = "XNSE/Droplet";
            C.ProjectDescription = "Static droplet";

            C.ContinueOnIoError = false;

            #endregion


            // DG degrees
            // ==========
            #region degrees

            C.FieldOptions.Add("VelocityX", new FieldOpts() {
                Degree = p,
                SaveToDB = FieldOpts.SaveToDBOpt.TRUE
            });
            C.FieldOptions.Add("VelocityY", new FieldOpts() {
                Degree = p,
                SaveToDB = FieldOpts.SaveToDBOpt.TRUE
            });
            C.FieldOptions.Add("GravityY", new FieldOpts() {
                SaveToDB = FieldOpts.SaveToDBOpt.TRUE
            });
            C.FieldOptions.Add("Pressure", new FieldOpts() {
                Degree = p - 1,
                SaveToDB = FieldOpts.SaveToDBOpt.TRUE
            });
            C.FieldOptions.Add("PhiDG", new FieldOpts() {
                SaveToDB = FieldOpts.SaveToDBOpt.TRUE
            });
            C.FieldOptions.Add("Phi", new FieldOpts() {
                Degree = p,
                SaveToDB = FieldOpts.SaveToDBOpt.TRUE
            });
            C.FieldOptions.Add("Curvature", new FieldOpts() {
                Degree = p,
                SaveToDB = FieldOpts.SaveToDBOpt.TRUE
            });
            //C.FieldOptions.Add("DivergenceVelocity", new FieldOpts() {
            //    Degree = p - 1,
            //    SaveToDB = FieldOpts.SaveToDBOpt.TRUE
            //});
            //C.FieldOptions.Add("EnergyJump", new FieldOpts() {
            //    Degree = 2 * p - 1,
            //    SaveToDB = FieldOpts.SaveToDBOpt.TRUE
            //});
            //C.FieldOptions.Add("SurfEnergy_Changerate", new FieldOpts() {
            //    Degree = 2 * p - 1,
            //    SaveToDB = FieldOpts.SaveToDBOpt.TRUE
            //});
            //C.FieldOptions.Add("CurvEnergy", new FieldOpts() {
            //    Degree = 2 * p - 1,
            //    SaveToDB = FieldOpts.SaveToDBOpt.TRUE
            //});

            #endregion


            // Physical Parameters
            // ===================
            #region physics

            //C.Tags.Add("Hysing");
            C.Tags.Add("La = 500");
            C.PhysicalParameters.rho_A = 1e4;
            C.PhysicalParameters.rho_B = 1e4;
            C.PhysicalParameters.mu_A = 1;
            C.PhysicalParameters.mu_B = 1;
            double sigma = 0.1;
            C.PhysicalParameters.Sigma = sigma;

            //C.Tags.Add("La = 0.005");
            //C.PhysicalParameters.rho_A = 1;
            //C.PhysicalParameters.rho_B = 1;
            //C.PhysicalParameters.mu_A = 10;
            //C.PhysicalParameters.mu_B = 10;
            //C.PhysicalParameters.Sigma = 1;

            // Air-Water (lenght scale == centimeters, 3D space)
            //C.PhysicalParameters.rho_A = 1e-3;      // kg / cm^3
            //C.PhysicalParameters.rho_B = 1.2e-6;    // kg / cm^3
            //C.PhysicalParameters.mu_A = 1e-5;       // kg / cm * sec
            //C.PhysicalParameters.mu_B = 17.1e-8;    // kg / cm * sec
            //double sigma = 72.75e-3;                // kg / sec^2 
            //C.PhysicalParameters.Sigma = sigma;

            C.PhysicalParameters.IncludeConvection = true;
            C.PhysicalParameters.Material = true;

            #endregion


            // grid generation
            // ===============
            #region grid


            double sizeFactor = 1.0 / 3.0;
            double xSize = sizeFactor * 4.5;
            double ySize = sizeFactor * 4.5;

            int xkelem = 40 * 1;
            int ykelem = 40 * 1;

            double hMin = Math.Min(2 * xSize / (xkelem), 2 * ySize / (ykelem));


            C.GridFunc = delegate () {
                double[] Xnodes = GenericBlas.Linspace(-xSize, xSize, xkelem + 1);
                double[] Ynodes = GenericBlas.Linspace(-ySize, ySize, ykelem + 1);
                var grd = Grid2D.Cartesian2DGrid(Xnodes, Ynodes);

                grd.EdgeTagNames.Add(1, "wall_lower");
                grd.EdgeTagNames.Add(2, "wall_upper");
                grd.EdgeTagNames.Add(3, "wall_left");
                grd.EdgeTagNames.Add(4, "wall_right");

                grd.DefineEdgeTags(delegate (double[] X) {
                    byte et = 0;
                    if (Math.Abs(X[1] + ySize) <= 1.0e-8)
                        et = 1;
                    if (Math.Abs(X[1] - ySize) <= 1.0e-8)
                        et = 2;
                    if (Math.Abs(X[0] + xSize) <= 1.0e-8)
                        et = 3;
                    if (Math.Abs(X[0] - xSize) <= 1.0e-8)
                        et = 4;
                    return et;
                });

                return grd;
            };


            #endregion


            // Initial Values
            // ==============
            #region init

            C.InitialValues_Evaluators.Add("Phi", (X => (X[0].Pow2() / (0.8 * 0.8) * 1.25 + X[1].Pow2() / (0.8 * 0.8) * 0.8) - 1.0 + 0.2 * Math.Sin(10 * X[0] * X[1]))); // Kartoffel      

            C.InitialValues_Evaluators.Add("VelocityX#A", X => 0.0);
            C.InitialValues_Evaluators.Add("VelocityX#B", X => 0.0);


            //// restart
            //var database = new DatabaseInfo(_DbPath);
            //Guid restartID = new Guid("73d5810e-4076-4dfd-8615-dc7e3a60bdc8");
            //C.RestartInfo = new Tuple<Guid, Foundation.IO.TimestepNumber>(restartID, null);

            #endregion


            // boundary conditions
            // ===================
            #region BC

            C.AddBoundaryValue("wall_lower");
            C.AddBoundaryValue("wall_upper");
            C.AddBoundaryValue("wall_left");
            C.AddBoundaryValue("wall_right");

            #endregion


            // misc. solver options
            // ====================
            #region solver

            C.solveKineticEnergyEquation = false;
            C.ComputeEnergyProperties = false;

            C.CheckJumpConditions = false;

            //C.AdvancedDiscretizationOptions.CellAgglomerationThreshold = 0.2;
            //C.AdvancedDiscretizationOptions.PenaltySafety = 40;


            C.LSContiProjectionMethod = Solution.LevelSetTools.ContinuityProjectionOption.ConstrainedDG;

            //C.AdaptiveMeshRefinement = true;

            C.NonLinearSolver.MaxSolverIterations = 80;
            C.NonLinearSolver.ConvergenceCriterion = 1e-8;
            C.LevelSet_ConvergenceCriterion = 1e-6;

            C.AdvancedDiscretizationOptions.ViscosityMode = ViscosityMode.FullySymmetric;

            //C.LinearSolver = new DirectSolver() { WhichSolver = DirectSolver._whichSolver.PARDISO };

            C.Option_LevelSetEvolution = (compMode == AppControl._TimesteppingMode.Steady) ? LevelSetEvolution.None : LevelSetEvolution.ExtensionVelocity;
            //C.Option_LevelSetEvolution = LevelSetEvolution.None;
            C.AdvancedDiscretizationOptions.FilterConfiguration = CurvatureAlgorithms.FilterConfiguration.NoFilter;

            C.AdvancedDiscretizationOptions.SurfStressTensor = SurfaceSressTensor.FullBoussinesqScriven;
            C.PhysicalParameters.mu_I = 1 * sigma;
            C.PhysicalParameters.lambda_I = 2 * sigma;

            C.AdvancedDiscretizationOptions.SST_isotropicMode = Solution.XNSECommon.SurfaceStressTensor_IsotropicMode.LaplaceBeltrami_ContactLine;


            //if (C.Option_LevelSetEvolution == LevelSetEvolution.Fourier) {

            //    int numSp = 640;
            //    double[] FourierP = new double[numSp];
            //    double[] samplP = new double[numSp];
            //    for (int sp = 0; sp < numSp; sp++) {
            //        FourierP[sp] = sp * (2 * Math.PI / (double)numSp);
            //        samplP[sp] = r;
            //    }

            //    C.FourierLevSetControl = new FourierLevSetControl(FourierType.Polar, 2 * Math.PI, FourierP, samplP, 1.0 / (double)kelem) {
            //        center = new double[] { 0.5, 0.5 },
            //        FourierEvolve = Fourier_Evolution.MaterialPoints,
            //        centerMove = CenterMovement.Reconstructed,
            //    };
            //}


            #endregion


            // Timestepping
            // ============
            #region time

            //switch (p) {
            //    case 1: {
            //            C.TimeSteppingScheme = TimeSteppingScheme.ImplicitEuler;
            //            C.Timestepper_BDFinit = TimeStepperInit.SingleInit;
            //            break;
            //        }
            //    case 2: {
            //            C.TimeSteppingScheme = TimeSteppingScheme.BDF2;
            //            C.Timestepper_BDFinit = TimeStepperInit.MultiInit;
            //            break;
            //        }
            //    default:
            //        C.TimeSteppingScheme = TimeSteppingScheme.ImplicitEuler;
            //        C.Timestepper_BDFinit = TimeStepperInit.SingleInit;
            //        break;

            //}
            C.TimeSteppingScheme = TimeSteppingScheme.ImplicitEuler;
            C.Timestepper_BDFinit = TimeStepperInit.SingleInit;


            C.Timestepper_LevelSetHandling = (compMode == AppControl._TimesteppingMode.Steady) ? LevelSetHandling.None : LevelSetHandling.Coupled_Once;
            //C.LSunderrelax = 0.5;
            //C.Timestepper_LevelSetHandling = LevelSetHandling.None;

            C.TimesteppingMode = compMode;
            //C.CompMode = AppControl._CompMode.Transient; 

            double dt = 1e-1;
            C.dtMax = dt;
            C.dtMin = dt;
            C.Endtime = 1000;
            C.NoOfTimesteps = 10000; // (int)(125.0 / dt);
            C.saveperiod = 10;

            #endregion


            return C;

        }


        /// <summary>
        /// 
        /// </summary>
        /// <returns></returns>
        public static XNSE_Control CollidingDroplets(int p = 1, int kelem = 16, string _DbPath = null) {

            XNSE_Control C = new XNSE_Control();

            // basic database options
            // ======================
            #region db

            //_DbPath = @"D:\local\local_Testcase_databases\Testcase_CollidingDroplets";

            C.DbPath = _DbPath;
            C.savetodb = C.DbPath != null;
            C.ProjectName = "XNSE/Droplets";
            C.ProjectDescription = "colliding droplets";

            #endregion


            // DG degrees
            // ==========
            #region degrees

            C.FieldOptions.Add("VelocityX", new FieldOpts() {
                Degree = p,
                SaveToDB = FieldOpts.SaveToDBOpt.TRUE
            });
            C.FieldOptions.Add("VelocityY", new FieldOpts() {
                Degree = p,
                SaveToDB = FieldOpts.SaveToDBOpt.TRUE
            });
            C.FieldOptions.Add("Pressure", new FieldOpts() {
                Degree = p - 1,
                SaveToDB = FieldOpts.SaveToDBOpt.TRUE
            });
            C.FieldOptions.Add("PhiDG", new FieldOpts() {
                SaveToDB = FieldOpts.SaveToDBOpt.TRUE
            });
            C.FieldOptions.Add("Phi", new FieldOpts() {
                Degree = 4,
                SaveToDB = FieldOpts.SaveToDBOpt.TRUE
            });
            C.FieldOptions.Add("Curvature", new FieldOpts() {
                Degree = 4,
                SaveToDB = FieldOpts.SaveToDBOpt.TRUE
            });

            #endregion


            // grid genration
            // ==============
            #region grid


            double xSize = 3.0;
            double ySize = 3.0;

            C.GridFunc = delegate () {
                //double[] Xnodes = GenericBlas.Linspace(-xSize / 2.0, xSize / 2.0, (int)xSize * kelem + 1);     // + 1 collision at cell boundary
                //double[] Ynodes = GenericBlas.Linspace(-ySize / 2.0, ySize / 2.0, (int)ySize * kelem + 1);

                int scl = kelem / 2;

                var _xNodes1 = Grid1D.TanhSpacing(-1.5, -0.1, 2 * scl + 1, 1.5, false);
                _xNodes1 = _xNodes1.GetSubVector(0, (_xNodes1.Length - 1));
                var _xNodes2 = GenericBlas.Linspace(-0.1, 0.1, scl + 1);
                _xNodes2 = _xNodes2.GetSubVector(0, (_xNodes2.Length - 1));
                var _xNodes3 = Grid1D.TanhSpacing(0.1, 1.5, 2 * scl + 1, 1.5, true);

                var xNodes = ArrayTools.Cat(_xNodes1, _xNodes2, _xNodes3);


                var _yNodes1 = Grid1D.TanhSpacing(-1.5, 0.0, (5 / 2) * scl + 1, 1.5, false);
                _yNodes1 = _yNodes1.GetSubVector(0, (_yNodes1.Length - 1));
                //var _yNodes2 = GenericBlas.Linspace(-1.2, 1.2, Convert.ToInt32(40 * MeshFactor)); //40
                //_yNodes2 = _yNodes2.GetSubVector(0, (_yNodes2.Length - 1));
                var _yNodes3 = Grid1D.TanhSpacing(0.0, 1.5, (5 / 2) * scl + 1, 1.5, true);

                var yNodes = ArrayTools.Cat(_yNodes1, _yNodes3);

                var grd = Grid2D.Cartesian2DGrid(xNodes, yNodes, periodicX: false);

                //int scl = kelem;
                //double xSizeC = 0.6;
                //double ySizeC = 0.3;

                //var _xNodesL = Grid1D.TanhSpacing(-1.5, -xSizeC, scl/2, 0.5, false);
                //var _xNodesR = Grid1D.TanhSpacing(xSizeC, 1.5, scl/2, 0.5, true);
                //var _xNodesC = GenericBlas.Linspace(-xSizeC, xSizeC, 2*scl);
                //_xNodesC = _xNodesC.GetSubVector(1, (_xNodesC.Length - 2));
                //var xNodes = ArrayTools.Cat(_xNodesL, _xNodesC, _xNodesR);

                //var _yNodesB = Grid1D.TanhSpacing(-1.5, -ySizeC, scl/2, 0.5, false);
                //var _yNodesU = Grid1D.TanhSpacing(ySizeC, 1.5, scl/2, 0.5, true);
                //var _yNodesC = GenericBlas.Linspace(-ySizeC, ySizeC, scl);
                //_yNodesC = _yNodesC.GetSubVector(1, (_yNodesC.Length - 2));
                //var yNodes = ArrayTools.Cat(_yNodesB, _yNodesC, _yNodesU);

                //var grd = Grid2D.Cartesian2DGrid(xNodes, yNodes);

                grd.EdgeTagNames.Add(1, "pressure_outlet_lower");
                grd.EdgeTagNames.Add(2, "pressure_outlet_upper");
                grd.EdgeTagNames.Add(3, "freeslip_left");
                grd.EdgeTagNames.Add(4, "freeslip_right");


                grd.DefineEdgeTags(delegate (double[] X) {
                    byte et = 0;
                    if (Math.Abs(X[1] + ySize / 2.0) <= 1.0e-8)
                        et = 1;
                    if (Math.Abs(X[1] - ySize / 2.0) <= 1.0e-8)
                        et = 2;
                    if (Math.Abs(X[0] + xSize / 2.0) <= 1.0e-8)
                        et = 3;
                    if (Math.Abs(X[0] - xSize / 2.0) <= 1.0e-8)
                        et = 4;

                    return et;
                });

                return grd;
            };

            #endregion


            // boundary conditions
            // ===================
            #region BC

            C.AddBoundaryValue("pressure_outlet_lower");
            C.AddBoundaryValue("pressure_outlet_upper");
            C.AddBoundaryValue("freeslip_left");
            C.AddBoundaryValue("freeslip_right");


            #endregion


            // Initial Values
            // ==============
            #region init

            // left droplet
            double[] center_l = new double[] { -0.3, 0.0 };
            double radius_l = 0.25;
            Func<double[], double> bubble_l = (X => ((X[0] - center_l[0]).Pow2() + (X[1] - center_l[1]).Pow2()).Sqrt() - radius_l); // signed-distance form

            // right droplet
            double[] center_r = new double[] { 0.3, 0.0 };
            double radius_r = 0.25;
            Func<double[], double> bubble_r = (X => ((X[0] - center_r[0]).Pow2() + (X[1] - center_r[1]).Pow2()).Sqrt() - radius_r); // signed-distance form

            Func<double[], double> PhiFunc = (X => Math.Min(bubble_l(X), bubble_r(X)));

            C.InitialValues_Evaluators.Add("Phi", PhiFunc);

            double vel_collision = 2.0;

            C.InitialValues_Evaluators.Add("VelocityX#A", X => (X[0] < 0.0) ? vel_collision / 2.0 : -vel_collision / 2.0);
            C.InitialValues_Evaluators.Add("VelocityX#B", X => 0.0);


            #endregion


            // Physical Parameters
            // ===================
            #region physics


            C.PhysicalParameters.rho_A = 1;
            C.PhysicalParameters.rho_B = 1;
            C.PhysicalParameters.mu_A = 1;
            C.PhysicalParameters.mu_B = 1e-3;
            C.PhysicalParameters.Sigma = 0.0;


            //C.PhysicalParameters.rho_A = 1e-2;
            //C.PhysicalParameters.rho_B = 1.5e-5;
            //C.PhysicalParameters.mu_A = 7e-4;
            //C.PhysicalParameters.mu_B = 6e-6;
            //C.PhysicalParameters.Sigma = 0.05;

            //// tetradecane(A) in nitrogen(B): in m 
            //C.PhysicalParameters.rho_A = 764;
            //C.PhysicalParameters.rho_B = 1.25;
            //C.PhysicalParameters.mu_A = 2e-3;
            //C.PhysicalParameters.mu_B = 16.6e-6;
            //C.PhysicalParameters.Sigma = 26.56e-3;

            //// tetradecane(A) in nitrogen(B): in mm 
            //C.PhysicalParameters.rho_A = 7.64e-7;
            //C.PhysicalParameters.rho_B = 1.25e-9;
            //C.PhysicalParameters.mu_A = 2e-6;
            //C.PhysicalParameters.mu_B = 16.6e-9;
            //C.PhysicalParameters.Sigma = 26.56e-3;


            C.PhysicalParameters.IncludeConvection = true;
            C.PhysicalParameters.Material = true;

            #endregion


            // misc. solver options
            // ====================
            #region solver

            C.ComputeEnergyProperties = false;

            //C.LinearSolver = new DirectSolver() { WhichSolver = DirectSolver._whichSolver.PARDISO };

            C.LSContiProjectionMethod = Solution.LevelSetTools.ContinuityProjectionOption.ConstrainedDG;

            C.NonLinearSolver.MaxSolverIterations = 25;
            C.NonLinearSolver.ConvergenceCriterion = 1e-8;
            C.LevelSet_ConvergenceCriterion = 1e-6;

            //C.AdvancedDiscretizationOptions.ViscosityMode = ViscosityMode.Standard;


            C.AdvancedDiscretizationOptions.FilterConfiguration = CurvatureAlgorithms.FilterConfiguration.NoFilter;

            C.AdvancedDiscretizationOptions.SST_isotropicMode = SurfaceStressTensor_IsotropicMode.LaplaceBeltrami_ContactLine;


            #endregion


            // Timestepping
            // ============
            #region time

            C.TimeSteppingScheme = TimeSteppingScheme.ImplicitEuler;
            C.Timestepper_BDFinit = TimeStepperInit.SingleInit;
            //C.dt_increment = 20;
            C.Timestepper_LevelSetHandling = LevelSetHandling.LieSplitting;

            C.TimesteppingMode = AppControl._TimesteppingMode.Transient;
            //C.TimeStepper = XNSE_Control._Timestepper.BDF2;
            double dt = 5e-4;
            C.dtMax = dt;
            C.dtMin = dt;
            C.Endtime = 1000;
            C.NoOfTimesteps = 10000;
            C.saveperiod = 10;

            #endregion

            return C;

        }


        /// <summary>
        /// control object for the use in BoSSSPad Worksheet mode
        /// additional parameters need to be set during job creation
        /// </summary>
        /// <returns></returns>
        public static XNSE_Control Droplet_forWorksheet(bool steadyInterface) {

            XNSE_Control C = new XNSE_Control();


            // basic database options
            // ======================
            #region db

            //C.DbPath = set by workflowMgm during job creation
            C.savetodb = true;
            C.ContinueOnIoError = false;

            //C.LogValues = XNSE_Control.LoggingValues.Dropletlike;
            C.PostprocessingModules.Add(new Dropletlike());
            #endregion


            // DG degrees
            // ==========
            #region degrees

            // need to be set by user via setDGdegree() in worksheet

            #endregion


            // Physical Parameters
            // ===================
            #region physics  

            // need to be set during job creation 

            C.PhysicalParameters.IncludeConvection = true;
            C.PhysicalParameters.Material = true;

            #endregion


            // grid genration
            // ==============
            #region grid

            // need to be set by user via setGrid() in worksheet

            #endregion


            // boundary conditions
            // ===================
            #region BC

            // need to be set during job creation 

            #endregion


            // Initial Values
            // ==============
            #region init

            // need to be set during job creation 

            #endregion


            // additional parameters (evaluation)
            // ==================================

            // need to be set during job creation 


            // misc. solver options
            // ====================
            #region solver

            C.NonLinearSolver.MaxSolverIterations = 50;
            C.NonLinearSolver.ConvergenceCriterion = 1e-8;
            C.LevelSet_ConvergenceCriterion = 1e-6;

            #endregion


            // Level-Set options (AMR)
            // =======================
            #region levset

            C.LSContiProjectionMethod = (steadyInterface) ? Solution.LevelSetTools.ContinuityProjectionOption.None : Solution.LevelSetTools.ContinuityProjectionOption.ConstrainedDG;

            C.Option_LevelSetEvolution = (steadyInterface) ? LevelSetEvolution.None : LevelSetEvolution.FastMarching;

            C.AdvancedDiscretizationOptions.SST_isotropicMode = SurfaceStressTensor_IsotropicMode.LaplaceBeltrami_ContactLine;


            #endregion


            // Timestepping
            // ============
            #region time

            C.TimesteppingMode = AppControl._TimesteppingMode.Transient;

            C.TimeSteppingScheme = TimeSteppingScheme.BDF3;
            C.Timestepper_BDFinit = TimeStepperInit.SingleInit;
            C.Timestepper_LevelSetHandling = (steadyInterface) ? LevelSetHandling.None : LevelSetHandling.Coupled_Once;

            //C.dtMax = dt; // need to be set according to grid and DG degree
            //C.dtMin = dt;
            C.Endtime = 1000;
            //C.NoOfTimesteps = 0; 

            C.saveperiod = 1;
            
            #endregion


            return C;

        }


        // ==========================================
        // control-objects for elementalTestProgramm
        // ==========================================

        /// <summary>
        /// 
        /// </summary>
        /// <returns></returns>
        public static XNSE_Control SD_SurfaceTensionTest(int p = 2, int kelem = 20, string _DbPath = null) {

            XNSE_Control C = new XNSE_Control();

            AppControl._TimesteppingMode compMode = AppControl._TimesteppingMode.Transient;

            //_DbPath = @"\\fdyprime\userspace\smuda\cluster\cluster_db";
            //_DbPath = @"D:\local\local_test_db";

            // basic database options
            // ======================
            #region db

            C.DbPath = _DbPath;
            C.savetodb = C.DbPath != null;
            C.ProjectName = "XNSE/Droplet";
            C.ProjectDescription = "Static droplet";

            #endregion


            // DG degrees
            // ==========
            #region degrees

            C.FieldOptions.Add("VelocityX", new FieldOpts() {
                Degree = p,
                SaveToDB = FieldOpts.SaveToDBOpt.TRUE
            });
            C.FieldOptions.Add("VelocityY", new FieldOpts() {
                Degree = p,
                SaveToDB = FieldOpts.SaveToDBOpt.TRUE
            });
            C.FieldOptions.Add("GravityY", new FieldOpts() {
                SaveToDB = FieldOpts.SaveToDBOpt.TRUE
            });
            C.FieldOptions.Add("Pressure", new FieldOpts() {
                Degree = p - 1,
                SaveToDB = FieldOpts.SaveToDBOpt.TRUE
            });
            C.FieldOptions.Add("PhiDG", new FieldOpts() {
                SaveToDB = FieldOpts.SaveToDBOpt.TRUE
            });
            C.FieldOptions.Add("Phi", new FieldOpts() {
                Degree = p,
                SaveToDB = FieldOpts.SaveToDBOpt.TRUE
            });
            C.FieldOptions.Add("Curvature", new FieldOpts() {
                Degree = p,
                SaveToDB = FieldOpts.SaveToDBOpt.TRUE
            });

            #endregion


            // Physical Parameters
            // ===================
            #region physics

            //C.Tags.Add("Hysing");
            //C.Tags.Add("La = 5000");
            //C.PhysicalParameters.rho_A = 1e4;
            //C.PhysicalParameters.rho_B = 1e4;
            //C.PhysicalParameters.mu_A = 1;
            //C.PhysicalParameters.mu_B = 1;
            //double sigma = 1;
            //C.PhysicalParameters.Sigma = sigma;

            //C.Tags.Add("La = 0.005");
            //C.PhysicalParameters.rho_A = 1;
            //C.PhysicalParameters.rho_B = 1;
            //C.PhysicalParameters.mu_A = 10;
            //C.PhysicalParameters.mu_B = 10;
            //C.PhysicalParameters.Sigma = 1;

            // Air-Water (lenght scale == centimeters, 3D space)
            C.PhysicalParameters.rho_A = 1e-3;      // kg / cm^3
            C.PhysicalParameters.rho_B = 1.2e-6;    // kg / cm^3
            C.PhysicalParameters.mu_A = 1e-5;       // kg / cm * sec
            C.PhysicalParameters.mu_B = 17.1e-8;    // kg / cm * sec
            double sigma = 72.75e-3;                // kg / sec^2 
            C.PhysicalParameters.Sigma = sigma;

            C.PhysicalParameters.IncludeConvection = true;
            C.PhysicalParameters.Material = true;

            #endregion


            // grid generation
            // ===============
            #region grid


            double xSize = 1.0;
            double ySize = 1.0;

            C.GridFunc = delegate () {
                double[] Xnodes = GenericBlas.Linspace(0, xSize, kelem + 1);
                double[] Ynodes = GenericBlas.Linspace(0, ySize, kelem + 1);
                var grd = Grid2D.Cartesian2DGrid(Xnodes, Ynodes);

                grd.EdgeTagNames.Add(1, "wall_lower");
                grd.EdgeTagNames.Add(2, "wall_upper");
                grd.EdgeTagNames.Add(3, "wall_left");
                grd.EdgeTagNames.Add(4, "wall_right");

                grd.DefineEdgeTags(delegate (double[] X) {
                    byte et = 0;
                    if (Math.Abs(X[1]) <= 1.0e-8)
                        et = 1;
                    if (Math.Abs(X[1] - ySize) <= 1.0e-8)
                        et = 2;
                    if (Math.Abs(X[0]) <= 1.0e-8)
                        et = 3;
                    if (Math.Abs(X[0] - xSize) <= 1.0e-8)
                        et = 4;

                    return et;
                });

                return grd;
            };

            #endregion


            // Initial Values
            // ==============
            #region init

            double r = 0.25;

            Func<double[], double> PhiFunc = (X => ((X[0] - 0.5).Pow2() + (X[1] - 0.5).Pow2()).Sqrt() - r);         // signed distance
            ////Func<double[], double> PhiFunc = (X => ((X[0] - 0.5).Pow2() + (X[1] - 0.5).Pow2()) - r.Pow2());         // quadratic
            C.InitialValues_Evaluators.Add("Phi", PhiFunc);


            C.InitialValues_Evaluators.Add("VelocityX#A", X => 0.0);
            C.InitialValues_Evaluators.Add("VelocityX#B", X => 0.0);

            double Pjump = sigma / r;
            C.InitialValues_Evaluators.Add("Pressure#A", X => Pjump);
            C.InitialValues_Evaluators.Add("Pressure#B", X => 0.0);

            //C.InitialValues_Evaluators.Add("GravityY#A", X => 0.0);
            //C.InitialValues_Evaluators.Add("GravityY#B", X => 0.0);


            //// restart
            //var database = new DatabaseInfo(_DbPath);
            //Guid restartID = new Guid("73d5810e-4076-4dfd-8615-dc7e3a60bdc8");
            //C.RestartInfo = new Tuple<Guid, Foundation.IO.TimestepNumber>(restartID, null);

            #endregion


            // exact solution
            // ==============
            #region exact

            C.Phi = ((X, t) => PhiFunc(X));

            C.ExactSolutionVelocity = new Dictionary<string, Func<double[], double, double>[]>();
            C.ExactSolutionVelocity.Add("A", new Func<double[], double, double>[] { (X, t) => 0.0, (X, t) => 0.0 });
            C.ExactSolutionVelocity.Add("B", new Func<double[], double, double>[] { (X, t) => 0.0, (X, t) => 0.0 });

            C.ExactSolutionPressure = new Dictionary<string, Func<double[], double, double>>();
            C.ExactSolutionPressure.Add("A", (X, t) => Pjump);
            C.ExactSolutionPressure.Add("B", (X, t) => 0.0);

            #endregion


            // boundary conditions
            // ===================
            #region BC

            C.AddBoundaryValue("wall_lower");
            C.AddBoundaryValue("wall_upper");
            C.AddBoundaryValue("wall_left");
            C.AddBoundaryValue("wall_right");

            #endregion


            // misc. solver options
            // ====================
            #region solver

            C.solveKineticEnergyEquation = true;
            C.ComputeEnergyProperties = false;

            C.CheckJumpConditions = true;
            C.CheckInterfaceProps = false;

            //C.AdvancedDiscretizationOptions.CellAgglomerationThreshold = 0.2;
            //C.AdvancedDiscretizationOptions.PenaltySafety = 40;


            C.LSContiProjectionMethod = Solution.LevelSetTools.ContinuityProjectionOption.ConstrainedDG;

            //C.AdaptiveMeshRefinement = true;

            C.NonLinearSolver.MaxSolverIterations = 80;
            C.NonLinearSolver.ConvergenceCriterion = 1e-9;
            C.LevelSet_ConvergenceCriterion = 1e-7;

            C.AdvancedDiscretizationOptions.ViscosityMode = ViscosityMode.FullySymmetric;

            //C.LinearSolver = new DirectSolver() { WhichSolver = DirectSolver._whichSolver.PARDISO };

            C.Option_LevelSetEvolution = (compMode == AppControl._TimesteppingMode.Steady) ? LevelSetEvolution.None : LevelSetEvolution.FastMarching;
            //C.Option_LevelSetEvolution = LevelSetEvolution.None;
            C.AdvancedDiscretizationOptions.FilterConfiguration = CurvatureAlgorithms.FilterConfiguration.NoFilter;

            C.AdvancedDiscretizationOptions.SurfStressTensor = SurfaceSressTensor.Isotropic;
            C.PhysicalParameters.mu_I = 10 * sigma;
            C.PhysicalParameters.lambda_I = 20 * sigma;

            C.AdvancedDiscretizationOptions.SST_isotropicMode = Solution.XNSECommon.SurfaceStressTensor_IsotropicMode.LaplaceBeltrami_ContactLine;


            if (C.Option_LevelSetEvolution == LevelSetEvolution.Fourier) {

                int numSp = 640;
                double[] FourierP = new double[numSp];
                double[] samplP = new double[numSp];
                for (int sp = 0; sp < numSp; sp++) {
                    FourierP[sp] = sp * (2 * Math.PI / (double)numSp);
                    samplP[sp] = r;
                }

                C.FourierLevSetControl = new FourierLevSetControl(FourierType.Polar, 2 * Math.PI, FourierP, samplP, 1.0 / (double)kelem) {
                    center = new double[] { 0.5, 0.5 },
                    FourierEvolve = Fourier_Evolution.MaterialPoints,
                    centerMove = CenterMovement.Reconstructed,
                };
            }


            #endregion


            // Timestepping
            // ============
            #region time

            switch (p) {
                case 1: {
                        C.TimeSteppingScheme = TimeSteppingScheme.ImplicitEuler;
                        C.Timestepper_BDFinit = TimeStepperInit.SingleInit;
                        break;
                    }
                case 2: {
                        C.TimeSteppingScheme = TimeSteppingScheme.BDF2;
                        C.Timestepper_BDFinit = TimeStepperInit.MultiInit;
                        break;
                    }
                default:
                    C.TimeSteppingScheme = TimeSteppingScheme.ImplicitEuler;
                    C.Timestepper_BDFinit = TimeStepperInit.SingleInit;
                    break;

            }
            //C.TimeSteppingScheme = TimeSteppingScheme.ImplicitEuler;
            //C.Timestepper_BDFinit = TimeStepperInit.SingleInit;


            C.Timestepper_LevelSetHandling = (compMode == AppControl._TimesteppingMode.Steady) ? LevelSetHandling.None : LevelSetHandling.Coupled_Iterative;
            //C.LSunderrelax = 0.05;
            //C.Timestepper_LevelSetHandling = LevelSetHandling.None;

            C.TimesteppingMode = compMode;
            //C.CompMode = AppControl._CompMode.Transient; 

            double dt = 12.5e-4;
            C.dtMax = dt;
            C.dtMin = dt;
            C.Endtime = 1000;
            C.NoOfTimesteps = 125; // (int)(125.0 / dt);
            C.saveperiod = 1;

            #endregion


            return C;

        }

        /// <summary>
        /// 
        /// </summary>
        /// <returns></returns>
        public static XNSE_Control OscillatingDroplet_AMRtest(int p = 2, int kelem = 20) {

            XNSE_Control C = new XNSE_Control();

            AppControl._TimesteppingMode compMode = AppControl._TimesteppingMode.Transient;

            // basic database options
            // ======================
            #region db

            C.DbPath = null;
            C.savetodb = C.DbPath != null;
            C.ProjectName = "XNSE/Droplet";
            C.ProjectDescription = "AMR Test";

            C.ContinueOnIoError = false;

            #endregion


            // DG degrees
            // ==========
            #region degrees

            C.FieldOptions.Add("VelocityX", new FieldOpts() {
                Degree = p,
                SaveToDB = FieldOpts.SaveToDBOpt.TRUE
            });
            C.FieldOptions.Add("VelocityY", new FieldOpts() {
                Degree = p,
                SaveToDB = FieldOpts.SaveToDBOpt.TRUE
            });
            C.FieldOptions.Add("GravityY", new FieldOpts() {
                SaveToDB = FieldOpts.SaveToDBOpt.TRUE
            });
            C.FieldOptions.Add("Pressure", new FieldOpts() {
                Degree = p - 1,
                SaveToDB = FieldOpts.SaveToDBOpt.TRUE
            });
            C.FieldOptions.Add("PhiDG", new FieldOpts() {
                SaveToDB = FieldOpts.SaveToDBOpt.TRUE
            });
            C.FieldOptions.Add("Phi", new FieldOpts() {
                Degree = p,
                SaveToDB = FieldOpts.SaveToDBOpt.TRUE
            });
            C.FieldOptions.Add("Curvature", new FieldOpts() {
                Degree = p,
                SaveToDB = FieldOpts.SaveToDBOpt.TRUE
            });


            #endregion


            // Physical Parameters
            // ===================
            #region physics

            C.PhysicalParameters.rho_A = 1;
            C.PhysicalParameters.rho_B = 1;
            C.PhysicalParameters.mu_A = 1;
            C.PhysicalParameters.mu_B = 1;
            C.PhysicalParameters.Sigma = 0.0;

            C.PhysicalParameters.IncludeConvection = false;
            C.PhysicalParameters.Material = true;

            #endregion


            // grid generation
            // ===============
            #region grid


            double xSize = 1.0;
            double ySize = 1.0;

            C.GridFunc = delegate () {
                double[] Xnodes = GenericBlas.Linspace(0, xSize, kelem + 0);
                double[] Ynodes = GenericBlas.Linspace(0, ySize, kelem + 0);
                var grd = Grid2D.Cartesian2DGrid(Xnodes, Ynodes);

                grd.EdgeTagNames.Add(1, "wall_lower");
                grd.EdgeTagNames.Add(2, "wall_upper");
                grd.EdgeTagNames.Add(3, "wall_left");
                grd.EdgeTagNames.Add(4, "wall_right");

                grd.DefineEdgeTags(delegate (double[] X) {
                    byte et = 0;
                    if(Math.Abs(X[1]) <= 1.0e-8)
                        et = 1;
                    if(Math.Abs(X[1] - ySize) <= 1.0e-8)
                        et = 2;
                    if(Math.Abs(X[0]) <= 1.0e-8)
                        et = 3;
                    if(Math.Abs(X[0] - xSize) <= 1.0e-8)
                        et = 4;

                    return et;
                });

                return grd;
            };

            #endregion


            // prescribed level-set movement
            // =============================

            double r = 0.25;

            double a = 0.6;
            double b = -0.6;
            double period = 1.0;
            Func<double[], double, double> PhiFunc = ((X, t) => ((X[0] - (xSize / 2.0)).Pow2() / (r * (1.0 + a * Math.Sin(2.0 * Math.PI * t / period))).Pow2()
                                                                    + (X[1] - (xSize / 2.0)).Pow2() / (r * (1.0 + b * Math.Sin(2.0 * Math.PI * t / period))).Pow2()) - 1);          // ellipse     


            // Initial Values
            // ==============
            #region init

            C.InitialValues_Evaluators.Add("Phi", X => PhiFunc(X, 0.0));

            C.InitialValues_Evaluators.Add("VelocityX#A", X => 0.0);
            C.InitialValues_Evaluators.Add("VelocityX#B", X => 0.0);

            #endregion


            // exact solution
            // ==============
            #region exact

            C.Phi = (PhiFunc);

            //C.ExactSolutionVelocity = new Dictionary<string, Func<double[], double, double>[]>();
            //C.ExactSolutionVelocity.Add("A", new Func<double[], double, double>[] { (X, t) => 0.0, (X, t) => 0.0 });
            //C.ExactSolutionVelocity.Add("B", new Func<double[], double, double>[] { (X, t) => 0.0, (X, t) => 0.0 });

            //C.ExactSolutionPressure = new Dictionary<string, Func<double[], double, double>>();
            //C.ExactSolutionPressure.Add("A", (X, t) => Pjump);
            //C.ExactSolutionPressure.Add("B", (X, t) => 0.0);

            #endregion


            // boundary conditions
            // ===================
            #region BC

            C.AddBoundaryValue("wall_lower");
            C.AddBoundaryValue("wall_upper");
            C.AddBoundaryValue("wall_left");
            C.AddBoundaryValue("Wall_right");

            #endregion


            // misc. solver options
            // ====================
            #region solver

            C.solveKineticEnergyEquation = false;
            C.ComputeEnergyProperties = false;

            C.CheckJumpConditions = false;
            C.CheckInterfaceProps = false;

            //C.AdvancedDiscretizationOptions.CellAgglomerationThreshold = 0.2;
            //C.AdvancedDiscretizationOptions.PenaltySafety = 40;


            C.LSContiProjectionMethod = Solution.LevelSetTools.ContinuityProjectionOption.ConstrainedDG;

            //C.EnforceLevelSetConservation = true;

            C.NonLinearSolver.MaxSolverIterations = 80;
            C.NonLinearSolver.ConvergenceCriterion = 1e-8;
            C.LevelSet_ConvergenceCriterion = 1e-6;

            C.AdvancedDiscretizationOptions.ViscosityMode = ViscosityMode.FullySymmetric;

            C.Option_LevelSetEvolution = (compMode == AppControl._TimesteppingMode.Steady) ? LevelSetEvolution.None : LevelSetEvolution.Prescribed;
            //C.Option_LevelSetEvolution = LevelSetEvolution.None;
            C.AdvancedDiscretizationOptions.FilterConfiguration = CurvatureAlgorithms.FilterConfiguration.NoFilter;

            C.AdvancedDiscretizationOptions.SurfStressTensor = SurfaceSressTensor.Isotropic;
            C.AdvancedDiscretizationOptions.SST_isotropicMode = Solution.XNSECommon.SurfaceStressTensor_IsotropicMode.LaplaceBeltrami_ContactLine;


            C.AdaptiveMeshRefinement = true;
            C.RefineStrategy = XNSE_Control.RefinementStrategy.CurvatureRefined;
            C.RefinementLevel = 1;

            #endregion


            // Timestepping
            // ============
            #region time

            C.TimeSteppingScheme = TimeSteppingScheme.ImplicitEuler;
            C.Timestepper_BDFinit = TimeStepperInit.SingleInit;

            C.Timestepper_LevelSetHandling = (compMode == AppControl._TimesteppingMode.Steady) ? LevelSetHandling.None : LevelSetHandling.LieSplitting;

            C.TimesteppingMode = compMode;

            double dt = period / 100.0;
            C.dtMax = dt;
            C.dtMin = dt;
            C.Endtime = 5 * period;
            C.NoOfTimesteps = 500;
            C.saveperiod = 1;

            #endregion


            return C;
        }

        /// <summary>
        /// 
        /// </summary>
        /// <returns></returns>
        public static XNSE_Control DropletOnPlate_AMRtest(int p = 2, int kelem = 16) {

            XNSE_Control C = new XNSE_Control();

            int D = 2;

            if(D == 3)
                C.CutCellQuadratureType = Foundation.XDG.XQuadFactoryHelper.MomentFittingVariants.Classic;

            AppControl._TimesteppingMode compMode = AppControl._TimesteppingMode.Transient;

            // basic database options
            // ======================
            #region db

            C.DbPath = null;
            C.savetodb = C.DbPath != null;
            C.ProjectName = "XNSE/Droplet";
            C.ProjectDescription = "AMR test";

            C.ContinueOnIoError = false;

            //C.LogValues = XNSE_Control.LoggingValues.MovingContactLine;

            #endregion


            // DG degrees
            // ==========
            #region degrees

            C.FieldOptions.Add("VelocityX", new FieldOpts() {
                Degree = p,
                SaveToDB = FieldOpts.SaveToDBOpt.TRUE
            });
            C.FieldOptions.Add("VelocityY", new FieldOpts() {
                Degree = p,
                SaveToDB = FieldOpts.SaveToDBOpt.TRUE
            });
            if(D == 3) {
                C.FieldOptions.Add("VelocityZ", new FieldOpts() {
                    Degree = p,
                    SaveToDB = FieldOpts.SaveToDBOpt.TRUE
                });
            }
            C.FieldOptions.Add("GravityY", new FieldOpts() {
                SaveToDB = FieldOpts.SaveToDBOpt.TRUE
            });
            C.FieldOptions.Add("Pressure", new FieldOpts() {
                Degree = p - 1,
                SaveToDB = FieldOpts.SaveToDBOpt.TRUE
            });
            C.FieldOptions.Add("PhiDG", new FieldOpts() {
                SaveToDB = FieldOpts.SaveToDBOpt.TRUE
            });
            C.FieldOptions.Add("Phi", new FieldOpts() {
                Degree = p,
                SaveToDB = FieldOpts.SaveToDBOpt.TRUE
            });
            C.FieldOptions.Add("Curvature", new FieldOpts() {
                Degree = p,
                SaveToDB = FieldOpts.SaveToDBOpt.TRUE
            });

            #endregion


            // Physical Parameters
            // ===================
            #region physics

            C.PhysicalParameters.rho_A = 1;
            C.PhysicalParameters.rho_B = 1;
            C.PhysicalParameters.mu_A = 1;
            C.PhysicalParameters.mu_B = 1;
            C.PhysicalParameters.Sigma = 0.0;

            //C.PhysicalParameters.betaS_A = 0.05;
            //C.PhysicalParameters.betaS_B = 0.05;

            //C.PhysicalParameters.betaL = 0;
            //C.PhysicalParameters.theta_e = Math.PI / 2.0;

            C.PhysicalParameters.IncludeConvection = false;
            C.PhysicalParameters.Material = true;

            #endregion


            // grid generation
            // ===============
            #region grid


            double xSize = 0.3;
            double ySize = 0.3;
            double zSize = 0.3;

            if(D == 2) {
                C.GridFunc = delegate () {
                    double[] Xnodes = GenericBlas.Linspace(0, xSize, kelem + 0);
                    double[] Ynodes = GenericBlas.Linspace(0, ySize, kelem + 0);
                    var grd = Grid2D.Cartesian2DGrid(Xnodes, Ynodes);

                    grd.EdgeTagNames.Add(1, "navierslip_linear_lower");
                    grd.EdgeTagNames.Add(2, "navierslip_linear_upper");
                    grd.EdgeTagNames.Add(3, "navierslip_linear_left");
                    grd.EdgeTagNames.Add(4, "navierslip_linear_right");

                    grd.DefineEdgeTags(delegate (double[] X) {
                        byte et = 0;
                        if(Math.Abs(X[1]) <= 1.0e-8)
                            et = 1;
                        if(Math.Abs(X[1] - ySize) <= 1.0e-8)
                            et = 2;
                        if(Math.Abs(X[0]) <= 1.0e-8)
                            et = 3;
                        if(Math.Abs(X[0] - xSize) <= 1.0e-8)
                            et = 4;

                        return et;
                    });

                    return grd;
                };
            }

            if(D == 3) {
                C.GridFunc = delegate () {
                    double[] Xnodes = GenericBlas.Linspace(0, xSize, kelem + 1);
                    double[] Ynodes = GenericBlas.Linspace(0, ySize, kelem + 1);
                    double[] Znodes = GenericBlas.Linspace(0, zSize, kelem + 1);
                    var grd = Grid3D.Cartesian3DGrid(Xnodes, Ynodes, Znodes);

                    grd.EdgeTagNames.Add(1, "navierslip_linear_lower");
                    grd.EdgeTagNames.Add(2, "navierslip_linear_upper");
                    grd.EdgeTagNames.Add(3, "navierslip_linear_left");
                    grd.EdgeTagNames.Add(4, "navierslip_linear_right");
                    grd.EdgeTagNames.Add(5, "navierslip_linear_front");
                    grd.EdgeTagNames.Add(6, "navierslip_linear_back");

                    grd.DefineEdgeTags(delegate (double[] X) {
                        byte et = 0;
                        if(Math.Abs(X[2]) <= 1.0e-8)
                            et = 1;
                        if(Math.Abs(X[2] - zSize) <= 1.0e-8)
                            et = 2;
                        if(Math.Abs(X[0]) <= 1.0e-8)
                            et = 3;
                        if(Math.Abs(X[0] - xSize) <= 1.0e-8)
                            et = 4;
                        if(Math.Abs(X[1]) <= 1.0e-8)
                            et = 5;
                        if(Math.Abs(X[1] - ySize) <= 1.0e-8)
                            et = 6;

                        return et;
                    });

                    return grd;
                };
            }

            #endregion


            // Initial Values
            // ==============
            #region init

            double R = 0.1;
            //double Theta_e = Math.PI / 2.0;
            //double s = 2 * R * Math.Sin(Theta_e);
            //double h = Math.Sqrt(R.Pow2() - (0.25 * s.Pow2()));

            Func<double[], double, double> PhiFunc = ((X, t) => -1.0);
            double prescribedVel = 0.0;

            if(D == 2) {
                double[] center_0 = new double[] { xSize / 2.0, ySize / 2.0 };
                prescribedVel = ySize / 2.1;
                PhiFunc = ((X, t) => ((X[0] - (center_0[0] + (0.0 * prescribedVel))).Pow2() + (X[1] - (center_0[1] - (t * prescribedVel))).Pow2()).Sqrt() - R);
            }

            if(D == 3) {
                double[] center_0 = new double[] { xSize / 2.0, ySize / 2.0, zSize / 2.0 };
                prescribedVel = zSize / 2.0;
                PhiFunc = ((X, t) => ((X[0] - center_0[0]).Pow2() + (X[1] - center_0[1]).Pow2() + (X[2] - (center_0[2] - (t * prescribedVel))).Pow2()).Sqrt() - R);
            }

            C.InitialValues_Evaluators.Add("Phi", X => PhiFunc(X, 0.0));

            C.InitialValues_Evaluators.Add("Pressure#A", X => 0.0);
            C.InitialValues_Evaluators.Add("Pressure#B", X => 0.0);

            #endregion


            // boundary conditions
            // ===================
            #region BC

            C.AddBoundaryValue("navierslip_linear_lower");
            C.AddBoundaryValue("navierslip_linear_upper");
            C.AddBoundaryValue("navierslip_linear_left");
            C.AddBoundaryValue("navierslip_linear_right");

            if(D == 3) {
                C.AddBoundaryValue("navierslip_linear_front");
                C.AddBoundaryValue("navierslip_linear_back");
            }

            #endregion


            // exact solution
            // ==============

            C.Phi = PhiFunc;

            //C.ExactSolutionVelocity = new Dictionary<string, Func<double[], double, double>[]>();
            //C.ExactSolutionVelocity.Add("A", new Func<double[], double, double>[] { (X, t) => 0.0, (X, t) => 0.0 });
            //C.ExactSolutionVelocity.Add("B", new Func<double[], double, double>[] { (X, t) => 0.0, (X, t) => 0.0 });

            //C.ExactSolutionPressure = new Dictionary<string, Func<double[], double, double>>();
            //C.ExactSolutionPressure.Add("A", (X, t) => Pjump);
            //C.ExactSolutionPressure.Add("B", (X, t) => 0.0);



            // misc. solver options
            // ====================
            #region solver


            //C.AdvancedDiscretizationOptions.CellAgglomerationThreshold = 0.2;
            //C.AdvancedDiscretizationOptions.PenaltySafety = 40;
            //C.AdvancedDiscretizationOptions.UseGhostPenalties = true;

            C.ComputeEnergyProperties = false;

            C.LSContiProjectionMethod = Solution.LevelSetTools.ContinuityProjectionOption.ConstrainedDG;
            C.NonLinearSolver.MaxSolverIterations = 50;
            C.NonLinearSolver.ConvergenceCriterion = 1e-8;
            C.LevelSet_ConvergenceCriterion = 1e-6;

            //C.AdvancedDiscretizationOptions.ViscosityMode = ViscosityMode.Standard;

            C.Option_LevelSetEvolution = (compMode == AppControl._TimesteppingMode.Steady) ? LevelSetEvolution.None : LevelSetEvolution.Prescribed;
            C.AdvancedDiscretizationOptions.FilterConfiguration = CurvatureAlgorithms.FilterConfiguration.NoFilter;

            C.AdvancedDiscretizationOptions.SurfStressTensor = SurfaceSressTensor.Isotropic;
            C.AdvancedDiscretizationOptions.SST_isotropicMode = Solution.XNSECommon.SurfaceStressTensor_IsotropicMode.LaplaceBeltrami_ContactLine;

            C.AdaptiveMeshRefinement = true;
            C.RefineStrategy = XNSE_Control.RefinementStrategy.ContactLineRefined;
            C.RefinementLevel = 1;

            #endregion


            // Timestepping
            // ============
            #region time

            C.TimeSteppingScheme = TimeSteppingScheme.ImplicitEuler;
            C.Timestepper_BDFinit = TimeStepperInit.SingleInit;
            C.Timestepper_LevelSetHandling = (compMode == AppControl._TimesteppingMode.Steady) ? LevelSetHandling.None : LevelSetHandling.LieSplitting;

            C.TimesteppingMode = compMode;

            double dt = prescribedVel / 50.0;
            C.dtMax = dt;
            C.dtMin = dt;
            C.Endtime = 5;
            C.NoOfTimesteps = 1000;
            C.saveperiod = 1;

            #endregion


            return C;

        }


    }

}
<|MERGE_RESOLUTION|>--- conflicted
+++ resolved
@@ -1433,13 +1433,9 @@
 
             C.LSContiProjectionMethod = Solution.LevelSetTools.ContinuityProjectionOption.ConstrainedDG;
 
-<<<<<<< HEAD
-            C.NonLinearSolver.SolverCode = NonLinearSolverCode.Picard;
-            //C.LinearSolver = LinearSolverCode.classic_pardiso.GetConfig();
-
-=======
+
             C.LinearSolver = LinearSolverCode.direct_pardiso.GetConfig();
->>>>>>> c9e2713a
+
             C.NonLinearSolver.MaxSolverIterations = 50;
             C.NonLinearSolver.MinSolverIterations = 2;
             C.NonLinearSolver.ConvergenceCriterion = 1e-8;
