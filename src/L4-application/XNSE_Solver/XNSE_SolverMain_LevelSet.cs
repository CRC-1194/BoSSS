--- conflicted
+++ resolved
@@ -399,13 +399,10 @@
                     gridData: GridData,
                     Option: Control.LSContiProjectionMethod
                     );
-<<<<<<< HEAD
 
                 //FastMarchReinitSolver = new FastMarchReinit(DGLevSet.Current.Basis);
 
-=======
-                
->>>>>>> 59781361
+
                 //var CC = this.LsTrk.Regions.GetCutCellMask4LevSet(0);
                 var Near1 = this.LsTrk.Regions.GetNearMask4LevSet(0, 1);
                 var Near = this.LsTrk.Regions.GetNearMask4LevSet(0, this.Control.LS_TrackerWidth);
@@ -414,7 +411,7 @@
                 if (this.Control.Option_LevelSetEvolution != LevelSetEvolution.ExtensionVelocity && this.Control.Option_LevelSetEvolution != LevelSetEvolution.Phasefield)
                     ContinuityEnforcer.SetFarField(this.DGLevSet.Current, Near1, PosFF);
 
-<<<<<<< HEAD
+
                 //if (this.Control.Option_LevelSetEvolution == LevelSetEvolution.Fourier && this.Control.FourierLevSetControl.FType == FourierType.Polar) {
                 //    Fourier_LevSet.ProjectToDGLevelSet(this.LevSet, this.LsTrk);
                 //} else {
@@ -422,10 +419,6 @@
                 //}
                 ContinuityEnforcer.MakeContinuous(this.DGLevSet.Current, this.LevSet, Near1, PosFF);
 
-=======
-                ContinuityEnforcer.MakeContinuous(this.DGLevSet.Current, this.LevSet, Near, PosFF);
-                
->>>>>>> 59781361
                 //PlotCurrentState(0.0, new TimestepNumber(new int[] { 0, 2 }), 3);
 
                 this.LsTrk.UpdateTracker(0.0);
