﻿/* =======================================================================
Copyright 2017 Technische Universitaet Darmstadt, Fachgebiet fuer Stroemungsdynamik (chair of fluid dynamics)

Licensed under the Apache License, Version 2.0 (the "License");
you may not use this file except in compliance with the License.
You may obtain a copy of the License at

    http://www.apache.org/licenses/LICENSE-2.0

Unless required by applicable law or agreed to in writing, software
distributed under the License is distributed on an "AS IS" BASIS,
WITHOUT WARRANTIES OR CONDITIONS OF ANY KIND, either express or implied.
See the License for the specific language governing permissions and
limitations under the License.
*/

using System;
using System.Collections.Generic;
using System.IO;
using System.Linq;
using System.Diagnostics;
using System.Numerics;

using ilPSP;
using ilPSP.Connectors.Matlab;
using ilPSP.Utils;
using ilPSP.Tracing;
using ilPSP.LinSolvers;

using BoSSS.Platform;

using BoSSS.Foundation;
using BoSSS.Foundation.Grid;
using BoSSS.Foundation.Grid.Classic;
using BoSSS.Foundation.IO;
using BoSSS.Foundation.Quadrature;
using BoSSS.Foundation.SpecFEM;
using BoSSS.Foundation.XDG;

using BoSSS.Solution;
using BoSSS.Solution.Control;
using BoSSS.Solution.LevelSetTools;
using BoSSS.Solution.LevelSetTools.FourierLevelSet;
using BoSSS.Solution.LevelSetTools.EllipticReInit;
using BoSSS.Solution.LevelSetTools.Reinit.FastMarch;
using BoSSS.Solution.LevelSetTools.Advection;
using BoSSS.Solution.AdvancedSolvers;
using BoSSS.Solution.NSECommon;
using BoSSS.Solution.Tecplot;
using BoSSS.Solution.Utils;
using BoSSS.Solution.XheatCommon;
using BoSSS.Solution.XNSECommon;
using BoSSS.Solution.Timestepping;
using BoSSS.Solution.XdgTimestepping;
using BoSSS.Foundation.Grid.Aggregation;
using NUnit.Framework;
using MPI.Wrappers;
using System.Collections;
using BoSSS.Solution.XNSECommon.Operator.SurfaceTension;

namespace BoSSS.Application.XNSE_Solver {

    /// <summary>
    /// Solver for Incompressible Multiphase flows
    /// Optional: coupled heat equation with evaporation
    /// Optional: kinetic energy equation 
    /// </summary>
    public partial class XNSE_SolverMain : BoSSS.Solution.Application<XNSE_Control> {

        //===========
        // Main file
        //===========

        static void Main(string[] args) {
            // Tweaking to use OCTAVE instead of MATLAB
            if(System.Environment.MachineName.ToLowerInvariant().EndsWith("terminal03")) {
                BatchmodeConnector.Flav = BatchmodeConnector.Flavor.Octave;
                BatchmodeConnector.MatlabExecuteable = @"C:\Octave\Octave-4.4.1\bin\octave-cli.exe";
            } else if(System.Environment.MachineName.ToLowerInvariant().Contains("stormbreaker")) { 
                // This is Florians Laptop;
                BatchmodeConnector.Flav = BatchmodeConnector.Flavor.Octave;
                BatchmodeConnector.MatlabExecuteable = @"C:\Octave\Octave-5.1.0.0\mingw64\bin\octave-cli.exe";
            }

<<<<<<< HEAD

            //BatchmodeConnector.Flav = BatchmodeConnector.Flavor.Octave;
            //BatchmodeConnector.MatlabExecuteable = @"C:\Octave\Octave-5.2.0\mingw64\bin\octave-cli.exe";

            //Tests.UnitTest.TestFixtureSetUp();
            //DeleteOldPlotFiles();
            ////BoSSS.Application.XNSE_Solver.Tests.UnitTest.ChannelTest(2, 0.0, ViscosityMode.Standard, 0.0);
            ////Tests.UnitTest.ScalingViscosityJumpTest(3, ViscosityMode.FullySymmetric);
            //Tests.UnitTest.ScalingStaticDropletTest(2, ViscosityMode.FullySymmetric);
            //Tests.UnitTest.TestFixtureTearDown();
=======
            //Tests.UnitTest.OneTimeSetUp();
            //DeleteOldPlotFiles();
            //BoSSS.Application.XNSE_Solver.Tests.UnitTest.ChannelTest(2, 0.0, ViscosityMode.Standard, 0.0);
            //Tests.UnitTest.OneTimeTearDown();
>>>>>>> 40855dd9
            //return;


            _Main(args, false, delegate () {
                var p = new XNSE_SolverMain();
                return p;
            });
        }

        //=====================================
        // Field declaration and instantiation
        //=====================================
        #region fields

#pragma warning disable 649

        /// <summary>
        /// Bundling of variables which are either DG or XDG (see <see cref="XNSE_Control.UseXDG4Velocity"/>);
        /// </summary>
        class VelocityRelatedVars<TX> where TX : DGField {
            /// <summary>
            /// velocity
            /// </summary>
            [InstantiateFromControlFile(new string[] { VariableNames.VelocityX, VariableNames.VelocityY, VariableNames.VelocityZ },
                null,
                true, true,
                IOListOption.ControlFileDetermined)]
            public VectorField<TX> Velocity;


            /// <summary>
            /// Volume Force, dimension is acceleration, i.e. length per time-square.
            /// </summary>
            [InstantiateFromControlFile(
                new string[] { VariableNames.GravityX, VariableNames.GravityY, VariableNames.GravityZ },
                new string[] { VariableNames.VelocityX, VariableNames.VelocityY, VariableNames.VelocityZ },
                true, true,
                IOListOption.ControlFileDetermined)]
            public VectorField<TX> Gravity;

            /// <summary>
            /// Residual in the momentum equation.
            /// </summary>
            [InstantiateFromControlFile(new string[] { "ResidualMomentumX", "ResidualMomentumY", "ResidualMomentumZ" },
                new string[] { VariableNames.VelocityX, VariableNames.VelocityY, VariableNames.VelocityZ },
                true, true,
                IOListOption.ControlFileDetermined)]
            public VectorField<TX> ResidualMomentum;
        }
                
        /// <summary>
        /// Velocity and related variables for the extended case.
        /// </summary>
        VelocityRelatedVars<XDGField> XDGvelocity;


        /// <summary>
        /// Pressure
        /// </summary>
        //[InstantiateFromControlFile(VariableNames.Pressure, null, IOListOption.ControlFileDetermined)]
        XDGField Pressure;

        /// <summary>
        /// Residual of the continuity equation
        /// </summary>
        //[InstantiateFromControlFile("ResidualConti", VariableNames.Pressure, IOListOption.ControlFileDetermined)]
        XDGField ResidualContinuity;


        /// <summary>
        /// Artificial force term at the fluid interface, usually only to support manufactured solutions.
        /// </summary>
        [InstantiateFromControlFile(
            new string[] { VariableNames.SurfaceForceX, VariableNames.SurfaceForceY, VariableNames.SurfaceForceZ },
            new string[] { VariableNames.VelocityX, VariableNames.VelocityY, VariableNames.VelocityZ },
            true, true,
            IOListOption.ControlFileDetermined)]
        VectorField<SinglePhaseField> SurfaceForce;

#pragma warning restore 649


        protected override void CreateFields() {
            using (new FuncTrace()) {
                base.CreateFields();


                this.CreateLevelSetFields();


                this.Pressure = new XDGField(new XDGBasis(this.LsTrk, this.Control.FieldOptions[VariableNames.Pressure].Degree), VariableNames.Pressure);
                base.RegisterField(this.Pressure);
                this.ResidualContinuity = new XDGField(this.Pressure.Basis, "ResidualConti");
                base.RegisterField(this.ResidualContinuity);

                this.XDGvelocity = new VelocityRelatedVars<XDGField>();
                InitFromAttributes.CreateFieldsAuto(this.XDGvelocity, this.GridData, base.Control.FieldOptions, base.Control.CutCellQuadratureType, base.IOFields, base.m_RegisteredFields);

                this.CreateUtilityFields();

                this.CreateEnergyFields();

                if (this.Control.solveCoupledHeatEquation) 
                    this.CreateHeatFields();

            }
        }


        #endregion



        //==========================================
        // operator related members
        // (create and update operator/mass matrix)
        //==========================================
        #region operator


        /// <summary>
        /// the spatial operator (momentum and continuity equation)
        /// Optional: kinetic energy / heat equation
        /// </summary>
        XNSFE_OperatorFactory XNSFE_Operator;

        /// <summary>
        /// OperatorConfiguration for the <see cref="XNSFE_Operator"/>
        /// </summary>
        XNSFE_OperatorConfiguration XOpConfig;



        /// <summary>
        /// output of <see cref="AssembleMatrix"/>;
        /// </summary>
        MassMatrixFactory MassFact;
        
        /// <summary>
        /// Block scaling of the mass matrix: for each species $\frakS$, a vector $(\rho_\frakS, \ldots, \rho_frakS, 0 )$.
        /// </summary>
        IDictionary<SpeciesId, IEnumerable<double>> MassScale {
            get {
                double rho_A = this.Control.PhysicalParameters.rho_A,
                    rho_B = this.Control.PhysicalParameters.rho_B;

                double c_A = this.Control.ThermalParameters.c_A,
                    c_B = this.Control.ThermalParameters.c_B;

                int D = this.GridData.SpatialDimension;


                double[] scale_A = new double[D + 1];
                double[] scale_B = new double[D + 1];
                if (this.Control.solveCoupledHeatEquation) {
                    scale_A = new double[D + 2];
                    scale_B = new double[D + 2];
                    if (this.Control.conductMode != ConductivityInSpeciesBulk.ConductivityMode.SIP) {
                        scale_A = new double[D + 2 + D];
                        scale_B = new double[D + 2 + D];
                    }
                }

                scale_A.SetAll(rho_A); // mass matrix in momentum equation (kinetic energy equation)
                scale_A[D] = 0; // no  mass matrix for continuity equation
                scale_B.SetAll(rho_B); // mass matrix in momentum equation (kinetic energy equation)
                scale_B[D] = 0; // no  mass matrix for continuity equation

                if (this.Control.solveCoupledHeatEquation) {
                    scale_A[D + 1] = rho_A * c_A;
                    scale_B[D + 1] = rho_B * c_B;
                    if (this.Control.conductMode != ConductivityInSpeciesBulk.ConductivityMode.SIP) {
                        scale_A.GetSubVector(D + 2, D).SetAll(0.0);
                        scale_B.GetSubVector(D + 2, D).SetAll(0.0);
                    }
                }

                Dictionary<SpeciesId, IEnumerable<double>> R = new Dictionary<SpeciesId, IEnumerable<double>>();
                R.Add(this.LsTrk.GetSpeciesId("A"), scale_A);
                R.Add(this.LsTrk.GetSpeciesId("B"), scale_B);


                return R;
            }
        }



        /// <summary>
        /// Boundary conditions.
        /// </summary>
        IncompressibleMultiphaseBoundaryCondMap BcMap {
            get {
                if (m_BcMap == null) {
                    m_BcMap = new IncompressibleMultiphaseBoundaryCondMap(this.GridData, this.Control.BoundaryValues, this.LsTrk.SpeciesNames.ToArray());
                }
                return m_BcMap;
            }
        }

        IncompressibleMultiphaseBoundaryCondMap m_BcMap;


        /// <summary>
        /// Current velocity and pressure;
        /// </summary>
        internal CoordinateVector CurrentSolution {
            get {
                if (m_CurrentSolution == null) {
                    m_CurrentSolution = new CoordinateVector(ArrayTools.Cat(this.CurrentVel, this.Pressure));
                    //if (this.Control.solveKineticEnergyEquation) {
                    //    m_CurrentSolution = new CoordinateVector(ArrayTools.Cat(m_CurrentSolution.Mapping.Fields.ToArray(), this.KineticEnergy));
                    //}
                    if (this.Control.solveCoupledHeatEquation) {
                        //m_CurrentSolution = new CoordinateVector(ArrayTools.Cat(this.CurrentVel, this.Pressure, this.Temperature));
                        m_CurrentSolution = new CoordinateVector(ArrayTools.Cat(m_CurrentSolution.Mapping.Fields.ToArray(), this.Temperature));
                        if (this.Control.conductMode != ConductivityInSpeciesBulk.ConductivityMode.SIP)
                            m_CurrentSolution = new CoordinateVector(ArrayTools.Cat(m_CurrentSolution.Mapping.Fields.ToArray(), this.HeatFlux));
                    }
                } else {
                    for (int d = 0; d < base.GridData.SpatialDimension; d++) {
                        Debug.Assert(object.ReferenceEquals(m_CurrentSolution.Mapping.Fields[d], this.CurrentVel[d]));
                    }
                }

                return m_CurrentSolution;
            }
        }

        CoordinateVector m_CurrentSolution;

        /// <summary>
        /// Current residual for momentum and continuity equation.
        /// </summary>
        internal CoordinateVector CurrentResidual {
            get {
                if (m_CurrentResidual == null) {
                    m_CurrentResidual = new CoordinateVector(ArrayTools.Cat<DGField>(XDGvelocity.ResidualMomentum, ResidualContinuity));
                    //if (this.Control.solveKineticEnergyEquation) {
                    //    m_CurrentResidual = new CoordinateVector(ArrayTools.Cat(m_CurrentResidual.Mapping.Fields.ToArray(), this.ResidualKineticEnergy));
                    //}
                    if (this.Control.solveCoupledHeatEquation) {
                        //m_CurrentResidual = new CoordinateVector(ArrayTools.Cat<DGField>(XDGvelocity.ResidualMomentum, ResidualContinuity, ResidualHeat));
                        m_CurrentResidual = new CoordinateVector(ArrayTools.Cat(m_CurrentResidual.Mapping.Fields.ToArray(), this.ResidualHeat));
                        if (this.Control.conductMode != ConductivityInSpeciesBulk.ConductivityMode.SIP)
                            m_CurrentResidual = new CoordinateVector(ArrayTools.Cat(m_CurrentResidual.Mapping.Fields.ToArray(), this.ResidualAuxHeatFlux));
                    }
                }
                return m_CurrentResidual;
            }
        }

        CoordinateVector m_CurrentResidual;


        /// <summary>
        /// Current Velocity
        /// </summary>
        XDGField[] CurrentVel {
            get {
                return this.XDGvelocity.Velocity.ToArray();
            }
        }


        /// <summary>
        /// HMF order/degree which is used globally in this solver.
        /// </summary>
        int m_HMForder;



        /// <summary>
        /// configuration options for <see cref="MultigridOperator"/>.
        /// </summary>
        MultigridOperator.ChangeOfBasisConfig[][] MultigridOperatorConfig {
            get {
                int pVel = this.CurrentVel[0].Basis.Degree;
                int pPrs = this.Pressure.Basis.Degree;
                int D = this.GridData.SpatialDimension;

                // set the MultigridOperator configuration for each level:
                // it is not necessary to have exactly as many configurations as actual multigrid levels:
                // the last configuration enty will be used for all higher level
                MultigridOperator.ChangeOfBasisConfig[][] configs = new MultigridOperator.ChangeOfBasisConfig[3][];
                for (int iLevel = 0; iLevel < configs.Length; iLevel++) {

                    configs[iLevel] = new MultigridOperator.ChangeOfBasisConfig[D + 1];

                    if (this.Control.solveCoupledHeatEquation) {
                        configs[iLevel] = new MultigridOperator.ChangeOfBasisConfig[D + 2];
                        if (this.Control.conductMode != ConductivityInSpeciesBulk.ConductivityMode.SIP)
                            configs[iLevel] = new MultigridOperator.ChangeOfBasisConfig[D + 2 + D];
                    }

                    // configurations for velocity
                    for (int d = 0; d < D; d++) {
                        configs[iLevel][d] = new MultigridOperator.ChangeOfBasisConfig() {
                            DegreeS = new int[] { Math.Max(1, pVel - iLevel) },
                            mode = this.Control.VelocityBlockPrecondMode, // MultigridOperator.Mode.SymPart_DiagBlockEquilib,
                            VarIndex = new int[] { d }
                        };
                    }
                // configuration for pressure
                configs[iLevel][D] = new MultigridOperator.ChangeOfBasisConfig() {
                    DegreeS = new int[] { Math.Max(0, pPrs - iLevel) },
                    mode = this.Control.PressureBlockPrecondMode, // MultigridOperator.Mode.IdMass,
                        VarIndex = new int[] { D }
                    };                

                    if (this.Control.solveCoupledHeatEquation) {

                        int pTemp = this.Temperature.Basis.Degree;
                        // configuration for Temperature
                        configs[iLevel][D + 1] = new MultigridOperator.ChangeOfBasisConfig() {
                            DegreeS = new int[] { Math.Max(1, pTemp - iLevel) },
                            mode = MultigridOperator.Mode.SymPart_DiagBlockEquilib_DropIndefinite,
                            VarIndex = new int[] { D + 1 }
                        };

                        // configuration for auxiliary heat flux
                        if (this.Control.conductMode != ConductivityInSpeciesBulk.ConductivityMode.SIP) {
                            int pFlux = this.HeatFlux[0].Basis.Degree;
                            for (int d = 0; d < D; d++) {
                                configs[iLevel][D + 2 + d] = new MultigridOperator.ChangeOfBasisConfig() {
                                    DegreeS = new int[] { Math.Max(1, pFlux - iLevel) },
                                    mode = MultigridOperator.Mode.Eye,
                                    VarIndex = new int[] { D + 2 + d }
                                };
                            }
                        }

                    }

                }


                return configs;
            }
        }


        /// <summary>
        /// Create XOperator and Timestepper
        /// </summary>
        /// <param name="L"></param>
        protected override void CreateEquationsAndSolvers(GridUpdateDataVaultBase L) {

            #region Checks
            // CreateEquationsAndSolvers might be called multiple times
            // exit if so, and no LoadBalancing
            if (XNSFE_Operator != null && L == null)
                return;


            if (Control.TimesteppingMode == AppControl._TimesteppingMode.Steady) {
                if (Control.Timestepper_LevelSetHandling != LevelSetHandling.None)
                    throw new ApplicationException(string.Format("Illegal control file: for a steady computation ({0}), the level set handling must be {1}.", AppControl._TimesteppingMode.Steady, LevelSetHandling.None));
            }

            int degU = this.CurrentVel[0].Basis.Degree;

            #endregion


            #region Config and Generate XOperator

            //Quadrature Order
            //----------------

            m_HMForder = degU * (this.Control.PhysicalParameters.IncludeConvection ? 3 : 2);
            if (this.Control.CutCellQuadratureType == XQuadFactoryHelper.MomentFittingVariants.Saye)
                m_HMForder = 2 * m_HMForder + 1;


            // Create Spatial Operator
            // ======================= 

            XOpConfig = new XNSFE_OperatorConfiguration(this.Control);

            XNSFE_Operator = new XNSFE_OperatorFactory(XOpConfig, this.LsTrk, this.m_HMForder, this.BcMap, this.thermBcMap, degU);
            updateSolutionParams = new bool[CurrentResidual.Mapping.Fields.Count];

            if(this.Control.solveKineticEnergyEquation)
                this.generateKinEnergyOperator(XOpConfig);

            #endregion


            #region Create Timestepper
            // =======================
            if (L == null) {

                this.CreateTimestepper();

            } else {

                //PlotCurrentState(hack_Phystime, new TimestepNumber(hack_TimestepIndex, 12), 2);

                Debug.Assert(object.ReferenceEquals(this.MultigridSequence[0].ParentGrid, this.GridData));


                DGField[] flds = ArrayTools.Cat<DGField>(this.XDGvelocity.Velocity.ToArray(), this.Pressure);
                DGField[] resi = ArrayTools.Cat<DGField>(this.XDGvelocity.ResidualMomentum.ToArray(), this.ResidualContinuity);

                if (this.Control.solveCoupledHeatEquation) {
                    flds = ArrayTools.Cat<DGField>(flds, this.Temperature);
                    resi = ArrayTools.Cat<DGField>(resi, this.ResidualHeat);
                    if (this.Control.conductMode != ConductivityInSpeciesBulk.ConductivityMode.SIP) {
                        flds = ArrayTools.Cat<DGField>(flds, this.HeatFlux);
                        resi = ArrayTools.Cat<DGField>(resi, this.ResidualAuxHeatFlux);
                    }
                }

                m_BDF_Timestepper.DataRestoreAfterBalancing(L, flds, resi, this.LsTrk, this.MultigridSequence);


                if (this.Control.solveKineticEnergyEquation) {
                    KineticEnergyTimestepper.DataRestoreAfterBalancing(L, this.KineticEnergy.ToEnumerable(), this.ResidualKineticEnergy.ToEnumerable(), this.LsTrk, this.MultigridSequence);
                }


                //PlotCurrentState(hack_Phystime, new TimestepNumber(hack_TimestepIndex, 13), 2);

                ContinuityEnforcer = new ContinuityProjection(
                    ContBasis: this.LevSet.Basis,
                    DGBasis: this.DGLevSet.Current.Basis,
                    gridData: GridData,
                    Option: Control.LSContiProjectionMethod);

                if (this.Control.Option_LevelSetEvolution == LevelSetEvolution.ExtensionVelocity) {
                    ReInitPDE = new EllipticReInit(this.LsTrk, this.Control.ReInitControl, DGLevSet.Current);
                    FastMarchReinitSolver = new FastMarchReinit(DGLevSet.Current.Basis);
                    ExtVelMover = new ExtensionVelocityBDFMover(LsTrk, DGLevSet.Current, DGLevSetGradient,
                        new VectorField<DGField>(XDGvelocity.Velocity.ToArray()),
                        Control.EllipticExtVelAlgoControl, BcMap, bdfOrder, ExtensionVelocity.Current,
                        new double[2] { Control.PhysicalParameters.rho_A, Control.PhysicalParameters.rho_B });
                }

            }
            #endregion

        }


        void DelComputeOperatorMatrix(BlockMsrMatrix OpMtx, double[] OpAffine, UnsetteledCoordinateMapping Mapping, DGField[] CurrentState, Dictionary<SpeciesId, MultidimensionalArray> AgglomeratedCellLengthScales, double phystime) {
            using (var tr = new FuncTrace()) {
                int D = this.GridData.SpatialDimension;

                // ============================
                // treatment of surface tension
                // ============================

                VectorField<SinglePhaseField> filtLevSetGradient;
                switch (this.Control.AdvancedDiscretizationOptions.SST_isotropicMode) {
                    case SurfaceStressTensor_IsotropicMode.LaplaceBeltrami_Flux:
                    case SurfaceStressTensor_IsotropicMode.LaplaceBeltrami_Local:
                    case SurfaceStressTensor_IsotropicMode.LaplaceBeltrami_ContactLine: {
                            CurvatureAlgorithms.LaplaceBeltramiDriver(
                                this.Control.AdvancedDiscretizationOptions.SST_isotropicMode,
                                this.Control.AdvancedDiscretizationOptions.FilterConfiguration,
                                out filtLevSetGradient, this.LsTrk,
                                this.DGLevSet.Current);
                            if ((this.Control.solveKineticEnergyEquation && !this.LsTrk.Regions.GetCutCellMask().IsEmpty) || XOpConfig.isEvaporation) {
                                VectorField<SinglePhaseField> filtLevSetGradient_dummy;
                                CurvatureAlgorithms.CurvatureDriver(
                                    SurfaceStressTensor_IsotropicMode.Curvature_Projected,
                                    CurvatureAlgorithms.FilterConfiguration.Default,
                                    this.Curvature, out filtLevSetGradient_dummy, this.LsTrk,
                                    this.m_HMForder,
                                    this.DGLevSet.Current);
                            }
                            break;
                        }
                    case SurfaceStressTensor_IsotropicMode.Curvature_ClosestPoint:
                    case SurfaceStressTensor_IsotropicMode.Curvature_Projected:
                    case SurfaceStressTensor_IsotropicMode.Curvature_LaplaceBeltramiMean:
                        CurvatureAlgorithms.CurvatureDriver(
                            this.Control.AdvancedDiscretizationOptions.SST_isotropicMode,
                            this.Control.AdvancedDiscretizationOptions.FilterConfiguration,
                            this.Curvature, out filtLevSetGradient, this.LsTrk,
                            this.m_HMForder,
                            this.DGLevSet.Current);
                        //CurvatureAlgorithms.MakeItConservative(LsTrk, this.Curvature, this.Control.PhysicalParameters.Sigma, this.SurfaceForce, filtLevSetGradient, MomentFittingVariant, this.m_HMForder);
                        break;

                    case SurfaceStressTensor_IsotropicMode.Curvature_Fourier:
                        if (Fourier_LevSet != null) {
                            Fourier_LevSet.ProjectToDGCurvature(this.Curvature, out filtLevSetGradient, this.LsTrk.Regions.GetCutCellMask());
                        } else {
                            throw new NotImplementedException("Curvature_Fourier needs an instance of Fourier_LevSet");
                        }
                        break;

                    default: throw new NotImplementedException("Unknown SurfaceTensionMode");
                }

                if (filtLevSetGradient != null) {
                    if (this.Control.AdvancedDiscretizationOptions.FilterConfiguration.LevelSetSource == CurvatureAlgorithms.LevelSetSource.fromC0) {
                        //this.LevSetGradient.Clear();
                        //this.LevSetGradient.Acc(1.0, filtLevSetGradient);
                        this.LevSetGradient = filtLevSetGradient;
                    } else {
                        //this.DGLevSetGradient.Clear();
                        //this.DGLevSetGradient.Acc(1.0, filtLevSetGradient);
                        this.DGLevSetGradient = filtLevSetGradient;
                    }
                }

                // =================================================
                // Construct evaporative mass flux (extension field) 
                // =================================================

                // heat flux for evaporation
                //DGField[] HeatFluxParam = new DGField[D];
                //if (XOpConfig.solveHeat) {
                //    if (XOpConfig.conductMode == ConductivityInSpeciesBulk.ConductivityMode.SIP) {
                //        HeatFluxParam = new VectorField<XDGField>(D, CurrentState.ToArray()[D + 1].Basis, "HeatFlux0_", XDGField.Factory).ToArray();
                //        Dictionary<string, double> kSpc = new Dictionary<string, double>();
                //        kSpc.Add("A", -this.Control.ThermalParameters.k_A);
                //        kSpc.Add("B", -this.Control.ThermalParameters.k_B);
                //        XNSEUtils.ComputeGradientForParam(CurrentState.ToArray()[D + 1], HeatFluxParam, this.LsTrk, kSpc, this.LsTrk.Regions.GetNearFieldSubgrid(1));
                //    } else {
                //        var HeatFluxMap = new CoordinateMapping(CurrentState.ToArray().GetSubVector(D + 2, D));
                //        HeatFluxParam = HeatFluxMap.Fields.ToArray();
                //    }
                //}
                //ConventionalDGField[] HeatFluxAParam = new VectorField<ConventionalDGField>(D.ForLoop(d => (HeatFluxParam[d] as XDGField).GetSpeciesShadowField("A"))).ToArray();
                //ConventionalDGField[] HeatFluxBParam = new VectorField<ConventionalDGField>(D.ForLoop(d => (HeatFluxParam[d] as XDGField).GetSpeciesShadowField("B"))).ToArray();

                //SinglePhaseField[] HeatFluxAExt = new VectorField<SinglePhaseField>(D.ForLoop(d => new SinglePhaseField(new Basis(this.GridData, HeatFluxParam[d].Basis.Degree), "HeatFluxExt" + d))).ToArray();
                //SinglePhaseField[] HeatFluxBExt = new VectorField<SinglePhaseField>(D.ForLoop(d => new SinglePhaseField(new Basis(this.GridData, HeatFluxParam[d].Basis.Degree), "HeatFluxExt" + d))).ToArray();
                //double[][] ExtVelMin = new double[HeatFluxAExt.Length][];
                //double[][] ExtVelMax = new double[HeatFluxAExt.Length][];
                //int J = this.LsTrk.GridDat.Cells.NoOfLocalUpdatedCells;
                //for (int i = 0; i < HeatFluxAExt.Length; i++) {
                //    ExtVelMin[i] = new double[J];
                //    ExtVelMax[i] = new double[J];
                //}
                //NarrowMarchingBand.ConstructExtVel_PDE(this.LsTrk, this.LsTrk.Regions.GetCutCellSubGrid(), HeatFluxAExt, HeatFluxAParam, this.LevSet, this.LevSetGradient, ExtVelMin, ExtVelMax, m_HMForder);
                //NarrowMarchingBand.ConstructExtVel_PDE(this.LsTrk, this.LsTrk.Regions.GetCutCellSubGrid(), HeatFluxBExt, HeatFluxBParam, this.LevSet, this.LevSetGradient, ExtVelMin, ExtVelMax, m_HMForder);

                //DGField[] HeatFluxExtParam = new VectorField<XDGField>(D, CurrentState.ToArray()[D + 1].Basis, "HeatFluxExt_", XDGField.Factory).ToArray();
                //for (int d = 0; d < D; d++) {
                //    (HeatFluxExtParam[d] as XDGField).GetSpeciesShadowField("A").Acc(1.0, HeatFluxAExt[d]);
                //    (HeatFluxExtParam[d] as XDGField).GetSpeciesShadowField("B").Acc(1.0, HeatFluxBExt[d]);
                //}

                //Tecplot.PlotFields(HeatFluxParam, "HeatFluxParam" + hack_TimestepIndex, hack_Phystime, 2);
                //Tecplot.PlotFields(HeatFluxExtParam, "HeatFluxExtParam" + hack_TimestepIndex, hack_Phystime, 2);

                // ============================
                // matrix assembly
                // ============================

                var codMap = Mapping;
                var domMap = Mapping;

                using (new BlockTrace("XdgMatrixAssembly",tr)) {
                    this.XNSFE_Operator.AssembleMatrix(
                       OpMtx, OpAffine, codMap, domMap,
                       CurrentState, AgglomeratedCellLengthScales, phystime,
                       this.m_HMForder, SurfaceForce, filtLevSetGradient, Curvature,
                       updateSolutionParams, this.XDGvelocity.Gravity.ToArray()); //, HeatFluxExtParam);
                                                                                  //(this.Control.solveCoupledHeatEquation ? this.Temperature.ToEnumerable() : null),
                                                                                  //(this.Control.solveCoupledHeatEquation ? this.DisjoiningPressure.ToEnumerable() : null));                   
                }


                // ====================================
                // something with surface tension ?????
                // ====================================

                {
                    if (this.Control.PhysicalParameters.useArtificialSurfaceForce == true)
                        throw new NotSupportedException("Not supported for this hack.");


                    var TmpRhs = new CoordinateVector(CurrentState.Select(f => (DGField)f.Clone()).ToArray());
                    TmpRhs.Clear();

                    var VelA = new CoordinateVector(TmpRhs.Mapping.Fields.Take(D).Select(f => (DGField)(((XDGField)f).GetSpeciesShadowField("A"))).ToArray());
                    var VelB = new CoordinateVector(TmpRhs.Mapping.Fields.Take(D).Select(f => (DGField)(((XDGField)f).GetSpeciesShadowField("B"))).ToArray());

                    int N = ((XDGBasis)(CurrentState[0].Basis)).NonX_Basis.Length;

                    //foreach (int jCell in this.LsTrk.Regions.GetCutCellMask4LevSet(0).ItemEnum) {
                    //    for (int d = 0; d < D; d++) {
                    //        for (int n = 0; n < N; n++) {
                    //            ((XDGField)(TmpRhs.Mapping.Fields[d])).GetSpeciesShadowField("A").Coordinates[jCell, n] = 0.5 * SurfaceForce[d].Coordinates[jCell, n];
                    //            ((XDGField)(TmpRhs.Mapping.Fields[d])).GetSpeciesShadowField("B").Coordinates[jCell, n] = 0.5 * SurfaceForce[d].Coordinates[jCell, n];
                    //        }
                    //    }
                    //}

                    OpAffine.AccV(1.0, TmpRhs);
                }

                // so far, 'SaddlePointRHS' is on the left-hand-side, since it is the output of ComputeMatrix
                // multiply by -1 to make it RHS
                OpAffine.ScaleV(-1.0);


                // ============================
                // Generate MassMatrix
                // ============================

                // mass matrix factory
                MassFact = this.LsTrk.GetXDGSpaceMetrics(this.LsTrk.SpeciesIdS.ToArray(), m_HMForder, 1).MassMatrixFactory;// new MassMatrixFactory(maxB, CurrentAgg);
                var WholeMassMatrix = MassFact.GetMassMatrix(Mapping, MassScale); // mass matrix scaled with density rho


<<<<<<< HEAD
            // ============================
            //  Add Gravity
            // ============================
            // Dimension: [ rho * G ] = mass / time^2 / len^2 == [ d/dt rho U ]
            var WholeGravity = new CoordinateVector(ArrayTools.Cat<DGField>(this.XDGvelocity.Gravity.ToArray<DGField>(), new XDGField(this.Pressure.Basis)));
            //if (this.Control.solveKineticEnergyEquation) {
            //    WholeGravity = new CoordinateVector(ArrayTools.Cat<DGField>(WholeGravity.Mapping.Fields, new XDGField(this.KineticEnergy.Basis)));
            //}
            if (this.Control.solveCoupledHeatEquation) {
                WholeGravity = new CoordinateVector(ArrayTools.Cat<DGField>(WholeGravity.Mapping.Fields, new XDGField(this.Temperature.Basis)));
                if (this.Control.conductMode != ConductivityInSpeciesBulk.ConductivityMode.SIP)
                    WholeGravity = new CoordinateVector(ArrayTools.Cat<DGField>(WholeGravity.Mapping.Fields,
                        new XDGField(this.Temperature.Basis), new VectorField<XDGField>(D, this.HeatFlux[0].Basis, XDGField.Factory)));
            }
            WholeMassMatrix.SpMV(1.0, WholeGravity, 1.0, OpAffine);
=======
                // ============================
                //  Add Gravity
                // ============================
                // Dimension: [ rho * G ] = mass / time^2 / len^2 == [ d/dt rho U ]
                var WholeGravity = new CoordinateVector(ArrayTools.Cat<DGField>(this.XDGvelocity.Gravity.ToArray<DGField>(), new XDGField(this.Pressure.Basis)));
                if (this.Control.solveKineticEnergyEquation) {
                    WholeGravity = new CoordinateVector(ArrayTools.Cat<DGField>(WholeGravity.Mapping.Fields, new XDGField(this.KineticEnergy.Basis)));
                }
                if (this.Control.solveCoupledHeatEquation) {
                    WholeGravity = new CoordinateVector(ArrayTools.Cat<DGField>(WholeGravity.Mapping.Fields, new XDGField(this.Temperature.Basis)));
                    if (this.Control.conductMode != ConductivityInSpeciesBulk.ConductivityMode.SIP)
                        WholeGravity = new CoordinateVector(ArrayTools.Cat<DGField>(WholeGravity.Mapping.Fields,
                            new XDGField(this.Temperature.Basis), new VectorField<XDGField>(D, this.HeatFlux[0].Basis, XDGField.Factory)));
                }
                WholeMassMatrix.SpMV(1.0, WholeGravity, 1.0, OpAffine);
>>>>>>> 40855dd9


                // ============================
                // Set Pressure Reference Point
                // ============================

                if (OpMtx != null) {
                    if (!this.BcMap.DirichletPressureBoundary) {
                        XNSEUtils.SetPressureReferencePoint(
                            Mapping,
                            this.GridData.SpatialDimension,
                            this.LsTrk, OpMtx, OpAffine);
                    }
                } else {
                    if (!this.BcMap.DirichletPressureBoundary) {
                        XNSEUtils.SetPressureReferencePointResidual(
                            new CoordinateVector(CurrentState),
                            this.GridData.SpatialDimension,
                            this.LsTrk, OpAffine);
                    }
                }

                // transform from RHS to Affine
                OpAffine.ScaleV(-1.0);

            }
        }
        
        bool[] updateSolutionParams;

        bool lockUpdate;

        bool m_TransformedResi = true;

        protected void SolutionParamsUpdate(int iterIndex, double[] currentSol, double[] currentRes, MultigridOperator Mgop) {

            int NF = this.CurrentResidual.Mapping.Fields.Count;
            int D = this.GridData.SpatialDimension;

            int len = (this.Control.conductMode == ConductivityInSpeciesBulk.ConductivityMode.SIP) ? 1 : 1 + D;
            for (int l = 0; l < len; l++)
                updateSolutionParams[D + 1 + l] = false;

            double[] L2Res = new double[NF];

            if (m_TransformedResi) {
                // +++++++++++++++++++++++++++++++++++++++++++++++++++++++++++++
                // transform current solution and residual back to the DG domain
                // +++++++++++++++++++++++++++++++++++++++++++++++++++++++++++++

                var R = m_BDF_Timestepper.Residuals;
                R.Clear();

                Mgop.TransformRhsFrom(R, currentRes);
                this.LsTrk.GetAgglomerator(this.LsTrk.SpeciesIdS.ToArray(), m_HMForder, this.Control.AdvancedDiscretizationOptions.CellAgglomerationThreshold,
                    AgglomerateNewborn: false, AgglomerateDecased: false, ExceptionOnFailedAgglomeration: true).Extrapolate(R.Mapping);

                for (int i = 0; i < NF; i++) {
                    L2Res[i] = R.Mapping.Fields[i].L2Norm();
                }

            } else {
                // +++++++++++++++++++++++
                // un-transformed residual
                // +++++++++++++++++++++++

                var VarIdx = NF.ForLoop(i => Mgop.Mapping.GetSubvectorIndices(i));

                for (int i = 0; i < VarIdx.Length; i++) {
                    double L2 = 0.0;
                    foreach (int idx in VarIdx[i])
                        L2 += currentRes[idx - Mgop.Mapping.i0].Pow2();
                    L2Res[i] = L2.MPISum().Sqrt();
                }
            }

            double NSE_L2Res = 0.0;
            for (int i = 0; i <= D; i++)
                NSE_L2Res += L2Res[i].Pow2();
            NSE_L2Res.Sqrt();

            //Console.WriteLine("NSE L2 residual = {0}", NSE_L2Res);
            if (!lockUpdate && (NSE_L2Res < this.Control.NonLinearSolver.ConvergenceCriterion || iterIndex == 0)) {
                Console.WriteLine("update solution param");
                for (int l = 0; l < len; l++)
                    updateSolutionParams[D + 1 + l] = true;

                lockUpdate = (iterIndex > 0);
            }


        }


        #endregion



        //=============================
        // timestepper related members
        //=============================
        #region timestepper


        /// <summary>
        /// Implicit timestepping using Backward-Differentiation-Formulas (BDF),
        /// specialized for XDG applications.
        /// </summary>
        XdgBDFTimestepping m_BDF_Timestepper;


        ///// <summary>
        ///// Explicit or implicit timestepping using Runge-Kutta formulas,
        ///// specialized for XDG applications.
        ///// </summary>
        //XdgRKTimestepping m_RK_Timestepper;

        RungeKuttaScheme rksch = null;

        int bdfOrder = -1000;


        private void CreateTimestepper() {

            switch (this.Control.Timestepper_Scheme) {
                case XNSE_Control.TimesteppingScheme.RK_ImplicitEuler: {
                        rksch = RungeKuttaScheme.ImplicitEuler;
                        break;
                    }
                case XNSE_Control.TimesteppingScheme.RK_CrankNicolson: {
                        rksch = RungeKuttaScheme.CrankNicolson;
                        break;
                    }
                case XNSE_Control.TimesteppingScheme.CrankNicolson: {
                        //do not instantiate rksch, use bdf instead
                        bdfOrder = -1;
                        break;
                    }
                case XNSE_Control.TimesteppingScheme.ImplicitEuler: {
                        //do not instantiate rksch, use bdf instead
                        bdfOrder = 1;
                        break;
                    }
                default: {
                        if (this.Control.Timestepper_Scheme.ToString().StartsWith("BDF")) {
                            //do not instantiate rksch, use bdf instead
                            bdfOrder = Convert.ToInt32(this.Control.Timestepper_Scheme.ToString().Substring(3));
                            break;
                        } else
                            throw new NotImplementedException();
                    }

            }


            if (rksch == null) {
                m_BDF_Timestepper = new XdgBDFTimestepping(
                    this.CurrentSolution.Mapping.Fields,
                    this.CurrentResidual.Mapping.Fields,
                    LsTrk,
                    true,
                    DelComputeOperatorMatrix, null, DelUpdateLevelSet,
                    (this.Control.TimesteppingMode == AppControl._TimesteppingMode.Transient) ? bdfOrder : 1,
                    this.Control.Timestepper_LevelSetHandling,
                    this.XOpConfig.mmsd,
                    (this.Control.PhysicalParameters.IncludeConvection) ? SpatialOperatorType.Nonlinear : SpatialOperatorType.LinearTimeDependent,
                    MassScale,
                    this.MultigridOperatorConfig, base.MultigridSequence,
                    this.LsTrk.SpeciesIdS.ToArray(), this.m_HMForder,
                    this.Control.AdvancedDiscretizationOptions.CellAgglomerationThreshold,
                    true,
                    this.Control.NonLinearSolver,
                    this.Control.LinearSolver
                    );
                m_BDF_Timestepper.m_ResLogger = base.ResLogger;
                m_BDF_Timestepper.m_ResidualNames = this.CurrentResidual.Mapping.Fields.Select(f => f.Identification).ToArray();
                m_BDF_Timestepper.Timestepper_Init = (this.Control.TimesteppingMode == AppControl._TimesteppingMode.Transient) ? this.Control.Timestepper_BDFinit : TimeStepperInit.SingleInit;
                m_BDF_Timestepper.incrementTimesteps = this.Control.incrementTimesteps;
                m_BDF_Timestepper.PushLevelSet = this.PushLevelSetAndRelatedStuff;
                m_BDF_Timestepper.IterUnderrelax = this.Control.Timestepper_LevelSetHandling == LevelSetHandling.Coupled_Iterative ? this.Control.LSunderrelax : 1.0;

                m_BDF_Timestepper.Config_LevelSetConvergenceCriterion = this.Control.LevelSet_ConvergenceCriterion;
                //m_BDF_Timestepper.CustomIterationCallback += this.PlotOnIterationCallback;
                if (this.Control.useSolutionParamUpdate)
                    m_BDF_Timestepper.CustomIterationCallback += this.SolutionParamsUpdate;

                // solver 
                this.Control.NonLinearSolver.MinSolverIterations = (this.Control.Timestepper_LevelSetHandling == LevelSetHandling.Coupled_Iterative) ? 1 : this.Control.NonLinearSolver.MinSolverIterations; //m_BDF_Timestepper.config_NonLinearSolver.MinSolverIterations = (this.Control.Timestepper_LevelSetHandling == LevelSetHandling.Coupled_Iterative) ? 1 : this.Control.Solver_MinIterations;

                if (this.Control.NonLinearSolver.SolverCode == NonLinearSolverCode.Newton) {
                    m_BDF_Timestepper.XdgSolverFactory.Selfmade_precond =
                                        new Schwarz() {
                                            m_BlockingStrategy = new Schwarz.METISBlockingStrategy() {
                                                NoOfPartsPerProcess = this.CurrentSolution.Count / 10000,
                                            },
                                            Overlap = 1,
                                            CoarseSolver = new SparseSolver() { WhichSolver = SparseSolver._whichSolver.MUMPS }
                                        };
                } else {
                    //m_BDF_Timestepper.Config_linearSolver = new DirectSolver() { WhichSolver = this.Control.LinearSolver };
                }

                //Console.WriteLine("noofpartsperprocess = {0}", this.CurrentSolution.Count / 10000);   

            } else {

                throw new NotSupportedException();

                //m_RK_Timestepper = new XdgRKTimestepping(
                //    this.CurrentSolution.Mapping.Fields.ToArray(),
                //    this.CurrentResidual.Mapping.Fields.ToArray(),
                //    LsTrk,
                //    DelComputeOperatorMatrix, DelUpdateLevelSet, DelUpdateCutCellMetrics,
                //    rksch,
                //    this.Control.Timestepper_LevelSetHandling,
                //    mmsd,
                //    (this.Control.PhysicalParameters.IncludeConvection) ? SpatialOperatorType.Nonlinear : SpatialOperatorType.LinearTimeDependent,
                //    MassScale,
                //    this.MultigridOperatorConfig, base.MultigridSequence,
                //    this.Control.AdvancedDiscretizationOptions.CellAgglomerationThreshold, 
                //    true);
                //m_RK_Timestepper.m_ResLogger = base.ResLogger;
                //m_RK_Timestepper.m_ResidualNames = this.CurrentResidual.Mapping.Fields.Select(f => f.Identification).ToArray();
            }


            // additional timestepper for kinetic energy equation
            // ==================================================

            if(this.Control.solveKineticEnergyEquation)
                CreateTimestepperForKineticEnergySolve();

        }


        /// <summary>
        /// delegate for the initialization of previous timesteps from an analytic solution
        /// </summary>
        /// <param name="TimestepIndex"></param>
        /// <param name="Time"></param>
        /// <param name="St"></param>
        private void BDFDelayedInitSetIntial(int TimestepIndex, double Time, DGField[] St) {
            using (new FuncTrace()) {
                Console.WriteLine("Timestep index {0}, time {1} ", TimestepIndex, Time);

                // level-set
                // ---------
                this.DGLevSet.Current.ProjectField(X => this.Control.Phi(X, Time));
                this.LevSet.ProjectField(X => this.Control.Phi(X, Time));

                this.LsTrk.UpdateTracker(incremental: true);

                // solution
                // --------
                int D = this.LsTrk.GridDat.SpatialDimension;

                for (int d = 0; d < D; d++) {
                    XDGField _u = (XDGField)St[d];
                    _u.Clear();
                    _u.GetSpeciesShadowField("A").ProjectField(X => this.Control.ExactSolutionVelocity["A"][d](X, Time));
                    _u.GetSpeciesShadowField("B").ProjectField((X => this.Control.ExactSolutionVelocity["B"][d](X, Time)));
                }
                XDGField _p = (XDGField)St[D];
                _p.Clear();
                _p.GetSpeciesShadowField("A").ProjectField(X => this.Control.ExactSolutionPressure["A"](X, Time));
                _p.GetSpeciesShadowField("B").ProjectField((X => this.Control.ExactSolutionPressure["B"](X, Time)));
            }
        }


        /// <summary>
        /// delegate for the initialization of previous timesteps from restart session
        /// </summary>
        /// <param name="TimestepIndex"></param>
        /// <param name="time"></param>
        /// <param name="St"></param>
        private void BDFDelayedInitLoadRestart(int TimestepIndex, double time, DGField[] St) {

            Console.WriteLine("Timestep index {0}, time {1} ", TimestepIndex, time);

            ITimestepInfo tsi_toLoad;
            if (TimestepIndex < 0) {
                throw new ArgumentOutOfRangeException("Not enough Timesteps to restart with desired Timestepper");
            } else {
                ISessionInfo reloadSession = GetDatabase().Controller.GetSessionInfo(this.CurrentSessionInfo.RestartedFrom);
                tsi_toLoad = reloadSession.Timesteps.Single(t => t.TimeStepNumber.Equals(new TimestepNumber(TimestepIndex)));
            }
            DatabaseDriver.LoadFieldData(tsi_toLoad, this.GridData, this.IOFields);

            // level-set
            // ---------
            this.DGLevSet.Current.Clear();
            this.DGLevSet.Current.AccLaidBack(1.0, this.LevSet);

            //this.LsTrk.UpdateTracker(incremental: true);

            // solution
            // --------
            int D = this.LsTrk.GridDat.SpatialDimension;

            for (int d = 0; d < D; d++) {
                St[d] = this.XDGvelocity.Velocity[d].CloneAs();
            }
            St[D] = this.Pressure.CloneAs();
        }


        #endregion



        //===================================================
        // application related members
        // (RunSolverOneStep, SetInitial, LoadRestart, etc.)
        //===================================================
        #region application

        int hack_TimestepIndex;
        double hack_Phystime;

        /// <summary>
        /// Depending on settings <see cref="AppControl.CompMode"/>, computes either one timestep or a steady-state solution.
        /// </summary>
        protected override double RunSolverOneStep(int TimestepInt, double phystime, double dt) {
            using(var tr = new FuncTrace()) {

                TimestepNumber TimestepNo = new TimestepNumber(TimestepInt, 0);
                int D = this.GridData.SpatialDimension;
                base.ResLogger.TimeStep = TimestepInt;
                hack_TimestepIndex = TimestepInt;
                hack_Phystime = phystime;

  
                //Preprocessing(TimestepInt, phystime, dt, TimestepNo);


                if(Control.SkipSolveAndEvaluateResidual) {
                    // +++++++++++++++++++++++++++++++++++++++++++++++++
                    // setup: project exact solution -- for consistency tests
                    // +++++++++++++++++++++++++++++++++++++++++++++++++

                    foreach(string spc in LsTrk.SpeciesNames) {
                        for(int d = 0; d < this.GridData.SpatialDimension; d++) {
                            ConventionalDGField Vel_d = ((XDGField)this.CurrentVel[d]).GetSpeciesShadowField(spc);
                            Vel_d.ProjectField(Control.ExactSolutionVelocity[spc][d].Convert_Xt2X(phystime + dt));
                        }
                        Pressure.GetSpeciesShadowField(spc).ProjectField(Control.ExactSolutionPressure[spc].Convert_Xt2X(phystime + dt));
                    }
                }


                // =====================================================
                // setup stationary 
                // =====================================================


                if(base.Control.TimesteppingMode == AppControl._TimesteppingMode.Steady) {
                    dt = 1.0e100;
                    Console.WriteLine("Steady-state solve ...", TimestepNo, dt);

                    if(this.Control.Option_LevelSetEvolution != LevelSetEvolution.None) {
                        throw new ApplicationException("For steady-state solutions, the only allowed level-set-evolution option is '" + LevelSetEvolution.None + "'.");
                    }



                // =====================================================
                // setup transient 
                // =====================================================
                } else if(base.Control.TimesteppingMode == AppControl._TimesteppingMode.Transient) {

                    // push stacks
                    // -----------

                    PushLevelSetAndRelatedStuff();


                    // backup old velocity/kinetic energy for energy checks
                    // -----------------------------------------------------
                    if (this.Control.ComputeEnergyProperties && this.Control.TimesteppingMode == AppControl._TimesteppingMode.Transient) {
                        for (int d = 0; d < D; d++) {
                            this.prevVel[d].Clear();
                            this.prevVel[d].Acc(1.0, this.CurrentVel[d]);
                        }
                        //if (TimestepInt > 1) {
                        //    this.pprevKineticEnergy.Clear();
                        //    this.pprevKineticEnergy.Acc(1.0, this.prevKineticEnergy);
                        //}
                        //this.prevKineticEnergy.Clear();
                        //this.prevKineticEnergy.Acc(1.0, this.DerivedKineticEnergy);
                    }


                    // fields setup
                    // ------------
                    for (int d = 0; d < D; d++) {
                        // Gravity must be set up like this to avoid regions of zero gravity when updating the level-set
                        this.XDGvelocity.Gravity[d].UpdateBehaviour = BehaveUnder_LevSetMoovement.AutoExtrapolate;
                    }


                    // +++++++++++++++++++++++++++++++++++++
                    // compute/check time step restrictions
                    // +++++++++++++++++++++++++++++++++++++

                    dt = base.Control.dtFixed;

                    // Level-Set motion-CFL
                    double LevSet_Deg2 = this.DGLevSet.Current.Basis.Degree;
                    LevSet_Deg2 = LevSet_Deg2 * LevSet_Deg2;
                    double dt_LevSetCFL = base.GridData.ComputeCFLTime(this.ExtensionVelocity.Current, dt * LevSet_Deg2);
                    dt_LevSetCFL = dt_LevSetCFL / LevSet_Deg2;
                    if(this.Control.Timestepper_LevelSetHandling == LevelSetHandling.Coupled_Iterative && this.Control.LSunderrelax == 1.0) {
                        if(dt / dt_LevSetCFL > 1.0) {
                            double underrelax = Math.Round(dt_LevSetCFL / dt, 1);
                            m_BDF_Timestepper.IterUnderrelax = underrelax;
                            Console.WriteLine("Exceeding Level-Set CFL: Setting underrelaxation factor to {0}", underrelax);
                            //if (this.Control.solveKineticEnergyEquation && (dt / (dt_LevSetCFL / 4.0)) > 1.0) {
                            //    Console.WriteLine("Exceeding Level-Set CFL for kinetic energy equation: dt = {0}, dt_sigma = {1}, frac = {2}", dt, dt_LevSetCFL/4.0, (dt / (dt_LevSetCFL / 4.0)));
                            //}
                        } else {
                            m_BDF_Timestepper.IterUnderrelax = 1.0;
                        }
                    }

                    //if (this.Control.solveKineticEnergyEquation) { 
                    //    double kinE_Deg2 = this.KineticEnergy.Basis.Degree;
                    //    kinE_Deg2 = kinE_Deg2 * kinE_Deg2;
                    //    double dt_kinECFL = base.GridData.ComputeCFLTime(this.KineticEnergy.ToEnumerable(), dt * kinE_Deg2);
                    //    dt_kinECFL = dt_kinECFL / kinE_Deg2;
                    //    if (dt / dt_kinECFL > 1.0) {
                    //        Console.WriteLine("Exceeding CFL-condition for kinetic energy equation: dt = {0}, dt_sigma = {1}, frac = {2}", dt, dt_kinECFL, dt / dt_kinECFL);
                    //    }
                    //}

                    //dt = Math.Min(dt, dt_LevSetCFL);

                    // Capillary Timestep restriction
                    if (this.Control.PhysicalParameters.Sigma != 0.0) {
                        MultidimensionalArray h_mins = ((GridData)this.GridData).Cells.h_min;
                        double h = h_mins.Min();
                        double LevSet_Deg = this.LevSet.Basis.Degree + 1;
                        h /= LevSet_Deg;
                        double dt_sigma = Math.Sqrt((this.Control.PhysicalParameters.rho_A + this.Control.PhysicalParameters.rho_B)
                            * Math.Pow(h, 3) / (2 * Math.PI * this.Control.PhysicalParameters.Sigma));
                        if(dt > dt_sigma)
                            Console.WriteLine("Warning: exceeding Capillary timestep: dt = {0}, dt_sigma = {1}, frac = {2}", dt, dt_sigma, dt / dt_sigma);
                    }


                    // elo
                    // ---

                    Console.WriteLine("Instationary solve, timestep #{0}, dt = {1} ...", TimestepNo, dt);

                } else {
                    throw new NotImplementedException("Option " + base.Control.TimesteppingMode + " not supported yet.");
                }

                // =======================================================================
                // call timestepper
                // =======================================================================

                //if ((m_BDF_Timestepper == null) == (m_RK_Timestepper == null))
                //    throw new ApplicationException();

                //CurvatureAlgorithms.CurvatureDriver(
                //    SurfaceStressTensor_IsotropicMode.Curvature_Projected,
                //    CurvatureAlgorithms.FilterConfiguration.NoFilter,
                //    this.Curvature, out VectorField<SinglePhaseField> LevSetGradient, this.LsTrk,
                //    this.m_HMForder, this.DGLevSet.Current);

                //double[] momBal_Norm = XNSEUtils.MomentumBalanceNormAtInterface(this.Pressure, this.XDGvelocity.Velocity, this.Curvature,
                //    this.Control.PhysicalParameters, this.Control.AdvancedDiscretizationOptions.SurfStressTensor, this.m_HMForder);

                //Console.WriteLine("x-momentum balance norm = {0}", momBal_Norm[0]);
                //Console.WriteLine("y-momentum balance norm = {0}", momBal_Norm[1]);


                // ++++++++++++++++++++++++++++++++++++++++++
                // The actual solution of the System
                // ++++++++++++++++++++++++++++++++++++++++++

                using (new BlockTrace("Solve", tr)) {

                    if(m_BDF_Timestepper != null) {

                        updateSolutionParams.SetAll(true);
                        lockUpdate = true;

                        m_BDF_Timestepper.Solve(phystime, dt, Control.SkipSolveAndEvaluateResidual);
                        
                    } else {
                        //m_RK_Timestepper.Solve(phystime, dt);
                    }

                }

                // solve kinetic energy equation
                // =============================

                if (this.Control.solveKineticEnergyEquation) {
                    this.KineticEnergyTimestepper.Solve(phystime, dt, Control.SkipSolveAndEvaluateResidual);


                    // derive kinetic Energy from flow solution
                    double[] rhoS = new double[] { this.Control.PhysicalParameters.rho_A, this.Control.PhysicalParameters.rho_B };
                    GeneratedKineticEnergy.Clear();
                    EnergyUtils.ProjectKineticEnergy(this.GeneratedKineticEnergy, this.LsTrk, this.XDGvelocity.Velocity.ToArray(), rhoS, this.m_HMForder);

                    // compute generated kinetic energy
                    GeneratedKineticEnergy.Acc(-1.0, this.KineticEnergy);
                }

                // evaluate kinetic energy
                // =======================

                //if (this.Control.solveKineticEnergyEquation) {

                //    // evaluate changerate from NSE-Solver
                //    // ===================================
                //    double[] OpAffine = new double[this.CurrentSolution.Length];

                //    var agg = this.LsTrk.GetAgglomerator(this.LsTrk.SpeciesIdS.ToArray(),
                //        this.KineticEnergy.Basis.Degree * (this.Control.PhysicalParameters.IncludeConvection ? 3 : 2),
                //        this.Control.AdvancedDiscretizationOptions.CellAgglomerationThreshold);

                //    this.DelComputeOperatorMatrix(null, OpAffine, this.CurrentSolution.Mapping, this.CurrentSolution.Fields.ToArray(), 
                //        agg.CellLengthScales, phystime + dt);

                //    int[] ptuIdx = this.CurrentSolution.Mapping.GetSubvectorIndices(true, 0);
                //    XDGField ptu = new XDGField(((XDGField)this.CurrentSolution.Fields[0]).Basis); //, "kinEchangerate_byNSE");
                //    double[] ptuAffine = new double[ptu.CoordinateVector.Length];
                //    ArrayTools.GetSubVector<int[], int[], double>(OpAffine, ptuAffine, ptuIdx);
                //    ptu.CoordinateVector.axpy<double[]>(ptuAffine, -1.0);

                //    //XDGField U01 = new XDGField(((XDGField)this.CurrentSolution.Fields[0]).Basis);
                //    //U01.Acc(0.5, this.prevVel[0]);
                //    //U01.Acc(0.5, this.CurrentSolution.Fields[0]);

                //    this.KineticEnergyNSEchangerate.Clear();
                //    this.KineticEnergyNSEchangerate.ProjectProduct(0.5, this.prevVel[0], ptu);
                //    this.KineticEnergyNSEchangerate.ProjectProduct(0.5, this.CurrentSolution.Fields[0], ptu);

                //    this.KineticEnergyNSE.Acc(dt, this.KineticEnergyNSEchangerate);


                //    // changerate by kinetic energy solver
                //    // ===================================

                //    double[] rhoS = new double[] { this.Control.PhysicalParameters.rho_A, this.Control.PhysicalParameters.rho_B };
                //    //EnergyUtils.ProjectKineticEnergy(this.KineticEnergy, this.LsTrk, this.XDGvelocity.Velocity.ToArray(), rhoS, this.m_HMForder);

                //    double[] flux = new double[this.KineticEnergy.CoordinateVector.Length];
                //    this.EvaluateKineticEnergy(phystime + dt, flux);
                //    //XDGField ptk = new XDGField(((XDGField)this.KineticEnergy).Basis, "kinEchangerate_byKinE");
                //    this.KineticEnergyChangerate.Clear();
                //    if (TimestepInt == 1) {
                //        this.KineticEnergyChangerate.CoordinateVector.axpy<double[]>(flux, -0.5);
                //    } else {
                //        this.KineticEnergyChangerate.CoordinateVector.axpy<double[]>(flux, -1.0);
                //    }

                //    //this.KineticEnergyChangerate.Acc(0.5, this.prevKineticEnergyChangerate);
                //    //this.KineticEnergyChangerate.CoordinateVector.axpy<double[]>(flux, -0.5);

                //    //this.prevKineticEnergyChangerate.Clear();
                //    //this.prevKineticEnergyChangerate.CoordinateVector.axpy<double[]>(flux, -1.0);

                //    this.KineticEnergy.Scale(2.0);
                //    this.KineticEnergy.Acc(dt, this.KineticEnergyChangerate);

                //    if (TimestepInt > 1) {
                //        this.KineticEnergy.Acc(-(1.0 / 2.0), this.pprevKineticEnergy);
                //        this.KineticEnergy.Scale(2.0 / 3.0);
                //    }


                //    // changerate by projection
                //    // ========================


                //    XDGBasis bs = ((XDGField)this.KineticEnergy).Basis;
                //    XDGField projectedKineticEnergyChangerate = new XDGField(bs, "projKinEchangerate");

                //    double[] muS = new double[] { this.Control.PhysicalParameters.mu_A, this.Control.PhysicalParameters.mu_B };
                //    EnergyUtils.ProjectKineticDissipation(this.KineticDissipation, this.LsTrk, this.XDGvelocity.Velocity.ToArray(), muS, this.m_HMForder);
                //    //EnergyUtils.ProjectPowerOfStresses(this.PowerOfStresses, this.LsTrk, this.Pressure, this.XDGvelocity.Velocity.ToArray(), muS, this.m_HMForder);
                //    //EnergyUtils.ProjectKineticEnergyChangerateNSE(projectedKineticEnergyChangerate, LsTrk, this.XDGvelocity.Velocity.ToArray(), muS, this.m_HMForder * 2 + 1);

                //    //projectedKineticEnergyChangerate.Acc(1.0, this.KineticDissipation);
                //    //projectedKineticEnergyChangerate.Acc(1.0, this.PowerOfStresses);
                //    //XDGField fu = new XDGField(((XDGField)this.KineticEnergy).Basis);
                //    //fu.ProjectProduct(1.0, this.XDGvelocity.Gravity[0], this.CurrentSolution.Fields[0]);    // rho!!
                //    //projectedKineticEnergyChangerate.Acc(1.0, fu);


                //    VectorField<DGField> GradVelX = new VectorField<DGField>(D, bs, "VelocityXGradient", XDGField.Factory);
                //    VectorField<DGField> GradVelY = new VectorField<DGField>(D, bs, "VelocityYGradient", XDGField.Factory);
                //    for (int d = 0; d < D; d++) {
                //        foreach (var Spc in this.LsTrk.SpeciesIdS) {
                //            SubGrid sf = this.LsTrk.Regions.GetSpeciesSubGrid(Spc);
                //            DGField f_Spc = ((this.CurrentSolution.Fields[0] as XDGField).GetSpeciesShadowField(Spc));
                //            (GradVelX[d] as XDGField).GetSpeciesShadowField(Spc).DerivativeByFlux(1.0, f_Spc, d, optionalSubGrid: sf);
                //            f_Spc = ((this.CurrentSolution.Fields[1] as XDGField).GetSpeciesShadowField(Spc));
                //            (GradVelY[d] as XDGField).GetSpeciesShadowField(Spc).DerivativeByFlux(1.0, f_Spc, d, optionalSubGrid: sf);
                //        }
                //    }
                //    GradVelX.ForEach(F => F.CheckForNanOrInf(true, true, true));
                //    GradVelY.ForEach(F => F.CheckForNanOrInf(true, true, true));

                //    VectorField<DGField> GradVelU = new VectorField<DGField>(D, bs, "GradUU", XDGField.Factory);
                //    VectorField<DGField> GradVelTU = new VectorField<DGField>(D, bs, "GradUTU", XDGField.Factory);
                //    for (int d = 0; d < D; d++) {
                //        GradVelU[0].ProjectProduct(1.0, GradVelX[d], this.CurrentSolution.Fields[d]);
                //        GradVelU[1].ProjectProduct(1.0, GradVelY[d], this.CurrentSolution.Fields[d]);
                //        GradVelTU[d].ProjectProduct(1.0, GradVelX[d], this.CurrentSolution.Fields[0]);
                //        GradVelTU[d].ProjectProduct(1.0, GradVelY[d], this.CurrentSolution.Fields[1]);
                //    }

                //    XDGField divDuU = new XDGField(bs);
                //    //divDuU.DivergenceByFlux(1.0, GradVelU);
                //    divDuU.DivergenceByFlux(1.0, GradVelTU);

                //    //this.KineticDissipation.ProjectProduct(1.0, this.XDGvelocity.Gravity[0], this.CurrentSolution.Fields[0]);
                //    projectedKineticEnergyChangerate.ProjectProduct(1.0, this.XDGvelocity.Gravity[0], this.CurrentSolution.Fields[0]);
                //    projectedKineticEnergyChangerate.Acc(1.0, divDuU);
                //    projectedKineticEnergyChangerate.Acc(1.0, this.KineticDissipation);


                //    // changerate by difference
                //    // ========================

                //    EnergyUtils.ProjectKineticEnergy(this.DerivedKineticEnergy, this.LsTrk, this.XDGvelocity.Velocity.ToArray(), rhoS, this.m_HMForder);

                //    XDGField diffKineticEnergyChangerate = new XDGField(((XDGField)this.KineticEnergy).Basis, "diffKinEchangerate");
                //    diffKineticEnergyChangerate.Acc(1.0, this.DerivedKineticEnergy);
                //    diffKineticEnergyChangerate.Acc(-1.0, this.prevKineticEnergy);
                //    diffKineticEnergyChangerate.Scale(1.0 / dt);


                //    // compute generated kinetic energy
                //    // ================================
                //    GeneratedKineticEnergy.Clear();
                //    GeneratedKineticEnergy.Acc(1.0, this.DerivedKineticEnergy);
                //    GeneratedKineticEnergy.Acc(-1.0, this.KineticEnergy);


                //    Tecplot.PlotFields(ArrayTools.Cat<DGField>(this.CurrentSolution.Fields.ToArray(), this.DerivedKineticEnergy, this.KineticEnergyNSE, this.KineticEnergy,
                //        this.KineticEnergyNSEchangerate, this.KineticEnergyChangerate, projectedKineticEnergyChangerate, diffKineticEnergyChangerate, this.GeneratedKineticEnergy),
                //        "kinEchangerates" + hack_TimestepIndex, phystime, 3);


                //    //Tecplot.PlotFields(ArrayTools.Cat<DGField>(this.CurrentSolution.Fields.ToArray(), this.DerivedKineticEnergy, this.prevKineticEnergy,
                //    //    this.KineticEnergy, this.KineticEnergyNSE,
                //    //    this.DerivedKineticEnergyChangerate, this.KineticEnergyChangerate, this.KineticEnergyNSEchangerate,
                //    //    projectedKineticEnergyChangerate, diffKineticEnergyChangerate), 
                //    //    "kinEchangerates"+hack_TimestepIndex, phystime, 3 );

                //}


                if (this.Control.solveCoupledHeatEquation && (this.Control.conductMode == ConductivityInSpeciesBulk.ConductivityMode.SIP))
                    this.ComputeHeatFlux();


                Postprocessing(TimestepInt, phystime, dt, TimestepNo);

                //PlotCurrentState(phystime, TimestepNo, 2);

                // ================
                // Good bye
                // ================
                if(this.Control.Option_LevelSetEvolution == LevelSetEvolution.ExtensionVelocity) {

                    if (this.Control.fullReInit) {
                        // 1. elliptic ReInit on cut-cells
                        //Console.WriteLine("elliptic reinit on cut-cells");
                        ReInitPDE.ReInitialize(Restriction: this.LsTrk.Regions.GetCutCellSubGrid());
                        //PlotCurrentState(hack_Phystime, new TimestepNumber(new int[] { hack_TimestepIndex, 10 }), 2); 
                        // 2. fast marching on non cut cells
                        //Console.WriteLine("fast march on non cut-cells");
                        if (this.Control.AdaptiveMeshRefinement) {
                            // in case of AMR fast marching on each refinement level separately 
                            List<CellMask> fastMarchMasks = new List<CellMask>();
                            var cDat = ((GridData)this.GridData).Cells;
                            int nC = cDat.Count;
                            BitArray[] fmBitA = new BitArray[this.Control.RefinementLevel + 1];
                            int[] cntCells = new int[this.Control.RefinementLevel + 1];
                            for (int rl = 0; rl <= this.Control.RefinementLevel; rl++) {
                                fmBitA[rl] = new BitArray(nC);
                            }
                            for (int cId = 0; cId < nC; cId++) {
                                int refinelvl = cDat.GetCell(cId).RefinementLevel;
                                fmBitA[refinelvl][cId] = true;
                                cntCells[refinelvl] = cntCells[refinelvl] + 1;
                            }
                            for (int rl = 0; rl <= this.Control.RefinementLevel; rl++) {
                                CellMask cm = new CellMask(this.GridData, fmBitA[rl]);
                                if (!cm.IsEmpty)
                                    fastMarchMasks.Add(cm);
                            }
                            fastMarchMasks.Reverse();   // start with finest refinement level
                            CellMask Accepeted = this.LsTrk.Regions.GetCutCellMask();
                            CellMask neg = LsTrk.Regions.GetSpeciesMask("A");
                            foreach (var cm in fastMarchMasks) {
                                //Console.WriteLine("fast march on refinement level");
                                try {
                                    FastMarchReinitSolver.FirstOrderReinit(DGLevSet.Current, Accepeted, neg, cm);
                                    //PlotCurrentState(hack_Phystime, new TimestepNumber(new int[] { hack_TimestepIndex, 11 }), 2);
                                } catch { }                    
                                Accepeted = Accepeted.Union(cm);
                            }
                        } else {
                            CellMask CC = this.LsTrk.Regions.GetCutCellMask();
                            CellMask neg = LsTrk.Regions.GetSpeciesMask("A");
                            FastMarchReinitSolver.FirstOrderReinit(DGLevSet.Current, CC, neg, CC.Complement());
                        }
                    }
                    // 3. elliptic ReInit on whole domain
                    //Console.WriteLine("elliptic reinit on whole domain");
                    ReInitPDE.ReInitialize();
                    //PlotCurrentState(hack_Phystime, new TimestepNumber(new int[] { hack_TimestepIndex, 12 }), 2);

                    //Console.WriteLine("finish time step");
                    ExtVelMover.FinishTimeStep();
                }

#if DEBUG
            // in case of Debugging Save first Timesteps
            //if(TimestepNo[1] <= 2) {
            //    this.SaveToDatabase(TimestepNo, phystime);
            //}
#endif

                Console.WriteLine("done.");
                return dt;
            }
        }



        protected override void SetInitial() {
            base.SetInitial();

            this.InitLevelSet();

            this.CreateEquationsAndSolvers(null);

            // =========================================
            // XDG BDF Timestepper initialization
            // =========================================

            if (m_BDF_Timestepper != null) {
                m_BDF_Timestepper.DelayedTimestepperInit(0.0, 0, this.Control.GetFixedTimestep(),
                    // delegate for the initialization of previous timesteps from an analytic solution
                    BDFDelayedInitSetIntial);
            }

            After_SetInitialOrLoadRestart(0.0, 0);

        }


        protected override void ResetInitial() {
            base.SetInitial();
            this.InitLevelSet();

            if (this.Control.solveCoupledHeatEquation) {
                if (this.Control.conductMode == ConductivityInSpeciesBulk.ConductivityMode.SIP)
                    m_BDF_Timestepper.ResetDataAfterBalancing(ArrayTools.Cat<DGField>(this.XDGvelocity.Velocity.ToArray(), this.Pressure, this.Temperature));
                else
                    m_BDF_Timestepper.ResetDataAfterBalancing(ArrayTools.Cat<DGField>(this.XDGvelocity.Velocity.ToArray(), this.Pressure, this.Temperature, this.HeatFlux));
            } else {
                m_BDF_Timestepper.ResetDataAfterBalancing(ArrayTools.Cat<DGField>(this.XDGvelocity.Velocity.ToArray(), this.Pressure));
            }

            m_BDF_Timestepper.DelayedTimestepperInit(0.0, 0, this.Control.GetFixedTimestep(),
                // delegate for the initialization of previous timesteps from an analytic solution
                BDFDelayedInitSetIntial);

            //if (this.Control.solveCoupledHeatEquation) {
            //    if (this.Control.conductMode == ConductivityInSpeciesBulk.ConductivityMode.SIP)
            //        m_BDF_coupledTimestepper.ResetDataAfterBalancing(this.Temperature.ToEnumerable());
            //    else
            //        m_BDF_coupledTimestepper.ResetDataAfterBalancing(ArrayTools.Cat<DGField>(this.Temperature.ToEnumerable(), this.HeatFlux.ToArray()));

            //    m_BDF_coupledTimestepper.SingleInit();
            //}

        }


        private void After_SetInitialOrLoadRestart(double PhysTime, int TimestepNo)
        {

            // =============================================
            // LogFile initialization
            // =============================================  

            if (this.Control.TestMode == true)
            {
                LogQueryValue(PhysTime);
            }
            else
            {
                if (this.Control.LogValues != XNSE_Control.LoggingValues.None && this.CurrentSessionInfo.ID != Guid.Empty && base.MPIRank == 0)
                {
                    InitLogFile(this.CurrentSessionInfo.ID);
                    WriteLogLine(TimestepNo, PhysTime);
                }
            }
        }


        protected override void LoadRestart(out double Time, out TimestepNumber TimestepNo) {
            base.LoadRestart(out Time, out TimestepNo);

            //this.InitLevelSet();
            //if(this.Control.ReInitPeriod > 0) {
            //    Console.WriteLine("FastMarchReInit performing FirstOrderReInit");
            //    FastMarchReinitSolver = new FastMarchReinit(DGLevSet.Current.Basis);
            //    CellMask Accepted = LsTrk.Regions.GetCutCellMask();
            //    CellMask ActiveField = LsTrk.Regions.GetNearFieldMask(1);
            //    CellMask NegativeField = LsTrk.Regions.GetSpeciesMask("A");
            //    FastMarchReinitSolver.FirstOrderReinit(DGLevSet.Current, Accepted, NegativeField, ActiveField);
            //}


            //this.LsTrk.UpdateTracker();

            this.CreateEquationsAndSolvers(null);


            ContinuityEnforcer = new ContinuityProjection(
                ContBasis: this.LevSet.Basis,
                DGBasis: this.DGLevSet.Current.Basis,
                gridData: GridData,
                Option: Control.LSContiProjectionMethod);

            if (this.Control.Option_LevelSetEvolution == LevelSetEvolution.ExtensionVelocity) {
                ReInitPDE = new EllipticReInit(this.LsTrk, this.Control.ReInitControl, DGLevSet.Current);
                FastMarchReinitSolver = new FastMarchReinit(DGLevSet.Current.Basis);
                ExtVelMover = new ExtensionVelocityBDFMover(LsTrk, DGLevSet.Current, DGLevSetGradient,
                    new VectorField<DGField>(XDGvelocity.Velocity.ToArray()),
                    Control.EllipticExtVelAlgoControl, BcMap, bdfOrder, ExtensionVelocity.Current,
                    new double[2] { Control.PhysicalParameters.rho_A, Control.PhysicalParameters.rho_B });
            }


            // =========================================
            // XDG BDF Timestepper initialization
            // =========================================

            if (m_BDF_Timestepper != null) {
                m_BDF_Timestepper.DelayedTimestepperInit(Time, TimestepNo.MajorNumber, this.Control.GetFixedTimestep(),
                    // delegate for the initialization of previous timesteps from restart session
                    BDFDelayedInitLoadRestart );
            }

            After_SetInitialOrLoadRestart(Time, TimestepNo.MajorNumber);

        }


        public override void PostRestart(double time, TimestepNumber timestep) {
            base.PostRestart(time, timestep);

            //PlotCurrentState(hack_Phystime, new TimestepNumber(new int[] { hack_TimestepIndex, 20 }), 2);

            // hack for restarting rising bubble
            //this.XDGvelocity.Gravity[1].GetSpeciesShadowField("A").AccConstant(-9.81e-1);
            //this.XDGvelocity.Gravity[1].GetSpeciesShadowField("B").AccConstant(-9.81e-1);


            if (this.Control.ClearVelocitiesOnRestart) {
                Console.WriteLine("clearing all velocities");
                this.XDGvelocity.Velocity.Clear();
            }


            // Load the sample Points for the restart of the Fourier LevelSet
            if (this.Control.FourierLevSetControl != null) {

                Guid sessionGuid = this.Control.RestartInfo.Item1;
                string FourierLog_path = this.Control.DbPath;
                FourierLog_path = FourierLog_path + "/sessions/" + sessionGuid + "/Log_FourierLS.txt";

                IList<Guid> spUids = new List<Guid>();
                try {
                    using (StreamReader samplPLogReader = new StreamReader(FourierLog_path)) {

                        while (!samplPLogReader.EndOfStream) {
                            spUids.Add(Guid.Parse(samplPLogReader.ReadLine()));
                        }
                    }
                } catch (FileNotFoundException) {
                    spUids = new Guid[0];
                }
                Guid[] samplPUids = spUids.ToArray();

                TimestepNumber tsNmbr = this.Control.RestartInfo.Item2;
                Guid samplPUid_restart = Guid.Empty;
                if (tsNmbr == null) {
                    samplPUid_restart = samplPUids[samplPUids.Length - 1];
                } else {
                    samplPUid_restart = samplPUids[tsNmbr.MajorNumber];
                }
                Partitioning p = null;
                double[] samplP = base.DatabaseDriver.LoadVector<double>(samplPUid_restart, ref p).ToArray();

                if (this.Control.FourierLevSetControl.FType == FourierType.Polar) {
                    double[] center = samplP.GetSubVector(0, 2);
                    samplP = samplP.GetSubVector(2, samplP.Length - 2);
                    this.Control.FourierLevSetControl.center = center;
                    this.Control.FourierLevSetControl.samplP = samplP;
                } else {
                    this.Control.FourierLevSetControl.samplP = samplP;
                }
            }

        }


        protected override void Bye() {
            base.Bye();
            if (EnergyLogger != null)
                EnergyLogger.Close();
        }

        #endregion



        //==========================
        // adaptive mesh refinement
        //==========================
        #region AMR

        CellMask NScm;

        CellMask NSbuffer;

        /// <summary>
        /// refinement indicator for a constant near band refinement
        /// </summary>
        //int LevelIndicator(int j, int CurrentLevel) {

        //    if(this.Control.BaseRefinementLevel == 0)
        //        return 0;

        //    CellMask ccm = this.LsTrk.Regions.GetCutCellMask();
        //    CellMask near = this.LsTrk.Regions.GetNearFieldMask(1);
        //    CellMask nearBnd = near.AllNeighbourCells();
        //    CellMask buffer = nearBnd.AllNeighbourCells().Union(nearBnd).Except(near);


        //    int DesiredLevel_j = CurrentLevel;

        //    if(near.Contains(j)) {
        //        if(CurrentLevel < this.Control.BaseRefinementLevel) {
        //            DesiredLevel_j++;
        //        } else {
        //            // additional refinement
        //            switch(this.Control.RefineStrategy) {
        //                case XNSE_Control.RefinementStrategy.CurvatureRefined: {
        //                        double curv_max = 1.0 / (2.0 * ((GridData)this.GridData).Cells.h_min[j]);
        //                        double mean_curv = Math.Abs(this.Curvature.GetMeanValue(j));
        //                        double minCurv, maxCurv;
        //                        this.Curvature.GetExtremalValuesInCell(out minCurv, out maxCurv, j);
        //                        double max_AbsCurv = Math.Max(Math.Abs(minCurv), Math.Abs(maxCurv));

        //                        double curv_thrshld = mean_curv;
        //                        if(curv_thrshld > curv_max && CurrentLevel == this.Control.RefinementLevel) {
        //                            DesiredLevel_j++;
        //                        } else if(curv_thrshld < (curv_max / 2) && CurrentLevel == this.Control.RefinementLevel + 1) {
        //                            DesiredLevel_j--;
        //                        }
        //                        break;
        //                    }
        //                case XNSE_Control.RefinementStrategy.ContactLineRefined: {
        //                        CellMask BCells = ((GridData)this.GridData).BoundaryCells.VolumeMask;
        //                        if(ccm.Contains(j) && BCells.Contains(j) && CurrentLevel < this.Control.RefinementLevel) {
        //                            DesiredLevel_j++;
        //                        } else if(!BCells.Contains(j)) { // && CurrentLevel == this.Control.RefinementLevel + 1) {
        //                            DesiredLevel_j--;
        //                        }
        //                        break;
        //                    }
        //                case XNSE_Control.RefinementStrategy.constantInterface:
        //                default:
        //                    break;
        //            }
        //        }

        //    } else if(NScm.Contains(j)) {
        //        if(CurrentLevel < this.Control.BaseRefinementLevel)
        //            DesiredLevel_j++;

        //    } else if(buffer.Contains(j) || NSbuffer.Contains(j)) {
        //        if(CurrentLevel < this.Control.BaseRefinementLevel - 1)
        //            DesiredLevel_j++;
        //    } else {
        //        DesiredLevel_j = 0;
        //    }

        //    return DesiredLevel_j;

        //}


        int LevelIndicator(int j, int CurrentLevel) {

            if (this.Control.BaseRefinementLevel == 0)
                return 0;

            CellMask ccm = this.LsTrk.Regions.GetCutCellMask();
            CellMask near = this.LsTrk.Regions.GetNearFieldMask(1);
            CellMask nearBnd = near.AllNeighbourCells();
            CellMask buffer = nearBnd.AllNeighbourCells().Union(nearBnd).Except(near);

            CellMask neg = this.LsTrk.Regions.GetSpeciesMask("A");
            CellMask pos = this.LsTrk.Regions.GetSpeciesMask("B");

            int DesiredLevel_j = CurrentLevel;

            if (near.Contains(j)) {
                if (CurrentLevel < this.Control.BaseRefinementLevel) {
                    DesiredLevel_j++;
                } else {
                    // additional refinement
                    switch (this.Control.RefineStrategy) {
                        case XNSE_Control.RefinementStrategy.CurvatureRefined: {
                                double curv_max = 1.0 / (2.0 * ((GridData)this.GridData).Cells.h_min[j]);
                                double mean_curv = Math.Abs(this.Curvature.GetMeanValue(j));
                                double minCurv, maxCurv;
                                this.Curvature.GetExtremalValuesInCell(out minCurv, out maxCurv, j);
                                double max_AbsCurv = Math.Max(Math.Abs(minCurv), Math.Abs(maxCurv));

                                double curv_thrshld = max_AbsCurv; // mean_curv;
                                if (curv_thrshld > curv_max && CurrentLevel < this.Control.RefinementLevel) {
                                    DesiredLevel_j++;
                                } else if (curv_thrshld < (curv_max / 2.0) && CurrentLevel == this.Control.RefinementLevel) {
                                    DesiredLevel_j--;
                                }
                                break;
                            }
                        case XNSE_Control.RefinementStrategy.ContactLineRefined: {
                                CellMask BCells = ((GridData)this.GridData).BoundaryCells.VolumeMask;
                                if (ccm.Contains(j) && BCells.Contains(j) && CurrentLevel < this.Control.RefinementLevel) {
                                    DesiredLevel_j++;
                                } else if (!BCells.Contains(j)) { // && CurrentLevel == this.Control.RefinementLevel + 1) {
                                    DesiredLevel_j--;
                                }
                                break;
                            }
                        case XNSE_Control.RefinementStrategy.NavierSlipRefined:
                            //if (NScm.Contains(j) && CurrentLevel < this.Control.RefinementLevel) {
                            //    DesiredLevel_j++;
                            //}
                            if (NSbuffer.Contains(j) && CurrentLevel < this.Control.RefinementLevel + 2) {
                                DesiredLevel_j++;
                            }
                            break;
                        case XNSE_Control.RefinementStrategy.constantInterface:
                        default:
                            break;
                    }
                }

            } else if (NScm.Contains(j)) {
                if (CurrentLevel < this.Control.RefinementLevel)
                    DesiredLevel_j++;

            } else if (buffer.Contains(j) || NSbuffer.Contains(j)) {
                if (CurrentLevel < this.Control.BaseRefinementLevel - 1)
                    DesiredLevel_j++;

            } else {
                //if (!pos.Contains(j)) 
                    DesiredLevel_j = 0;
            }

            //if (neg.Contains(j) && CurrentLevel < this.Control.RefinementLevel)
            //    DesiredLevel_j = CurrentLevel + 1;

            //CellMask pos = this.LsTrk.Regions.GetSpeciesMask("B");
            //if ((pos.Contains(j))) {
            //    if (GradVelNorm.GetMeanValue(j) > 1000 && CurrentLevel < this.Control.RefinementLevel)
            //        DesiredLevel_j = CurrentLevel + 1;
            //}


            return DesiredLevel_j;

        }



        //int LevelIndicator(int j, int CurrentLevel) {

        //    CellMask spc = this.LsTrk.Regions.GetSpeciesMask("A");

        //    if(spc.Contains(j)) {
        //        return 2;
        //    } else {
        //        return 0;
        //    }

        //}


        /// <summary>
        /// refinement indicator
        /// </summary>
        //int LevelIndicator(int j, int CurrentLevel) {

        //    int minRefineLevelLS = 1;
        //    int maxRefineLevelLS = 2;

        //    CellMask ccm = this.LsTrk.Regions.GetCutCellMask();
        //    CellMask near = this.LsTrk.Regions.GetNearFieldMask(1);

        //    double curv_max = 1.0 / this.GridData.Cells.h_min[j];

        //    int DesiredLevel_j = CurrentLevel;

        //    if(near.Contains(j)) {

        //        if(DesiredLevel_j < minRefineLevelLS) {
        //            // set minimum refinement level for the interface
        //            DesiredLevel_j = minRefineLevelLS;

        //        } else if (ccm.Contains(j)) {
        //            // further localized refinement

        //            // check for high curvature
        //            //int DesiredLevelj_highCurv = DesiredLevel_j;
        //            //this.Curvature.GetExtremalValuesInCell(out double curv_jMin, out double curv_jMax, j);
        //            //if((curv_jMax >= curv_max || Math.Abs(curv_jMin) >= curv_max) && DesiredLevel_j < maxRefineLevelLS) {
        //            //    DesiredLevelj_highCurv++;
        //            //} else if((curv_jMax < curv_max / 2) || (Math.Abs(curv_jMin) < curv_max / 2)) {
        //            //    DesiredLevelj_highCurv--;
        //            //}

        //            double mean_curv = Math.Abs(this.Curvature.GetMeanValue(j));
        //            if((mean_curv >= curv_max) && CurrentLevel < maxRefineLevelLS) {
        //                DesiredLevel_j++;
        //            } else if(mean_curv < curv_max / 2 && CurrentLevel > minRefineLevelLS) {
        //                DesiredLevel_j--;
        //            }

        //            //// check for small cut cells
        //            //int DesiredLevelj_agglom = DesiredLevel_j;
        //            //double cellVol = this.GridData.Cells.GetCellVolume(j);
        //            //var spcIds = this.LsTrk.SpeciesIdS.ToArray();
        //            //double ratioVolSpcMin = 1.0;
        //            //foreach(SpeciesId spc in this.LsTrk.SpeciesIdS) {
        //            //    double cellVolSpc = this.LsTrk.GetXDGSpaceMetrics(spcIds, m_HMForder, 1).CutCellMetrics.CutCellVolumes[spc][j];
        //            //    double ratioVolSpc = cellVolSpc / cellVol;
        //            //    if(ratioVolSpc < ratioVolSpcMin)
        //            //        ratioVolSpcMin = ratioVolSpc;
        //            //}
        //            //double thrshld = this.Control.AdvancedDiscretizationOptions.CellAgglomerationThreshold;
        //            //if(ratioVolSpcMin < thrshld && DesiredLevel_j < maxRefineLevelLS) {
        //            //    DesiredLevelj_agglom++;
        //            //} else if(ratioVolSpcMin > 4 * thrshld) {
        //            //    DesiredLevelj_agglom--;
        //            //}

        //            //// check for a change of sign in the curvature
        //            //int DesiredLevelj_inflection = DesiredLevel_j;
        //            ////this.Curvature.GetExtremalValuesInCell(out double curv_jMin, out double curv_jMax, j);
        //            //if(Math.Sign(curv_jMin) != Math.Sign(curv_jMax) && DesiredLevel_j < maxRefineLevelLS)
        //            //    DesiredLevelj_inflection++;

        //            //DesiredLevel_j = (new int[] { DesiredLevelj_highCurv, DesiredLevelj_agglom, DesiredLevelj_inflection }).Max();

        //        }

        //    } else {
        //        // non cut cells don't need to be refined
        //        DesiredLevel_j = 0;
        //    }

        //    return DesiredLevel_j;

        //}

        //CellMask refinedInterfaceCells;
        SinglePhaseField GradVelNorm;

        protected override void AdaptMesh(int TimestepNo, out GridCommons newGrid, out GridCorrelation old2NewGrid) {
            using(new FuncTrace()) {

                if (this.Control.AdaptiveMeshRefinement) {

                    //PlotCurrentState(hack_Phystime, new TimestepNumber(TimestepNo, 0), 2);

                    // Check grid changes
                    // ==================

                    CellMask BlockedCells;
                    if (this.Control.Timestepper_LevelSetHandling == LevelSetHandling.Coupled_Once
                        || this.Control.Timestepper_LevelSetHandling == LevelSetHandling.Coupled_Iterative) {
                        int prevInd = LsTrk.PopulatedHistoryLength;
                        CellMask prevNear = LsTrk.RegionsHistory[-prevInd + 1].GetNearFieldMask(1);
                        BlockedCells = (TimestepNo > 1) ? prevNear : null; // CellMask.Union(currNear, prevNear);
                    } else {
                        CellMask currNear = LsTrk.Regions.GetNearFieldMask(1);
                        BlockedCells = currNear;
                    }

                    // compute curvature for levelindicator 
                    if (this.Control.RefineStrategy == XNSE_Control.RefinementStrategy.CurvatureRefined) {
                        CurvatureAlgorithms.CurvatureDriver(
                            SurfaceStressTensor_IsotropicMode.Curvature_Projected,
                            CurvatureAlgorithms.FilterConfiguration.NoFilter,
                            this.Curvature, out VectorField<SinglePhaseField> LevSetGradient, this.LsTrk,
                            this.m_HMForder, this.DGLevSet.Current);
                    }

                    // compute gradient norm for levelindicator 
                    if (this.Control.RefineStrategy == XNSE_Control.RefinementStrategy.CurvatureRefined) {
                        GradVelNorm = new SinglePhaseField(this.XDGvelocity.Velocity[0].Basis.NonX_Basis);
                        int D = this.GridData.SpatialDimension;
                        for (int d = 0; d < D; d++) {
                            DGField f_Spc = this.XDGvelocity.Velocity[d].GetSpeciesShadowField("B");
                            //SubGrid sf = this.LsTrk.Regions.GetSpeciesSubGrid("B");
                            for (int d2 = 0; d2 < D; d2++) {
                                SinglePhaseField grad = new SinglePhaseField(this.XDGvelocity.Velocity[0].Basis.NonX_Basis);
                                grad.Derivative(1.0, f_Spc, d);
                                SinglePhaseField gradNorm = new SinglePhaseField(this.XDGvelocity.Velocity[0].Basis.NonX_Basis);
                                gradNorm.ProjectPow(1.0, grad, 2);
                                GradVelNorm.Acc(1.0, gradNorm);
                            }
                        }
                        GradVelNorm.Scale(1.0 / (D * D));
                    }
                    //Tecplot.PlotFields(new DGField[] { GradVelNorm }, "GradVelNorm" + hack_TimestepIndex, hack_Phystime, 2);

                    // navier slip boundary cells
                    NScm = new CellMask(this.GridData);
                    NSbuffer = new CellMask(this.GridData);
                    if(this.Control.RefineNavierSlipBoundary) {
                        BitArray NSc = new BitArray(((GridData)this.GridData).Cells.Count);
                        CellMask bnd = ((GridData)this.GridData).BoundaryCells.VolumeMask;
                        int[][] c2e = ((GridData)this.GridData).Cells.Cells2Edges;
                        foreach(Chunk cnk in bnd) {
                            for(int i = cnk.i0; i < cnk.JE; i++) {
                                foreach(int e in c2e[i]) {
                                    int eId = (e < 0) ? -e - 1 : e - 1;
                                    byte et = ((GridData)this.GridData).Edges.EdgeTags[eId];
                                    if(this.GridData.EdgeTagNames[et].Contains("navierslip_linear"))
                                        NSc[i] = true;
                                }
                            }
                        }
                        NScm = new CellMask(this.GridData, NSc);
                        CellMask bndNScm = NScm.AllNeighbourCells();
                        int bndLvl = 2;
                        for(int lvl = 1; lvl < bndLvl; lvl++) {
                            NScm = NScm.Union(bndNScm);
                            bndNScm = NScm.AllNeighbourCells();
                            NSbuffer = NScm.Union(bndNScm);
                        }
                        NSbuffer = NSbuffer.AllNeighbourCells();
                    }


                    //PlotCurrentState(hack_Phystime, new TimestepNumber(TimestepNo, 1), 2);


                bool AnyChange = GridRefinementController.ComputeGridChange((BoSSS.Foundation.Grid.Classic.GridData) this.GridData, BlockedCells, LevelIndicator, out List<int> CellsToRefineList, out List<int[]> Coarsening);
                int NoOfCellsToRefine = 0;
                int NoOfCellsToCoarsen = 0;
                if (AnyChange) {
                    int[] glb = (new int[] {

                    CellsToRefineList.Count,
                    Coarsening.Sum(L => L.Length),
                }).MPISum();
                        NoOfCellsToRefine = glb[0];
                        NoOfCellsToCoarsen = glb[1];
                    }
                    int oldJ = this.GridData.CellPartitioning.TotalLength;

                    // Update Grid
                    // ===========

                    if(AnyChange) {

                        //PlotCurrentState(hack_Phystime, new TimestepNumber(new int[] { hack_TimestepIndex, 1 }), 2);

                        Console.WriteLine("       Refining " + NoOfCellsToRefine + " of " + oldJ + " cells");
                        Console.WriteLine("       Coarsening " + NoOfCellsToCoarsen + " of " + oldJ + " cells");

                        newGrid = ((GridData)this.GridData).Adapt(CellsToRefineList, Coarsening, out old2NewGrid);

                        //PlotCurrentState(hack_Phystime, new TimestepNumber(new int[] { hack_TimestepIndex, 2 }), 2);


                    } else {

                        newGrid = null;
                        old2NewGrid = null;
                    }

                } else {

                    newGrid = null;
                    old2NewGrid = null;
                }

            }
        }


        public override void DataBackupBeforeBalancing(GridUpdateDataVaultBase L) {
            m_BDF_Timestepper.DataBackupBeforeBalancing(L);
            if (this.Control.solveKineticEnergyEquation)
                KineticEnergyTimestepper.DataBackupBeforeBalancing(L);
        }


        #endregion



        //===========================
        // I/O (saving and plotting)
        //===========================
        #region IO


        /// <summary>
        /// 
        /// </summary>
        protected override ITimestepInfo SaveToDatabase(TimestepNumber timestepno, double t) {
            var tsi = base.SaveToDatabase(timestepno, t);


            //if (tsi != null && m_BDF_Timestepper != null) {
            //    int S = m_BDF_Timestepper.GetNumberOfStages;

            //    SinglePhaseField LsBkUp = new SinglePhaseField(this.LevSet.Basis);
            //    LsBkUp.Acc(1.0, this.LevSet);

            //    ICollection<DGField>[] restartFields = m_BDF_Timestepper.GetRestartInfos();

            //    if (S > 1 && this.Control.saveperiod >= S && restartFields != null) {

            //        // save additional timesteps/information for restart
            //        // +++++++++++++++++++++++++++++++++++++++++++++++++

            //        for (int ti = 1; ti < S; ti++) {

            //            //SinglePhaseField LsBkUp = new SinglePhaseField(this.LevSet.Basis);
            //            //LsBkUp.Acc(1.0, this.LevSet);

            //            ICollection<DGField> restartIOFields = new List<DGField>();
            //            foreach (DGField f in this.IOFields) {

            //                int rfidx = restartFields[ti - 1].IndexWhere(rf => rf.Identification == f.Identification);
            //                if (rfidx > -1) {
            //                    DGField rf = restartFields[ti - 1].ElementAt(rfidx);
            //                    if (f.Identification == "Phi") {
            //                        this.LevSet.Clear();
            //                        this.LevSet.Acc(1.0, rf);
            //                        restartIOFields.Add(this.LevSet);
            //                    } else {
            //                        restartIOFields.Add(rf);
            //                    }
            //                } else {
            //                    DGField rf = f.CloneAs();
            //                    rf.Clear();
            //                    restartIOFields.Add(rf);
            //                }
            //            }

            //            //this.LevSet.Clear();
            //            //this.LevSet.Acc(1.0, LsBkUp);

            //            ITimestepInfo rtsi;
            //            TimestepNumber tsn = new TimestepNumber(timestepno.MajorNumber - ti);

            //            //Console.WriteLine("saving to Database ...");

            //            //Exception e = null;
            //            try {
            //                rtsi = new TimestepInfo(
            //                    t - ti * this.Control.GetFixedTimestep(),
            //                    this.CurrentSessionInfo,
            //                    tsn,
            //                    restartIOFields);
            //            } catch (Exception ee) {
            //                Console.Error.WriteLine(ee.GetType().Name + " on rank " + this.MPIRank + " saving time-step " + tsn + ": " + ee.Message);
            //                Console.Error.WriteLine(ee.StackTrace);
            //                //tsi = null;
            //                //e = ee;

            //                if (ContinueOnIOError) {
            //                    Console.WriteLine("Ignoring IO error: " + DateTime.Now);
            //                } else {
            //                    throw ee;
            //                }

            //                tsi = null;
            //            }
            //            // e.ExceptionBcast();
            //            csMPI.Raw.Barrier(csMPI.Raw._COMM.WORLD);
            //        }

            //    }

            //    this.LevSet.Clear();
            //    this.LevSet.Acc(1.0, LsBkUp);
            //}

#if DEBUG
            //Debug/Test code for XDG database interaction

            if(tsi != null) {
                // checking some neccessary reference-equalities BEFORE serialisation
                // ++++++++++++++++++++++++++++++++++++++++++++++++++++++++++++++++++

                LevelSet.LevelSetInitializer lsi_1 = (LevelSet.LevelSetInitializer)(tsi.FieldInitializers.Single(fi => fi.Identification == this.LevSet.Identification));
                XDGField.FieldInitializer pri = (XDGField.FieldInitializer)(tsi.FieldInitializers.Single(fi => fi.Identification == this.Pressure.Identification));

                LevelSetTracker.LevelSetTrackerInitializer trki = ((XDGBasis.XDGBasisInitializer)(pri.BasisInfo)).TrackerInitializer;

                LevelSet.LevelSetInitializer lsi_2 = trki.LevelSets[0];

                Debug.Assert(object.ReferenceEquals(lsi_1, lsi_2));

                foreach(XDGField.FieldInitializer fi in tsi.FieldInitializers.Where(fii => fii is XDGField.XDGFieldInitializer)) {
                    LevelSetTracker.LevelSetTrackerInitializer trki_alt = ((XDGBasis.XDGBasisInitializer)(fi.BasisInfo)).TrackerInitializer;
                    Debug.Assert(object.ReferenceEquals(trki, trki_alt));
                }
            }


            if(tsi != null) {
                // checking some neccessary equalities AFTER serialisation
                // +++++++++++++++++++++++++++++++++++++++++++++++++++++++
                

                var tsi_alt = this.DatabaseDriver.LoadTimestepInfo(tsi.ID, base.CurrentSessionInfo, base.GetDatabase());

                Debug.Assert(!object.ReferenceEquals(tsi, tsi_alt));


                LevelSet.LevelSetInitializer lsi_1 = (LevelSet.LevelSetInitializer)(tsi_alt.FieldInitializers.Single(fi => fi.Identification == "Phi"));
                XDGField.FieldInitializer pri = (XDGField.FieldInitializer)(tsi_alt.FieldInitializers.Single(fi => fi.Identification == this.Pressure.Identification));

                LevelSetTracker.LevelSetTrackerInitializer trki = ((XDGBasis.XDGBasisInitializer)(pri.BasisInfo)).TrackerInitializer;

                LevelSet.LevelSetInitializer lsi_2 = trki.LevelSets[0];

                Debug.Assert(lsi_1.Equals(lsi_2));

                foreach(XDGField.FieldInitializer fi in tsi_alt.FieldInitializers.Where(fii => fii is XDGField.XDGFieldInitializer)) {
                    LevelSetTracker.LevelSetTrackerInitializer trki_alt = ((XDGBasis.XDGBasisInitializer)(fi.BasisInfo)).TrackerInitializer;
                    Debug.Assert(trki.Equals(trki_alt));
                }


                var Fields = this.DatabaseDriver.LoadFields(tsi_alt, this.GridData);
                LevelSet Rphi_1 = (LevelSet)(Fields.Single(f => f.Identification.Equals(this.LevSet.Identification)));

                XDGField Rpressure = (XDGField)(Fields.Single(f => f.Identification.Equals(this.Pressure.Identification)));

                LevelSetTracker Rtracker = Rpressure.Basis.Tracker;
                Debug.Assert(!object.ReferenceEquals(this.LsTrk, Rtracker));
                Debug.Assert(object.ReferenceEquals(Rtracker.LevelSets[0], Rphi_1));

                foreach(XDGField xf in Fields.Where(fii => fii is XDGField)) {
                    Debug.Assert(object.ReferenceEquals(xf.Basis.Tracker, Rtracker));
                }
            }

#endif

            return tsi;
        }


        protected override void PlotCurrentState(double physTime, TimestepNumber timestepNo, int superSampling = 1) {
            if (!this.Control.switchOffPlotting)
                Tecplot.PlotFields(base.m_RegisteredFields, "XNSE_Solver" + timestepNo, physTime, superSampling);
            //Tecplot.PlotFields(new DGField[] { this.LevSet }, "grid" + timestepNo, physTime, 0);
        }


        protected void PlotOnIterationCallback(int iterIndex, double[] currentSol, double[] currentRes, MultigridOperator Mgop) {
            if(!this.Control.switchOffPlotting)
                PlotCurrentState(hack_Phystime, new TimestepNumber(new int[] { hack_TimestepIndex, iterIndex }), 2);
        }

        #endregion



    }
}<|MERGE_RESOLUTION|>--- conflicted
+++ resolved
@@ -82,23 +82,16 @@
                 BatchmodeConnector.MatlabExecuteable = @"C:\Octave\Octave-5.1.0.0\mingw64\bin\octave-cli.exe";
             }
 
-<<<<<<< HEAD
 
             //BatchmodeConnector.Flav = BatchmodeConnector.Flavor.Octave;
             //BatchmodeConnector.MatlabExecuteable = @"C:\Octave\Octave-5.2.0\mingw64\bin\octave-cli.exe";
 
-            //Tests.UnitTest.TestFixtureSetUp();
+            //Tests.UnitTest.OneTimeSetUp();
             //DeleteOldPlotFiles();
             ////BoSSS.Application.XNSE_Solver.Tests.UnitTest.ChannelTest(2, 0.0, ViscosityMode.Standard, 0.0);
             ////Tests.UnitTest.ScalingViscosityJumpTest(3, ViscosityMode.FullySymmetric);
             //Tests.UnitTest.ScalingStaticDropletTest(2, ViscosityMode.FullySymmetric);
-            //Tests.UnitTest.TestFixtureTearDown();
-=======
-            //Tests.UnitTest.OneTimeSetUp();
-            //DeleteOldPlotFiles();
-            //BoSSS.Application.XNSE_Solver.Tests.UnitTest.ChannelTest(2, 0.0, ViscosityMode.Standard, 0.0);
-            //Tests.UnitTest.OneTimeTearDown();
->>>>>>> 40855dd9
+            ////Tests.UnitTest.OneTimeTearDown();
             //return;
 
 
@@ -711,31 +704,15 @@
                 var WholeMassMatrix = MassFact.GetMassMatrix(Mapping, MassScale); // mass matrix scaled with density rho
 
 
-<<<<<<< HEAD
-            // ============================
-            //  Add Gravity
-            // ============================
-            // Dimension: [ rho * G ] = mass / time^2 / len^2 == [ d/dt rho U ]
-            var WholeGravity = new CoordinateVector(ArrayTools.Cat<DGField>(this.XDGvelocity.Gravity.ToArray<DGField>(), new XDGField(this.Pressure.Basis)));
-            //if (this.Control.solveKineticEnergyEquation) {
-            //    WholeGravity = new CoordinateVector(ArrayTools.Cat<DGField>(WholeGravity.Mapping.Fields, new XDGField(this.KineticEnergy.Basis)));
-            //}
-            if (this.Control.solveCoupledHeatEquation) {
-                WholeGravity = new CoordinateVector(ArrayTools.Cat<DGField>(WholeGravity.Mapping.Fields, new XDGField(this.Temperature.Basis)));
-                if (this.Control.conductMode != ConductivityInSpeciesBulk.ConductivityMode.SIP)
-                    WholeGravity = new CoordinateVector(ArrayTools.Cat<DGField>(WholeGravity.Mapping.Fields,
-                        new XDGField(this.Temperature.Basis), new VectorField<XDGField>(D, this.HeatFlux[0].Basis, XDGField.Factory)));
-            }
-            WholeMassMatrix.SpMV(1.0, WholeGravity, 1.0, OpAffine);
-=======
+
                 // ============================
                 //  Add Gravity
                 // ============================
                 // Dimension: [ rho * G ] = mass / time^2 / len^2 == [ d/dt rho U ]
                 var WholeGravity = new CoordinateVector(ArrayTools.Cat<DGField>(this.XDGvelocity.Gravity.ToArray<DGField>(), new XDGField(this.Pressure.Basis)));
-                if (this.Control.solveKineticEnergyEquation) {
-                    WholeGravity = new CoordinateVector(ArrayTools.Cat<DGField>(WholeGravity.Mapping.Fields, new XDGField(this.KineticEnergy.Basis)));
-                }
+                //if (this.Control.solveKineticEnergyEquation) {
+                //    WholeGravity = new CoordinateVector(ArrayTools.Cat<DGField>(WholeGravity.Mapping.Fields, new XDGField(this.KineticEnergy.Basis)));
+                //}
                 if (this.Control.solveCoupledHeatEquation) {
                     WholeGravity = new CoordinateVector(ArrayTools.Cat<DGField>(WholeGravity.Mapping.Fields, new XDGField(this.Temperature.Basis)));
                     if (this.Control.conductMode != ConductivityInSpeciesBulk.ConductivityMode.SIP)
@@ -743,7 +720,7 @@
                             new XDGField(this.Temperature.Basis), new VectorField<XDGField>(D, this.HeatFlux[0].Basis, XDGField.Factory)));
                 }
                 WholeMassMatrix.SpMV(1.0, WholeGravity, 1.0, OpAffine);
->>>>>>> 40855dd9
+
 
 
                 // ============================
