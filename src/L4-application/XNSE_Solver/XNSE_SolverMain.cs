﻿/* =======================================================================
Copyright 2017 Technische Universitaet Darmstadt, Fachgebiet fuer Stroemungsdynamik (chair of fluid dynamics)

Licensed under the Apache License, Version 2.0 (the "License");
you may not use this file except in compliance with the License.
You may obtain a copy of the License at

    http://www.apache.org/licenses/LICENSE-2.0

Unless required by applicable law or agreed to in writing, software
distributed under the License is distributed on an "AS IS" BASIS,
WITHOUT WARRANTIES OR CONDITIONS OF ANY KIND, either express or implied.
See the License for the specific language governing permissions and
limitations under the License.
*/

using System;
using System.Collections.Generic;
using System.IO;
using System.Linq;
using System.Diagnostics;
using System.Numerics;

using ilPSP;
using ilPSP.Connectors.Matlab;
using ilPSP.Utils;
using ilPSP.Tracing;
using ilPSP.LinSolvers;

using BoSSS.Platform;

using BoSSS.Foundation;
using BoSSS.Foundation.Grid;
using BoSSS.Foundation.Grid.Classic;
using BoSSS.Foundation.IO;
using BoSSS.Foundation.Quadrature;
using BoSSS.Foundation.SpecFEM;
using BoSSS.Foundation.XDG;

using BoSSS.Solution;
using BoSSS.Solution.Control;
using BoSSS.Solution.LevelSetTools;
using BoSSS.Solution.LevelSetTools.FourierLevelSet;
using BoSSS.Solution.LevelSetTools.EllipticReInit;
using BoSSS.Solution.LevelSetTools.Reinit.FastMarch;
using BoSSS.Solution.LevelSetTools.Advection;
using BoSSS.Solution.AdvancedSolvers;
using BoSSS.Solution.NSECommon;
using BoSSS.Solution.Tecplot;
using BoSSS.Solution.Utils;
using BoSSS.Solution.XheatCommon;
using BoSSS.Solution.XNSECommon;
using BoSSS.Solution.Timestepping;
using BoSSS.Solution.XdgTimestepping;
using BoSSS.Foundation.Grid.Aggregation;
using NUnit.Framework;
using MPI.Wrappers;
using System.Collections;
using BoSSS.Solution.XNSECommon.Operator.SurfaceTension;

namespace BoSSS.Application.XNSE_Solver {

    /// <summary>
    /// Solver for Incompressible Multiphase flows
    /// Optional: coupled heat equation with evaporation
    /// Optional: kinetic energy equation 
    /// </summary>
    public partial class XNSE_SolverMain : BoSSS.Solution.Application<XNSE_Control> {

        //===========
        // Main file
        //===========

        static void Main(string[] args) {

<<<<<<< HEAD

            //BatchmodeConnector.Flav = BatchmodeConnector.Flavor.Octave;
            //BatchmodeConnector.MatlabExecuteable = @"C:\Octave\Octave-5.2.0\mingw64\bin\octave-cli.exe";

            //Tests.UnitTest.OneTimeSetUp();
            //DeleteOldPlotFiles();
            ////BoSSS.Application.XNSE_Solver.Tests.UnitTest.ChannelTest(2, 0.0, ViscosityMode.Standard, 0.0);
            ////Tests.UnitTest.ScalingViscosityJumpTest(3, ViscosityMode.FullySymmetric);
            //Tests.UnitTest.ScalingStaticDropletTest(2, ViscosityMode.FullySymmetric);
            //Tests.UnitTest.OneTimeTearDown();
=======
            //InitMPI();
            //DeleteOldPlotFiles();
            //BoSSS.Application.XNSE_Solver.Tests.UnitTest.ChannelTest(2, 0.0d, ViscosityMode.Standard, 0.0d);
            //BoSSS.Application.XNSE_Solver.Tests.UnitTest.BcTest_PressureOutletTest(1, 0.0d, true);
            ////Tests.UnitTest.OneTimeTearDown();
>>>>>>> c08e7ab8
            //return;


            _Main(args, false, delegate () {
                var p = new XNSE_SolverMain();
                return p;
            });
        }

        //=====================================
        // Field declaration and instantiation
        //=====================================
        #region fields

#pragma warning disable 649

        /// <summary>
        /// Bundling of variables which are either DG or XDG (see <see cref="XNSE_Control.UseXDG4Velocity"/>);
        /// </summary>
        class VelocityRelatedVars<TX> where TX : DGField {
            /// <summary>
            /// velocity
            /// </summary>
            [InstantiateFromControlFile(new string[] { VariableNames.VelocityX, VariableNames.VelocityY, VariableNames.VelocityZ },
                null,
                true, true,
                IOListOption.ControlFileDetermined)]
            public VectorField<TX> Velocity;


            /// <summary>
            /// Volume Force, dimension is acceleration, i.e. length per time-square.
            /// </summary>
            [InstantiateFromControlFile(
                new string[] { VariableNames.GravityX, VariableNames.GravityY, VariableNames.GravityZ },
                new string[] { VariableNames.VelocityX, VariableNames.VelocityY, VariableNames.VelocityZ },
                true, true,
                IOListOption.ControlFileDetermined)]
            public VectorField<TX> Gravity;

            /// <summary>
            /// Residual in the momentum equation.
            /// </summary>
            [InstantiateFromControlFile(new string[] { "ResidualMomentumX", "ResidualMomentumY", "ResidualMomentumZ" },
                new string[] { VariableNames.VelocityX, VariableNames.VelocityY, VariableNames.VelocityZ },
                true, true,
                IOListOption.ControlFileDetermined)]
            public VectorField<TX> ResidualMomentum;
        }
                
        /// <summary>
        /// Velocity and related variables for the extended case.
        /// </summary>
        VelocityRelatedVars<XDGField> XDGvelocity;


        /// <summary>
        /// Pressure
        /// </summary>
        //[InstantiateFromControlFile(VariableNames.Pressure, null, IOListOption.ControlFileDetermined)]
        XDGField Pressure;

        /// <summary>
        /// Residual of the continuity equation
        /// </summary>
        //[InstantiateFromControlFile("ResidualConti", VariableNames.Pressure, IOListOption.ControlFileDetermined)]
        XDGField ResidualContinuity;


        /// <summary>
        /// Artificial force term at the fluid interface, usually only to support manufactured solutions.
        /// </summary>
        [InstantiateFromControlFile(
            new string[] { VariableNames.SurfaceForceX, VariableNames.SurfaceForceY, VariableNames.SurfaceForceZ },
            new string[] { VariableNames.VelocityX, VariableNames.VelocityY, VariableNames.VelocityZ },
            true, true,
            IOListOption.ControlFileDetermined)]
        VectorField<SinglePhaseField> SurfaceForce;

#pragma warning restore 649


        protected override void CreateFields() {
            using (new FuncTrace()) {
                base.CreateFields();


                this.CreateLevelSetFields();


                this.Pressure = new XDGField(new XDGBasis(this.LsTrk, this.Control.FieldOptions[VariableNames.Pressure].Degree), VariableNames.Pressure);
                base.RegisterField(this.Pressure);
                this.ResidualContinuity = new XDGField(this.Pressure.Basis, "ResidualConti");
                base.RegisterField(this.ResidualContinuity);

                this.XDGvelocity = new VelocityRelatedVars<XDGField>();
                InitFromAttributes.CreateFieldsAuto(this.XDGvelocity, this.GridData, base.Control.FieldOptions, base.Control.CutCellQuadratureType, base.IOFields, base.m_RegisteredFields);

                this.CreateUtilityFields();

                this.CreateEnergyFields();

                if (this.Control.solveCoupledHeatEquation) 
                    this.CreateHeatFields();

            }
        }


        #endregion



        //==========================================
        // operator related members
        // (create and update operator/mass matrix)
        //==========================================
        #region operator


        /// <summary>
        /// the spatial operator (momentum and continuity equation)
        /// Optional: kinetic energy / heat equation
        /// </summary>
        XNSFE_OperatorFactory XNSFE_Operator;

        /// <summary>
        /// OperatorConfiguration for the <see cref="XNSFE_Operator"/>
        /// </summary>
        XNSFE_OperatorConfiguration XOpConfig;



        /// <summary>
        /// output of <see cref="AssembleMatrix"/>;
        /// </summary>
        MassMatrixFactory MassFact;
        
        /// <summary>
        /// Block scaling of the mass matrix: for each species $\frakS$, a vector $(\rho_\frakS, \ldots, \rho_frakS, 0 )$.
        /// </summary>
        IDictionary<SpeciesId, IEnumerable<double>> MassScale {
            get {
                double rho_A = this.Control.PhysicalParameters.rho_A,
                    rho_B = this.Control.PhysicalParameters.rho_B;

                double c_A = this.Control.ThermalParameters.c_A,
                    c_B = this.Control.ThermalParameters.c_B;

                int D = this.GridData.SpatialDimension;


                double[] scale_A = new double[D + 1];
                double[] scale_B = new double[D + 1];
                if (this.Control.solveCoupledHeatEquation) {
                    scale_A = new double[D + 2];
                    scale_B = new double[D + 2];
                    if (this.Control.conductMode != ConductivityInSpeciesBulk.ConductivityMode.SIP) {
                        scale_A = new double[D + 2 + D];
                        scale_B = new double[D + 2 + D];
                    }
                }

                scale_A.SetAll(rho_A); // mass matrix in momentum equation (kinetic energy equation)
                scale_A[D] = 0; // no  mass matrix for continuity equation
                scale_B.SetAll(rho_B); // mass matrix in momentum equation (kinetic energy equation)
                scale_B[D] = 0; // no  mass matrix for continuity equation

                if (this.Control.solveCoupledHeatEquation) {
                    scale_A[D + 1] = rho_A * c_A;
                    scale_B[D + 1] = rho_B * c_B;
                    if (this.Control.conductMode != ConductivityInSpeciesBulk.ConductivityMode.SIP) {
                        scale_A.GetSubVector(D + 2, D).SetAll(0.0);
                        scale_B.GetSubVector(D + 2, D).SetAll(0.0);
                    }
                }

                Dictionary<SpeciesId, IEnumerable<double>> R = new Dictionary<SpeciesId, IEnumerable<double>>();
                R.Add(this.LsTrk.GetSpeciesId("A"), scale_A);
                R.Add(this.LsTrk.GetSpeciesId("B"), scale_B);


                return R;
            }
        }



        /// <summary>
        /// Boundary conditions.
        /// </summary>
        IncompressibleMultiphaseBoundaryCondMap BcMap {
            get {
                if (m_BcMap == null) {
                    m_BcMap = new IncompressibleMultiphaseBoundaryCondMap(this.GridData, this.Control.BoundaryValues, this.LsTrk.SpeciesNames.ToArray());
                }
                return m_BcMap;
            }
        }

        IncompressibleMultiphaseBoundaryCondMap m_BcMap;


        /// <summary>
        /// Current velocity and pressure;
        /// </summary>
        internal CoordinateVector CurrentSolution {
            get {
                if (m_CurrentSolution == null) {
                    m_CurrentSolution = new CoordinateVector(ArrayTools.Cat(this.CurrentVel, this.Pressure));
                    //if (this.Control.solveKineticEnergyEquation) {
                    //    m_CurrentSolution = new CoordinateVector(ArrayTools.Cat(m_CurrentSolution.Mapping.Fields.ToArray(), this.KineticEnergy));
                    //}
                    if (this.Control.solveCoupledHeatEquation) {
                        //m_CurrentSolution = new CoordinateVector(ArrayTools.Cat(this.CurrentVel, this.Pressure, this.Temperature));
                        m_CurrentSolution = new CoordinateVector(ArrayTools.Cat(m_CurrentSolution.Mapping.Fields.ToArray(), this.Temperature));
                        if (this.Control.conductMode != ConductivityInSpeciesBulk.ConductivityMode.SIP)
                            m_CurrentSolution = new CoordinateVector(ArrayTools.Cat(m_CurrentSolution.Mapping.Fields.ToArray(), this.HeatFlux));
                    }
                } else {
                    for (int d = 0; d < base.GridData.SpatialDimension; d++) {
                        Debug.Assert(object.ReferenceEquals(m_CurrentSolution.Mapping.Fields[d], this.CurrentVel[d]));
                    }
                }

                return m_CurrentSolution;
            }
        }

        CoordinateVector m_CurrentSolution;

        /// <summary>
        /// Current residual for momentum and continuity equation.
        /// </summary>
        internal CoordinateVector CurrentResidual {
            get {
                if (m_CurrentResidual == null) {
                    m_CurrentResidual = new CoordinateVector(ArrayTools.Cat<DGField>(XDGvelocity.ResidualMomentum, ResidualContinuity));
                    //if (this.Control.solveKineticEnergyEquation) {
                    //    m_CurrentResidual = new CoordinateVector(ArrayTools.Cat(m_CurrentResidual.Mapping.Fields.ToArray(), this.ResidualKineticEnergy));
                    //}
                    if (this.Control.solveCoupledHeatEquation) {
                        //m_CurrentResidual = new CoordinateVector(ArrayTools.Cat<DGField>(XDGvelocity.ResidualMomentum, ResidualContinuity, ResidualHeat));
                        m_CurrentResidual = new CoordinateVector(ArrayTools.Cat(m_CurrentResidual.Mapping.Fields.ToArray(), this.ResidualHeat));
                        if (this.Control.conductMode != ConductivityInSpeciesBulk.ConductivityMode.SIP)
                            m_CurrentResidual = new CoordinateVector(ArrayTools.Cat(m_CurrentResidual.Mapping.Fields.ToArray(), this.ResidualAuxHeatFlux));
                    }
                }
                return m_CurrentResidual;
            }
        }

        CoordinateVector m_CurrentResidual;


        /// <summary>
        /// Current Velocity
        /// </summary>
        XDGField[] CurrentVel {
            get {
                return this.XDGvelocity.Velocity.ToArray();
            }
        }


        /// <summary>
        /// HMF order/degree which is used globally in this solver.
        /// </summary>
        int m_HMForder;



        /// <summary>
        /// configuration options for <see cref="MultigridOperator"/>.
        /// </summary>
        MultigridOperator.ChangeOfBasisConfig[][] MultigridOperatorConfig {
            get {
                int pVel = this.CurrentVel[0].Basis.Degree;
                int pPrs = this.Pressure.Basis.Degree;
                int D = this.GridData.SpatialDimension;

                // set the MultigridOperator configuration for each level:
                // it is not necessary to have exactly as many configurations as actual multigrid levels:
                // the last configuration enty will be used for all higher level
                MultigridOperator.ChangeOfBasisConfig[][] configs = new MultigridOperator.ChangeOfBasisConfig[3][];
                for (int iLevel = 0; iLevel < configs.Length; iLevel++) {

                    configs[iLevel] = new MultigridOperator.ChangeOfBasisConfig[D + 1];

                    if (this.Control.solveCoupledHeatEquation) {
                        configs[iLevel] = new MultigridOperator.ChangeOfBasisConfig[D + 2];
                        if (this.Control.conductMode != ConductivityInSpeciesBulk.ConductivityMode.SIP)
                            configs[iLevel] = new MultigridOperator.ChangeOfBasisConfig[D + 2 + D];
                    }

                    // configurations for velocity
                    for (int d = 0; d < D; d++) {
                        configs[iLevel][d] = new MultigridOperator.ChangeOfBasisConfig() {
                            DegreeS = new int[] { Math.Max(1, pVel - iLevel) },
                            mode = this.Control.VelocityBlockPrecondMode, // MultigridOperator.Mode.SymPart_DiagBlockEquilib,
                            VarIndex = new int[] { d }
                        };
                    }
                // configuration for pressure
                configs[iLevel][D] = new MultigridOperator.ChangeOfBasisConfig() {
                    DegreeS = new int[] { Math.Max(0, pPrs - iLevel) },
                    mode = this.Control.PressureBlockPrecondMode, // MultigridOperator.Mode.IdMass,
                        VarIndex = new int[] { D }
                    };                

                    if (this.Control.solveCoupledHeatEquation) {

                        int pTemp = this.Temperature.Basis.Degree;
                        // configuration for Temperature
                        configs[iLevel][D + 1] = new MultigridOperator.ChangeOfBasisConfig() {
                            DegreeS = new int[] { Math.Max(1, pTemp - iLevel) },
                            mode = MultigridOperator.Mode.SymPart_DiagBlockEquilib_DropIndefinite,
                            VarIndex = new int[] { D + 1 }
                        };

                        // configuration for auxiliary heat flux
                        if (this.Control.conductMode != ConductivityInSpeciesBulk.ConductivityMode.SIP) {
                            int pFlux = this.HeatFlux[0].Basis.Degree;
                            for (int d = 0; d < D; d++) {
                                configs[iLevel][D + 2 + d] = new MultigridOperator.ChangeOfBasisConfig() {
                                    DegreeS = new int[] { Math.Max(1, pFlux - iLevel) },
                                    mode = MultigridOperator.Mode.Eye,
                                    VarIndex = new int[] { D + 2 + d }
                                };
                            }
                        }

                    }

                }


                return configs;
            }
        }


        /// <summary>
        /// Create XOperator and Timestepper
        /// </summary>
        /// <param name="L"></param>
        protected override void CreateEquationsAndSolvers(GridUpdateDataVaultBase L) {

            #region Checks
            // CreateEquationsAndSolvers might be called multiple times
            // exit if so, and no LoadBalancing
            if (XNSFE_Operator != null && L == null)
                return;


            if (Control.TimesteppingMode == AppControl._TimesteppingMode.Steady) {
                if (Control.Timestepper_LevelSetHandling != LevelSetHandling.None)
                    throw new ApplicationException(string.Format("Illegal control file: for a steady computation ({0}), the level set handling must be {1}.", AppControl._TimesteppingMode.Steady, LevelSetHandling.None));
            }

            int degU = this.CurrentVel[0].Basis.Degree;

            #endregion


            #region Config and Generate XOperator

            //Quadrature Order
            //----------------

            m_HMForder = degU * (this.Control.PhysicalParameters.IncludeConvection ? 3 : 2);
            if (this.Control.CutCellQuadratureType == XQuadFactoryHelper.MomentFittingVariants.Saye)
                m_HMForder = 2 * m_HMForder + 1;


            // Create Spatial Operator
            // ======================= 

            XOpConfig = new XNSFE_OperatorConfiguration(this.Control);

            XNSFE_Operator = new XNSFE_OperatorFactory(XOpConfig, this.LsTrk, this.m_HMForder, this.BcMap, this.thermBcMap, degU);
            updateSolutionParams = new bool[CurrentResidual.Mapping.Fields.Count];

            if(this.Control.solveKineticEnergyEquation)
                this.generateKinEnergyOperator(XOpConfig);

            #endregion


            #region Create Timestepper
            // =======================
            if (L == null) {

                this.CreateTimestepper();

            } else {

                //PlotCurrentState(hack_Phystime, new TimestepNumber(hack_TimestepIndex, 12), 2);

                Debug.Assert(object.ReferenceEquals(this.MultigridSequence[0].ParentGrid, this.GridData));


                DGField[] flds = ArrayTools.Cat<DGField>(this.XDGvelocity.Velocity.ToArray(), this.Pressure);
                DGField[] resi = ArrayTools.Cat<DGField>(this.XDGvelocity.ResidualMomentum.ToArray(), this.ResidualContinuity);

                if (this.Control.solveCoupledHeatEquation) {
                    flds = ArrayTools.Cat<DGField>(flds, this.Temperature);
                    resi = ArrayTools.Cat<DGField>(resi, this.ResidualHeat);
                    if (this.Control.conductMode != ConductivityInSpeciesBulk.ConductivityMode.SIP) {
                        flds = ArrayTools.Cat<DGField>(flds, this.HeatFlux);
                        resi = ArrayTools.Cat<DGField>(resi, this.ResidualAuxHeatFlux);
                    }
                }

                m_BDF_Timestepper.DataRestoreAfterBalancing(L, flds, resi, this.LsTrk, this.MultigridSequence);


                if (this.Control.solveKineticEnergyEquation) {
                    KineticEnergyTimestepper.DataRestoreAfterBalancing(L, this.KineticEnergy.ToEnumerable(), this.ResidualKineticEnergy.ToEnumerable(), this.LsTrk, this.MultigridSequence);
                }


                //PlotCurrentState(hack_Phystime, new TimestepNumber(hack_TimestepIndex, 13), 2);

                ContinuityEnforcer = new ContinuityProjection(
                    ContBasis: this.LevSet.Basis,
                    DGBasis: this.DGLevSet.Current.Basis,
                    gridData: GridData,
                    Option: Control.LSContiProjectionMethod);

                if (this.Control.Option_LevelSetEvolution == LevelSetEvolution.ExtensionVelocity) {
                    ReInitPDE = new EllipticReInit(this.LsTrk, this.Control.ReInitControl, DGLevSet.Current);
                    FastMarchReinitSolver = new FastMarchReinit(DGLevSet.Current.Basis);
                    ExtVelMover = new ExtensionVelocityBDFMover(LsTrk, DGLevSet.Current, DGLevSetGradient,
                        new VectorField<DGField>(XDGvelocity.Velocity.ToArray()),
                        Control.EllipticExtVelAlgoControl, BcMap, bdfOrder, ExtensionVelocity.Current,
                        new double[2] { Control.PhysicalParameters.rho_A, Control.PhysicalParameters.rho_B });
                }

            }
            #endregion

        }


        void DelComputeOperatorMatrix(BlockMsrMatrix OpMtx, double[] OpAffine, UnsetteledCoordinateMapping Mapping, DGField[] CurrentState, Dictionary<SpeciesId, MultidimensionalArray> AgglomeratedCellLengthScales, double phystime) {
            using (var tr = new FuncTrace()) {
                int D = this.GridData.SpatialDimension;

                // ============================
                // treatment of surface tension
                // ============================

                VectorField<SinglePhaseField> filtLevSetGradient;
                switch (this.Control.AdvancedDiscretizationOptions.SST_isotropicMode) {
                    case SurfaceStressTensor_IsotropicMode.LaplaceBeltrami_Flux:
                    case SurfaceStressTensor_IsotropicMode.LaplaceBeltrami_Local:
                    case SurfaceStressTensor_IsotropicMode.LaplaceBeltrami_ContactLine: {
                            CurvatureAlgorithms.LaplaceBeltramiDriver(
                                this.Control.AdvancedDiscretizationOptions.SST_isotropicMode,
                                this.Control.AdvancedDiscretizationOptions.FilterConfiguration,
                                out filtLevSetGradient, this.LsTrk,
                                this.DGLevSet.Current);
                            if ((this.Control.solveKineticEnergyEquation && !this.LsTrk.Regions.GetCutCellMask().IsEmptyOnRank) || XOpConfig.isEvaporation) {
                                VectorField<SinglePhaseField> filtLevSetGradient_dummy;
                                CurvatureAlgorithms.CurvatureDriver(
                                    SurfaceStressTensor_IsotropicMode.Curvature_Projected,
                                    CurvatureAlgorithms.FilterConfiguration.Default,
                                    this.Curvature, out filtLevSetGradient_dummy, this.LsTrk,
                                    this.m_HMForder,
                                    this.DGLevSet.Current);
                            }
                            break;
                        }
                    case SurfaceStressTensor_IsotropicMode.Curvature_ClosestPoint:
                    case SurfaceStressTensor_IsotropicMode.Curvature_Projected:
                    case SurfaceStressTensor_IsotropicMode.Curvature_LaplaceBeltramiMean:
                        CurvatureAlgorithms.CurvatureDriver(
                            this.Control.AdvancedDiscretizationOptions.SST_isotropicMode,
                            this.Control.AdvancedDiscretizationOptions.FilterConfiguration,
                            this.Curvature, out filtLevSetGradient, this.LsTrk,
                            this.m_HMForder,
                            this.DGLevSet.Current);
                        //CurvatureAlgorithms.MakeItConservative(LsTrk, this.Curvature, this.Control.PhysicalParameters.Sigma, this.SurfaceForce, filtLevSetGradient, MomentFittingVariant, this.m_HMForder);
                        break;

                    case SurfaceStressTensor_IsotropicMode.Curvature_Fourier:
                        if (Fourier_LevSet != null) {
                            Fourier_LevSet.ProjectToDGCurvature(this.Curvature, out filtLevSetGradient, this.LsTrk.Regions.GetCutCellMask());
                        } else {
                            throw new NotImplementedException("Curvature_Fourier needs an instance of Fourier_LevSet");
                        }
                        break;

                    default: throw new NotImplementedException("Unknown SurfaceTensionMode");
                }


                if (this.Control.useFiltLevSetGradientForEvolution) {
                    this.DGLevSetGradient.Clear();
                    if (this.Control.AdvancedDiscretizationOptions.FilterConfiguration.LevelSetSource == CurvatureAlgorithms.LevelSetSource.fromDG) {
                        this.DGLevSetGradient.Acc(1.0, filtLevSetGradient);
                    } else {
                        this.DGLevSetGradient.AccLaidBack(1.0, filtLevSetGradient);
                    }
                } else {
                    this.DGLevSetGradient.Clear();
                    this.DGLevSetGradient.Gradient(1.0, this.DGLevSet.Current); 
                }

                // =================================================
                // Construct evaporative mass flux (extension field) 
                // =================================================

                // heat flux for evaporation
                //DGField[] HeatFluxParam = new DGField[D];
                //if (XOpConfig.solveHeat) {
                //    if (XOpConfig.conductMode == ConductivityInSpeciesBulk.ConductivityMode.SIP) {
                //        HeatFluxParam = new VectorField<XDGField>(D, CurrentState.ToArray()[D + 1].Basis, "HeatFlux0_", XDGField.Factory).ToArray();
                //        Dictionary<string, double> kSpc = new Dictionary<string, double>();
                //        kSpc.Add("A", -this.Control.ThermalParameters.k_A);
                //        kSpc.Add("B", -this.Control.ThermalParameters.k_B);
                //        XNSEUtils.ComputeGradientForParam(CurrentState.ToArray()[D + 1], HeatFluxParam, this.LsTrk, kSpc, this.LsTrk.Regions.GetNearFieldSubgrid(1));
                //    } else {
                //        var HeatFluxMap = new CoordinateMapping(CurrentState.ToArray().GetSubVector(D + 2, D));
                //        HeatFluxParam = HeatFluxMap.Fields.ToArray();
                //    }
                //}
                //ConventionalDGField[] HeatFluxAParam = new VectorField<ConventionalDGField>(D.ForLoop(d => (HeatFluxParam[d] as XDGField).GetSpeciesShadowField("A"))).ToArray();
                //ConventionalDGField[] HeatFluxBParam = new VectorField<ConventionalDGField>(D.ForLoop(d => (HeatFluxParam[d] as XDGField).GetSpeciesShadowField("B"))).ToArray();

                //SinglePhaseField[] HeatFluxAExt = new VectorField<SinglePhaseField>(D.ForLoop(d => new SinglePhaseField(new Basis(this.GridData, HeatFluxParam[d].Basis.Degree), "HeatFluxExt" + d))).ToArray();
                //SinglePhaseField[] HeatFluxBExt = new VectorField<SinglePhaseField>(D.ForLoop(d => new SinglePhaseField(new Basis(this.GridData, HeatFluxParam[d].Basis.Degree), "HeatFluxExt" + d))).ToArray();
                //double[][] ExtVelMin = new double[HeatFluxAExt.Length][];
                //double[][] ExtVelMax = new double[HeatFluxAExt.Length][];
                //int J = this.LsTrk.GridDat.Cells.NoOfLocalUpdatedCells;
                //for (int i = 0; i < HeatFluxAExt.Length; i++) {
                //    ExtVelMin[i] = new double[J];
                //    ExtVelMax[i] = new double[J];
                //}
                //NarrowMarchingBand.ConstructExtVel_PDE(this.LsTrk, this.LsTrk.Regions.GetCutCellSubGrid(), HeatFluxAExt, HeatFluxAParam, this.LevSet, this.LevSetGradient, ExtVelMin, ExtVelMax, m_HMForder);
                //NarrowMarchingBand.ConstructExtVel_PDE(this.LsTrk, this.LsTrk.Regions.GetCutCellSubGrid(), HeatFluxBExt, HeatFluxBParam, this.LevSet, this.LevSetGradient, ExtVelMin, ExtVelMax, m_HMForder);

                //DGField[] HeatFluxExtParam = new VectorField<XDGField>(D, CurrentState.ToArray()[D + 1].Basis, "HeatFluxExt_", XDGField.Factory).ToArray();
                //for (int d = 0; d < D; d++) {
                //    (HeatFluxExtParam[d] as XDGField).GetSpeciesShadowField("A").Acc(1.0, HeatFluxAExt[d]);
                //    (HeatFluxExtParam[d] as XDGField).GetSpeciesShadowField("B").Acc(1.0, HeatFluxBExt[d]);
                //}

                //Tecplot.PlotFields(HeatFluxParam, "HeatFluxParam" + hack_TimestepIndex, hack_Phystime, 2);
                //Tecplot.PlotFields(HeatFluxExtParam, "HeatFluxExtParam" + hack_TimestepIndex, hack_Phystime, 2);

                // ============================
                // matrix assembly
                // ============================

                var codMap = Mapping;
                var domMap = Mapping;

                using (new BlockTrace("XdgMatrixAssembly", tr)) {
                    this.XNSFE_Operator.AssembleMatrix(
                       OpMtx, OpAffine, codMap, domMap,
                       CurrentState, AgglomeratedCellLengthScales, phystime, this.Control.dtFixed, 
                       this.m_HMForder, SurfaceForce, filtLevSetGradient, Curvature,
                       updateSolutionParams, new DGField[] { MassFluxExtension }); //, HeatFluxExtParam);
                                                                                  //(this.Control.solveCoupledHeatEquation ? this.Temperature.ToEnumerable() : null),
                                                                                  //(this.Control.solveCoupledHeatEquation ? this.DisjoiningPressure.ToEnumerable() : null));                   
                }


                // ====================================
                // something with surface tension ?????
                // ====================================

                {
                    if (this.Control.PhysicalParameters.useArtificialSurfaceForce == true)
                        throw new NotSupportedException("Not supported for this hack.");


                    var TmpRhs = new CoordinateVector(CurrentState.Select(f => (DGField)f.Clone()).ToArray());
                    TmpRhs.Clear();

                    var VelA = new CoordinateVector(TmpRhs.Mapping.Fields.Take(D).Select(f => (DGField)(((XDGField)f).GetSpeciesShadowField("A"))).ToArray());
                    var VelB = new CoordinateVector(TmpRhs.Mapping.Fields.Take(D).Select(f => (DGField)(((XDGField)f).GetSpeciesShadowField("B"))).ToArray());

                    int N = ((XDGBasis)(CurrentState[0].Basis)).NonX_Basis.Length;

                    //foreach (int jCell in this.LsTrk.Regions.GetCutCellMask4LevSet(0).ItemEnum) {
                    //    for (int d = 0; d < D; d++) {
                    //        for (int n = 0; n < N; n++) {
                    //            ((XDGField)(TmpRhs.Mapping.Fields[d])).GetSpeciesShadowField("A").Coordinates[jCell, n] = 0.5 * SurfaceForce[d].Coordinates[jCell, n];
                    //            ((XDGField)(TmpRhs.Mapping.Fields[d])).GetSpeciesShadowField("B").Coordinates[jCell, n] = 0.5 * SurfaceForce[d].Coordinates[jCell, n];
                    //        }
                    //    }
                    //}

                    OpAffine.AccV(1.0, TmpRhs);
                }

                // so far, 'SaddlePointRHS' is on the left-hand-side, since it is the output of ComputeMatrix
                // multiply by -1 to make it RHS
                OpAffine.ScaleV(-1.0);


                // ============================
                // Generate MassMatrix
                // ============================

                // mass matrix factory
                MassFact = this.LsTrk.GetXDGSpaceMetrics(this.LsTrk.SpeciesIdS.ToArray(), m_HMForder, 1).MassMatrixFactory;// new MassMatrixFactory(maxB, CurrentAgg);
                var WholeMassMatrix = MassFact.GetMassMatrix(Mapping, MassScale); // mass matrix scaled with density rho



                // ============================
                //  Add Gravity
                // ============================
                // Dimension: [ rho * G ] = mass / time^2 / len^2 == [ d/dt rho U ]
                var WholeGravity = new CoordinateVector(ArrayTools.Cat<DGField>(this.XDGvelocity.Gravity.ToArray<DGField>(), new XDGField(this.Pressure.Basis)));
                //if (this.Control.solveKineticEnergyEquation) {
                //    WholeGravity = new CoordinateVector(ArrayTools.Cat<DGField>(WholeGravity.Mapping.Fields, new XDGField(this.KineticEnergy.Basis)));
                //}
                if (this.Control.solveCoupledHeatEquation) {
                    WholeGravity = new CoordinateVector(ArrayTools.Cat<DGField>(WholeGravity.Mapping.Fields, new XDGField(this.Temperature.Basis)));
                    if (this.Control.conductMode != ConductivityInSpeciesBulk.ConductivityMode.SIP)
                        WholeGravity = new CoordinateVector(ArrayTools.Cat<DGField>(WholeGravity.Mapping.Fields,
                            new XDGField(this.Temperature.Basis), new VectorField<XDGField>(D, this.HeatFlux[0].Basis, XDGField.Factory)));
                }
                WholeMassMatrix.SpMV(1.0, WholeGravity, 1.0, OpAffine);



                // ============================
                // Set Pressure Reference Point
                // ============================

                if (OpMtx != null) {
                    if (!this.BcMap.DirichletPressureBoundary) {
                        XNSEUtils.SetPressureReferencePoint(
                            Mapping,
                            this.GridData.SpatialDimension,
                            this.LsTrk, OpMtx, OpAffine);
                    }
                } else {
                    if (!this.BcMap.DirichletPressureBoundary) {
                        XNSEUtils.SetPressureReferencePointResidual(
                            new CoordinateVector(CurrentState),
                            this.GridData.SpatialDimension,
                            this.LsTrk, OpAffine);
                    }
                }

                // transform from RHS to Affine
                OpAffine.ScaleV(-1.0);

            }
        }
        
        bool[] updateSolutionParams;

        bool lockUpdate;

        bool m_TransformedResi = true;

        protected void SolutionParamsUpdate(int iterIndex, double[] currentSol, double[] currentRes, MultigridOperator Mgop) {

            int NF = this.CurrentResidual.Mapping.Fields.Count;
            int D = this.GridData.SpatialDimension;

            int len = (this.Control.conductMode == ConductivityInSpeciesBulk.ConductivityMode.SIP) ? 1 : 1 + D;
            for (int l = 0; l < len; l++)
                updateSolutionParams[D + 1 + l] = false;

            double[] L2Res = new double[NF];

            if (m_TransformedResi) {
                // +++++++++++++++++++++++++++++++++++++++++++++++++++++++++++++
                // transform current solution and residual back to the DG domain
                // +++++++++++++++++++++++++++++++++++++++++++++++++++++++++++++

                var R = m_BDF_Timestepper.Residuals;
                R.Clear();

                Mgop.TransformRhsFrom(R, currentRes);
                this.LsTrk.GetAgglomerator(this.LsTrk.SpeciesIdS.ToArray(), m_HMForder, this.Control.AdvancedDiscretizationOptions.CellAgglomerationThreshold,
                    AgglomerateNewborn: false, AgglomerateDecased: false, ExceptionOnFailedAgglomeration: true).Extrapolate(R.Mapping);

                for (int i = 0; i < NF; i++) {
                    L2Res[i] = R.Mapping.Fields[i].L2Norm();
                }

            } else {
                // +++++++++++++++++++++++
                // un-transformed residual
                // +++++++++++++++++++++++

                var VarIdx = NF.ForLoop(i => Mgop.Mapping.GetSubvectorIndices(i));

                for (int i = 0; i < VarIdx.Length; i++) {
                    double L2 = 0.0;
                    foreach (int idx in VarIdx[i])
                        L2 += currentRes[idx - Mgop.Mapping.i0].Pow2();
                    L2Res[i] = L2.MPISum().Sqrt();
                }
            }

            double NSE_L2Res = 0.0;
            for (int i = 0; i <= D; i++)
                NSE_L2Res += L2Res[i].Pow2();
            NSE_L2Res.Sqrt();

            //Console.WriteLine("NSE L2 residual = {0}", NSE_L2Res);
            if (!lockUpdate && (NSE_L2Res < this.Control.NonLinearSolver.ConvergenceCriterion || iterIndex == 0)) {
                Console.WriteLine("update solution param");
                for (int l = 0; l < len; l++)
                    updateSolutionParams[D + 1 + l] = true;

                lockUpdate = (iterIndex > 0);
            }


        }


        #endregion



        //=============================
        // timestepper related members
        //=============================
        #region timestepper


        /// <summary>
        /// Implicit timestepping using Backward-Differentiation-Formulas (BDF),
        /// specialized for XDG applications.
        /// </summary>
        XdgBDFTimestepping m_BDF_Timestepper;


        ///// <summary>
        ///// Explicit or implicit timestepping using Runge-Kutta formulas,
        ///// specialized for XDG applications.
        ///// </summary>
        //XdgRKTimestepping m_RK_Timestepper;

        RungeKuttaScheme rksch = null;

        int bdfOrder = -1000;


        private void CreateTimestepper() {

            switch (this.Control.TimeSteppingScheme) {
                case TimeSteppingScheme.RK_ImplicitEuler: {
                        rksch = RungeKuttaScheme.ImplicitEuler;
                        break;
                    }
                case TimeSteppingScheme.RK_CrankNic: {
                        rksch = RungeKuttaScheme.CrankNicolson;
                        break;
                    }
                case TimeSteppingScheme.CrankNicolson: {
                        //do not instantiate rksch, use bdf instead
                        bdfOrder = -1;
                        break;
                    }
                case TimeSteppingScheme.ImplicitEuler: {
                        //do not instantiate rksch, use bdf instead
                        bdfOrder = 1;
                        break;
                    }
                default: {
                        if (this.Control.TimeSteppingScheme.ToString().StartsWith("BDF")) {
                            //do not instantiate rksch, use bdf instead
                            bdfOrder = Convert.ToInt32(this.Control.TimeSteppingScheme.ToString().Substring(3));
                            break;
                        } else
                            throw new NotImplementedException();
                    }

            }


            if (rksch == null) {
                m_BDF_Timestepper = new XdgBDFTimestepping(
                    this.CurrentSolution.Mapping.Fields,
                    this.CurrentResidual.Mapping.Fields,
                    LsTrk,
                    true,
                    DelComputeOperatorMatrix, null, DelUpdateLevelSet,
                    (this.Control.TimesteppingMode == AppControl._TimesteppingMode.Transient) ? bdfOrder : 1,
                    this.Control.Timestepper_LevelSetHandling,
                    this.XOpConfig.mmsd,
                    (this.Control.PhysicalParameters.IncludeConvection) ? SpatialOperatorType.Nonlinear : SpatialOperatorType.LinearTimeDependent,
                    MassScale,
                    this.MultigridOperatorConfig, base.MultigridSequence,
                    this.LsTrk.SpeciesIdS.ToArray(), this.m_HMForder,
                    this.Control.AdvancedDiscretizationOptions.CellAgglomerationThreshold,
                    true,
                    this.Control.NonLinearSolver,
                    this.Control.LinearSolver
                    );
                m_BDF_Timestepper.m_ResLogger = base.ResLogger;
                m_BDF_Timestepper.m_ResidualNames = this.CurrentResidual.Mapping.Fields.Select(f => f.Identification).ToArray();
                m_BDF_Timestepper.Timestepper_Init = (this.Control.TimesteppingMode == AppControl._TimesteppingMode.Transient) ? this.Control.Timestepper_BDFinit : TimeStepperInit.SingleInit;
                m_BDF_Timestepper.incrementTimesteps = this.Control.incrementTimesteps;
                m_BDF_Timestepper.PushLevelSet = this.PushLevelSetAndRelatedStuff;
                m_BDF_Timestepper.IterUnderrelax = this.Control.Timestepper_LevelSetHandling == LevelSetHandling.Coupled_Iterative ? this.Control.LSunderrelax : 1.0;

                m_BDF_Timestepper.Config_LevelSetConvergenceCriterion = this.Control.LevelSet_ConvergenceCriterion;
                //m_BDF_Timestepper.CustomIterationCallback += this.PlotOnIterationCallback;
                if (this.Control.useSolutionParamUpdate)
                    m_BDF_Timestepper.CustomIterationCallback += this.SolutionParamsUpdate;

                // solver 
                this.Control.NonLinearSolver.MinSolverIterations = (this.Control.Timestepper_LevelSetHandling == LevelSetHandling.Coupled_Iterative) ? 1 : this.Control.NonLinearSolver.MinSolverIterations; //m_BDF_Timestepper.config_NonLinearSolver.MinSolverIterations = (this.Control.Timestepper_LevelSetHandling == LevelSetHandling.Coupled_Iterative) ? 1 : this.Control.Solver_MinIterations;

                if (this.Control.NonLinearSolver.SolverCode == NonLinearSolverCode.Newton) {
                    m_BDF_Timestepper.XdgSolverFactory.Selfmade_precond =
                                        new Schwarz() {
                                            m_BlockingStrategy = new Schwarz.METISBlockingStrategy() {
                                                NoOfPartsPerProcess = this.CurrentSolution.Count / 10000,
                                            },
                                            Overlap = 1,
                                            CoarseSolver = new SparseSolver() { WhichSolver = SparseSolver._whichSolver.MUMPS }
                                        };
                } else {
                    //m_BDF_Timestepper.Config_linearSolver = new DirectSolver() { WhichSolver = this.Control.LinearSolver };
                }

                //Console.WriteLine("noofpartsperprocess = {0}", this.CurrentSolution.Count / 10000);   

            } else {

                throw new NotSupportedException();

                //m_RK_Timestepper = new XdgRKTimestepping(
                //    this.CurrentSolution.Mapping.Fields.ToArray(),
                //    this.CurrentResidual.Mapping.Fields.ToArray(),
                //    LsTrk,
                //    DelComputeOperatorMatrix, DelUpdateLevelSet, DelUpdateCutCellMetrics,
                //    rksch,
                //    this.Control.Timestepper_LevelSetHandling,
                //    mmsd,
                //    (this.Control.PhysicalParameters.IncludeConvection) ? SpatialOperatorType.Nonlinear : SpatialOperatorType.LinearTimeDependent,
                //    MassScale,
                //    this.MultigridOperatorConfig, base.MultigridSequence,
                //    this.Control.AdvancedDiscretizationOptions.CellAgglomerationThreshold, 
                //    true);
                //m_RK_Timestepper.m_ResLogger = base.ResLogger;
                //m_RK_Timestepper.m_ResidualNames = this.CurrentResidual.Mapping.Fields.Select(f => f.Identification).ToArray();
            }


            // additional timestepper for kinetic energy equation
            // ==================================================

            if(this.Control.solveKineticEnergyEquation)
                CreateTimestepperForKineticEnergySolve();

        }


        /// <summary>
        /// delegate for the initialization of previous timesteps from an analytic solution
        /// </summary>
        /// <param name="TimestepIndex"></param>
        /// <param name="Time"></param>
        /// <param name="St"></param>
        private void BDFDelayedInitSetIntial(int TimestepIndex, double Time, DGField[] St) {
            using (new FuncTrace()) {
                Console.WriteLine("Timestep index {0}, time {1} ", TimestepIndex, Time);

                // level-set
                // ---------
                this.DGLevSet.Current.ProjectField(X => this.Control.Phi(X, Time));
                this.LevSet.ProjectField(X => this.Control.Phi(X, Time));

                this.LsTrk.UpdateTracker(incremental: true);

                // solution
                // --------
                int D = this.LsTrk.GridDat.SpatialDimension;

                for (int d = 0; d < D; d++) {
                    XDGField _u = (XDGField)St[d];
                    _u.Clear();
                    _u.GetSpeciesShadowField("A").ProjectField(X => this.Control.ExactSolutionVelocity["A"][d](X, Time));
                    _u.GetSpeciesShadowField("B").ProjectField((X => this.Control.ExactSolutionVelocity["B"][d](X, Time)));
                }
                XDGField _p = (XDGField)St[D];
                _p.Clear();
                _p.GetSpeciesShadowField("A").ProjectField(X => this.Control.ExactSolutionPressure["A"](X, Time));
                _p.GetSpeciesShadowField("B").ProjectField((X => this.Control.ExactSolutionPressure["B"](X, Time)));
            }
        }


        /// <summary>
        /// delegate for the initialization of previous timesteps from restart session
        /// </summary>
        /// <param name="TimestepIndex"></param>
        /// <param name="time"></param>
        /// <param name="St"></param>
        private void BDFDelayedInitLoadRestart(int TimestepIndex, double time, DGField[] St) {

            Console.WriteLine("Timestep index {0}, time {1} ", TimestepIndex, time);

            ITimestepInfo tsi_toLoad;
            if (TimestepIndex < 0) {
                throw new ArgumentOutOfRangeException("Not enough Timesteps to restart with desired Timestepper");
            } else {
                ISessionInfo reloadSession = GetDatabase().Controller.GetSessionInfo(this.CurrentSessionInfo.RestartedFrom);
                tsi_toLoad = reloadSession.Timesteps.Single(t => t.TimeStepNumber.Equals(new TimestepNumber(TimestepIndex)));
            }
            DatabaseDriver.LoadFieldData(tsi_toLoad, this.GridData, this.IOFields);

            // level-set
            // ---------
            this.DGLevSet.Current.Clear();
            this.DGLevSet.Current.AccLaidBack(1.0, this.LevSet);

            //this.LsTrk.UpdateTracker(incremental: true);

            // solution
            // --------
            int D = this.LsTrk.GridDat.SpatialDimension;

            for (int d = 0; d < D; d++) {
                St[d] = this.XDGvelocity.Velocity[d].CloneAs();
            }
            St[D] = this.Pressure.CloneAs();
        }


        #endregion



        //===================================================
        // application related members
        // (RunSolverOneStep, SetInitial, LoadRestart, etc.)
        //===================================================
        #region application

        int hack_TimestepIndex;
        double hack_Phystime;

        /// <summary>
        /// Depending on settings <see cref="AppControl.CompMode"/>, computes either one timestep or a steady-state solution.
        /// </summary>
        protected override double RunSolverOneStep(int TimestepInt, double phystime, double dt) {
            using(var tr = new FuncTrace()) {

                TimestepNumber TimestepNo = new TimestepNumber(TimestepInt, 0);
                int D = this.GridData.SpatialDimension;
                base.ResLogger.TimeStep = TimestepInt;
                hack_TimestepIndex = TimestepInt;
                hack_Phystime = phystime;

  
                //Preprocessing(TimestepInt, phystime, dt, TimestepNo);


                if(Control.SkipSolveAndEvaluateResidual) {
                    // +++++++++++++++++++++++++++++++++++++++++++++++++
                    // setup: project exact solution -- for consistency tests
                    // +++++++++++++++++++++++++++++++++++++++++++++++++

                    foreach(string spc in LsTrk.SpeciesNames) {
                        for(int d = 0; d < this.GridData.SpatialDimension; d++) {
                            ConventionalDGField Vel_d = ((XDGField)this.CurrentVel[d]).GetSpeciesShadowField(spc);
                            Vel_d.ProjectField(Control.ExactSolutionVelocity[spc][d].Convert_Xt2X(phystime + dt));
                        }
                        Pressure.GetSpeciesShadowField(spc).ProjectField(Control.ExactSolutionPressure[spc].Convert_Xt2X(phystime + dt));
                    }
                }


                // =====================================================
                // setup stationary 
                // =====================================================


                if(base.Control.TimesteppingMode == AppControl._TimesteppingMode.Steady) {
                    dt = 1.0e100;
                    Console.WriteLine("Steady-state solve ...", TimestepNo, dt);

                    if(this.Control.Option_LevelSetEvolution != LevelSetEvolution.None) {
                        throw new ApplicationException("For steady-state solutions, the only allowed level-set-evolution option is '" + LevelSetEvolution.None + "'.");
                    }



                // =====================================================
                // setup transient 
                // =====================================================
                } else if(base.Control.TimesteppingMode == AppControl._TimesteppingMode.Transient) {

                    // push stacks
                    // -----------

                    PushLevelSetAndRelatedStuff();


                    // backup old velocity/kinetic energy for energy checks
                    // -----------------------------------------------------
                    if (this.Control.ComputeEnergyProperties && this.Control.TimesteppingMode == AppControl._TimesteppingMode.Transient) {
                        for (int d = 0; d < D; d++) {
                            this.prevVel[d].Clear();
                            this.prevVel[d].Acc(1.0, this.CurrentVel[d]);
                        }
                        //if (TimestepInt > 1) {
                        //    this.pprevKineticEnergy.Clear();
                        //    this.pprevKineticEnergy.Acc(1.0, this.prevKineticEnergy);
                        //}
                        //this.prevKineticEnergy.Clear();
                        //this.prevKineticEnergy.Acc(1.0, this.DerivedKineticEnergy);
                    }


                    // fields setup
                    // ------------
                    for (int d = 0; d < D; d++) {
                        // Gravity must be set up like this to avoid regions of zero gravity when updating the level-set
                        this.XDGvelocity.Gravity[d].UpdateBehaviour = BehaveUnder_LevSetMoovement.AutoExtrapolate;
                    }


                    // +++++++++++++++++++++++++++++++++++++
                    // compute/check time step restrictions
                    // +++++++++++++++++++++++++++++++++++++

                    dt = base.Control.dtFixed;

                    // Level-Set motion-CFL
                    double LevSet_Deg2 = this.DGLevSet.Current.Basis.Degree;
                    LevSet_Deg2 = LevSet_Deg2 * LevSet_Deg2;
                    double dt_LevSetCFL = base.GridData.ComputeCFLTime(this.ExtensionVelocity.Current, dt * LevSet_Deg2);
                    dt_LevSetCFL = dt_LevSetCFL / LevSet_Deg2;
                    if(this.Control.Timestepper_LevelSetHandling == LevelSetHandling.Coupled_Iterative && this.Control.LSunderrelax == 1.0) {
                        if(dt / dt_LevSetCFL > 1.0) {
                            double underrelax = Math.Round(dt_LevSetCFL / dt, 1);
                            m_BDF_Timestepper.IterUnderrelax = underrelax;
                            Console.WriteLine("Exceeding Level-Set CFL: Setting underrelaxation factor to {0}", underrelax);
                            //if (this.Control.solveKineticEnergyEquation && (dt / (dt_LevSetCFL / 4.0)) > 1.0) {
                            //    Console.WriteLine("Exceeding Level-Set CFL for kinetic energy equation: dt = {0}, dt_sigma = {1}, frac = {2}", dt, dt_LevSetCFL/4.0, (dt / (dt_LevSetCFL / 4.0)));
                            //}
                        } else {
                            m_BDF_Timestepper.IterUnderrelax = 1.0;
                        }
                    }

                    //if (this.Control.solveKineticEnergyEquation) { 
                    //    double kinE_Deg2 = this.KineticEnergy.Basis.Degree;
                    //    kinE_Deg2 = kinE_Deg2 * kinE_Deg2;
                    //    double dt_kinECFL = base.GridData.ComputeCFLTime(this.KineticEnergy.ToEnumerable(), dt * kinE_Deg2);
                    //    dt_kinECFL = dt_kinECFL / kinE_Deg2;
                    //    if (dt / dt_kinECFL > 1.0) {
                    //        Console.WriteLine("Exceeding CFL-condition for kinetic energy equation: dt = {0}, dt_sigma = {1}, frac = {2}", dt, dt_kinECFL, dt / dt_kinECFL);
                    //    }
                    //}

                    //dt = Math.Min(dt, dt_LevSetCFL);

                    // Capillary Timestep restriction
                    if (this.Control.PhysicalParameters.Sigma != 0.0) {
                        MultidimensionalArray h_mins = ((GridData)this.GridData).Cells.h_min;
                        double h = h_mins.Min();
                        double LevSet_Deg = this.LevSet.Basis.Degree + 1;
                        h /= LevSet_Deg;
                        double dt_sigma = Math.Sqrt((this.Control.PhysicalParameters.rho_A + this.Control.PhysicalParameters.rho_B)
                            * Math.Pow(h, 3) / (2 * Math.PI * this.Control.PhysicalParameters.Sigma));
                        if(dt > dt_sigma)
                            Console.WriteLine("Warning: exceeding Capillary timestep: dt = {0}, dt_sigma = {1}, frac = {2}", dt, dt_sigma, dt / dt_sigma);
                    }


                    // elo
                    // ---

                    Console.WriteLine("Instationary solve, timestep #{0}, dt = {1} ...", TimestepNo, dt);

                } else {
                    throw new NotImplementedException("Option " + base.Control.TimesteppingMode + " not supported yet.");
                }

                // =======================================================================
                // call timestepper
                // =======================================================================

                //if ((m_BDF_Timestepper == null) == (m_RK_Timestepper == null))
                //    throw new ApplicationException();

                //CurvatureAlgorithms.CurvatureDriver(
                //    SurfaceStressTensor_IsotropicMode.Curvature_Projected,
                //    CurvatureAlgorithms.FilterConfiguration.NoFilter,
                //    this.Curvature, out VectorField<SinglePhaseField> LevSetGradient, this.LsTrk,
                //    this.m_HMForder, this.DGLevSet.Current);

                //double[] momBal_Norm = XNSEUtils.MomentumBalanceNormAtInterface(this.Pressure, this.XDGvelocity.Velocity, this.Curvature,
                //    this.Control.PhysicalParameters, this.Control.AdvancedDiscretizationOptions.SurfStressTensor, this.m_HMForder);

                //Console.WriteLine("x-momentum balance norm = {0}", momBal_Norm[0]);
                //Console.WriteLine("y-momentum balance norm = {0}", momBal_Norm[1]);


                // ++++++++++++++++++++++++++++++++++++++++++
                // The actual solution of the System
                // ++++++++++++++++++++++++++++++++++++++++++

                using (new BlockTrace("Solve", tr)) {

                    if(m_BDF_Timestepper != null) {

                        updateSolutionParams.SetAll(true);
                        lockUpdate = true;

                        m_BDF_Timestepper.Solve(phystime, dt, Control.SkipSolveAndEvaluateResidual);
                        
                    } else {
                        //m_RK_Timestepper.Solve(phystime, dt);
                    }

                }

                // solve kinetic energy equation
                // =============================

                if (this.Control.solveKineticEnergyEquation) {
                    this.KineticEnergyTimestepper.Solve(phystime, dt, Control.SkipSolveAndEvaluateResidual);


                    // derive kinetic Energy from flow solution
                    double[] rhoS = new double[] { this.Control.PhysicalParameters.rho_A, this.Control.PhysicalParameters.rho_B };
                    GeneratedKineticEnergy.Clear();
                    EnergyUtils.ProjectKineticEnergy(this.GeneratedKineticEnergy, this.LsTrk, this.XDGvelocity.Velocity.ToArray(), rhoS, this.m_HMForder);

                    // compute generated kinetic energy
                    GeneratedKineticEnergy.Acc(-1.0, this.KineticEnergy);
                }

                // evaluate kinetic energy
                // =======================

                //if (this.Control.solveKineticEnergyEquation) {

                //    // evaluate changerate from NSE-Solver
                //    // ===================================
                //    double[] OpAffine = new double[this.CurrentSolution.Length];

                //    var agg = this.LsTrk.GetAgglomerator(this.LsTrk.SpeciesIdS.ToArray(),
                //        this.KineticEnergy.Basis.Degree * (this.Control.PhysicalParameters.IncludeConvection ? 3 : 2),
                //        this.Control.AdvancedDiscretizationOptions.CellAgglomerationThreshold);

                //    this.DelComputeOperatorMatrix(null, OpAffine, this.CurrentSolution.Mapping, this.CurrentSolution.Fields.ToArray(), 
                //        agg.CellLengthScales, phystime + dt);

                //    int[] ptuIdx = this.CurrentSolution.Mapping.GetSubvectorIndices(true, 0);
                //    XDGField ptu = new XDGField(((XDGField)this.CurrentSolution.Fields[0]).Basis); //, "kinEchangerate_byNSE");
                //    double[] ptuAffine = new double[ptu.CoordinateVector.Length];
                //    ArrayTools.GetSubVector<int[], int[], double>(OpAffine, ptuAffine, ptuIdx);
                //    ptu.CoordinateVector.axpy<double[]>(ptuAffine, -1.0);

                //    //XDGField U01 = new XDGField(((XDGField)this.CurrentSolution.Fields[0]).Basis);
                //    //U01.Acc(0.5, this.prevVel[0]);
                //    //U01.Acc(0.5, this.CurrentSolution.Fields[0]);

                //    this.KineticEnergyNSEchangerate.Clear();
                //    this.KineticEnergyNSEchangerate.ProjectProduct(0.5, this.prevVel[0], ptu);
                //    this.KineticEnergyNSEchangerate.ProjectProduct(0.5, this.CurrentSolution.Fields[0], ptu);

                //    this.KineticEnergyNSE.Acc(dt, this.KineticEnergyNSEchangerate);


                //    // changerate by kinetic energy solver
                //    // ===================================

                //    double[] rhoS = new double[] { this.Control.PhysicalParameters.rho_A, this.Control.PhysicalParameters.rho_B };
                //    //EnergyUtils.ProjectKineticEnergy(this.KineticEnergy, this.LsTrk, this.XDGvelocity.Velocity.ToArray(), rhoS, this.m_HMForder);

                //    double[] flux = new double[this.KineticEnergy.CoordinateVector.Length];
                //    this.EvaluateKineticEnergy(phystime + dt, flux);
                //    //XDGField ptk = new XDGField(((XDGField)this.KineticEnergy).Basis, "kinEchangerate_byKinE");
                //    this.KineticEnergyChangerate.Clear();
                //    if (TimestepInt == 1) {
                //        this.KineticEnergyChangerate.CoordinateVector.axpy<double[]>(flux, -0.5);
                //    } else {
                //        this.KineticEnergyChangerate.CoordinateVector.axpy<double[]>(flux, -1.0);
                //    }

                //    //this.KineticEnergyChangerate.Acc(0.5, this.prevKineticEnergyChangerate);
                //    //this.KineticEnergyChangerate.CoordinateVector.axpy<double[]>(flux, -0.5);

                //    //this.prevKineticEnergyChangerate.Clear();
                //    //this.prevKineticEnergyChangerate.CoordinateVector.axpy<double[]>(flux, -1.0);

                //    this.KineticEnergy.Scale(2.0);
                //    this.KineticEnergy.Acc(dt, this.KineticEnergyChangerate);

                //    if (TimestepInt > 1) {
                //        this.KineticEnergy.Acc(-(1.0 / 2.0), this.pprevKineticEnergy);
                //        this.KineticEnergy.Scale(2.0 / 3.0);
                //    }


                //    // changerate by projection
                //    // ========================


                //    XDGBasis bs = ((XDGField)this.KineticEnergy).Basis;
                //    XDGField projectedKineticEnergyChangerate = new XDGField(bs, "projKinEchangerate");

                //    double[] muS = new double[] { this.Control.PhysicalParameters.mu_A, this.Control.PhysicalParameters.mu_B };
                //    EnergyUtils.ProjectKineticDissipation(this.KineticDissipation, this.LsTrk, this.XDGvelocity.Velocity.ToArray(), muS, this.m_HMForder);
                //    //EnergyUtils.ProjectPowerOfStresses(this.PowerOfStresses, this.LsTrk, this.Pressure, this.XDGvelocity.Velocity.ToArray(), muS, this.m_HMForder);
                //    //EnergyUtils.ProjectKineticEnergyChangerateNSE(projectedKineticEnergyChangerate, LsTrk, this.XDGvelocity.Velocity.ToArray(), muS, this.m_HMForder * 2 + 1);

                //    //projectedKineticEnergyChangerate.Acc(1.0, this.KineticDissipation);
                //    //projectedKineticEnergyChangerate.Acc(1.0, this.PowerOfStresses);
                //    //XDGField fu = new XDGField(((XDGField)this.KineticEnergy).Basis);
                //    //fu.ProjectProduct(1.0, this.XDGvelocity.Gravity[0], this.CurrentSolution.Fields[0]);    // rho!!
                //    //projectedKineticEnergyChangerate.Acc(1.0, fu);


                //    VectorField<DGField> GradVelX = new VectorField<DGField>(D, bs, "VelocityXGradient", XDGField.Factory);
                //    VectorField<DGField> GradVelY = new VectorField<DGField>(D, bs, "VelocityYGradient", XDGField.Factory);
                //    for (int d = 0; d < D; d++) {
                //        foreach (var Spc in this.LsTrk.SpeciesIdS) {
                //            SubGrid sf = this.LsTrk.Regions.GetSpeciesSubGrid(Spc);
                //            DGField f_Spc = ((this.CurrentSolution.Fields[0] as XDGField).GetSpeciesShadowField(Spc));
                //            (GradVelX[d] as XDGField).GetSpeciesShadowField(Spc).DerivativeByFlux(1.0, f_Spc, d, optionalSubGrid: sf);
                //            f_Spc = ((this.CurrentSolution.Fields[1] as XDGField).GetSpeciesShadowField(Spc));
                //            (GradVelY[d] as XDGField).GetSpeciesShadowField(Spc).DerivativeByFlux(1.0, f_Spc, d, optionalSubGrid: sf);
                //        }
                //    }
                //    GradVelX.ForEach(F => F.CheckForNanOrInf(true, true, true));
                //    GradVelY.ForEach(F => F.CheckForNanOrInf(true, true, true));

                //    VectorField<DGField> GradVelU = new VectorField<DGField>(D, bs, "GradUU", XDGField.Factory);
                //    VectorField<DGField> GradVelTU = new VectorField<DGField>(D, bs, "GradUTU", XDGField.Factory);
                //    for (int d = 0; d < D; d++) {
                //        GradVelU[0].ProjectProduct(1.0, GradVelX[d], this.CurrentSolution.Fields[d]);
                //        GradVelU[1].ProjectProduct(1.0, GradVelY[d], this.CurrentSolution.Fields[d]);
                //        GradVelTU[d].ProjectProduct(1.0, GradVelX[d], this.CurrentSolution.Fields[0]);
                //        GradVelTU[d].ProjectProduct(1.0, GradVelY[d], this.CurrentSolution.Fields[1]);
                //    }

                //    XDGField divDuU = new XDGField(bs);
                //    //divDuU.DivergenceByFlux(1.0, GradVelU);
                //    divDuU.DivergenceByFlux(1.0, GradVelTU);

                //    //this.KineticDissipation.ProjectProduct(1.0, this.XDGvelocity.Gravity[0], this.CurrentSolution.Fields[0]);
                //    projectedKineticEnergyChangerate.ProjectProduct(1.0, this.XDGvelocity.Gravity[0], this.CurrentSolution.Fields[0]);
                //    projectedKineticEnergyChangerate.Acc(1.0, divDuU);
                //    projectedKineticEnergyChangerate.Acc(1.0, this.KineticDissipation);


                //    // changerate by difference
                //    // ========================

                //    EnergyUtils.ProjectKineticEnergy(this.DerivedKineticEnergy, this.LsTrk, this.XDGvelocity.Velocity.ToArray(), rhoS, this.m_HMForder);

                //    XDGField diffKineticEnergyChangerate = new XDGField(((XDGField)this.KineticEnergy).Basis, "diffKinEchangerate");
                //    diffKineticEnergyChangerate.Acc(1.0, this.DerivedKineticEnergy);
                //    diffKineticEnergyChangerate.Acc(-1.0, this.prevKineticEnergy);
                //    diffKineticEnergyChangerate.Scale(1.0 / dt);


                //    // compute generated kinetic energy
                //    // ================================
                //    GeneratedKineticEnergy.Clear();
                //    GeneratedKineticEnergy.Acc(1.0, this.DerivedKineticEnergy);
                //    GeneratedKineticEnergy.Acc(-1.0, this.KineticEnergy);


                //    Tecplot.PlotFields(ArrayTools.Cat<DGField>(this.CurrentSolution.Fields.ToArray(), this.DerivedKineticEnergy, this.KineticEnergyNSE, this.KineticEnergy,
                //        this.KineticEnergyNSEchangerate, this.KineticEnergyChangerate, projectedKineticEnergyChangerate, diffKineticEnergyChangerate, this.GeneratedKineticEnergy),
                //        "kinEchangerates" + hack_TimestepIndex, phystime, 3);


                //    //Tecplot.PlotFields(ArrayTools.Cat<DGField>(this.CurrentSolution.Fields.ToArray(), this.DerivedKineticEnergy, this.prevKineticEnergy,
                //    //    this.KineticEnergy, this.KineticEnergyNSE,
                //    //    this.DerivedKineticEnergyChangerate, this.KineticEnergyChangerate, this.KineticEnergyNSEchangerate,
                //    //    projectedKineticEnergyChangerate, diffKineticEnergyChangerate), 
                //    //    "kinEchangerates"+hack_TimestepIndex, phystime, 3 );

                //}


                if (this.Control.solveCoupledHeatEquation && (this.Control.conductMode == ConductivityInSpeciesBulk.ConductivityMode.SIP))
                    this.ComputeHeatFlux();


                Postprocessing(TimestepInt, phystime, dt, TimestepNo);

                //PlotCurrentState(phystime, TimestepNo, 2);

                // ================
                // Good bye
                // ================
                if(this.Control.Option_LevelSetEvolution == LevelSetEvolution.ExtensionVelocity) {

                    if (this.Control.fullReInit) {
                        // 1. elliptic ReInit on cut-cells
                        //Console.WriteLine("elliptic reinit on cut-cells");
                        ReInitPDE.ReInitialize(Restriction: this.LsTrk.Regions.GetCutCellSubGrid());
                        //PlotCurrentState(hack_Phystime, new TimestepNumber(new int[] { hack_TimestepIndex, 10 }), 2); 
                        // 2. fast marching on non cut cells
                        //Console.WriteLine("fast march on non cut-cells");
                        if (this.Control.AdaptiveMeshRefinement) {
                            // in case of AMR fast marching on each refinement level separately 
                            List<CellMask> fastMarchMasks = new List<CellMask>();
                            var cDat = ((GridData)this.GridData).Cells;
                            int nC = cDat.Count;
                            BitArray[] fmBitA = new BitArray[this.Control.RefinementLevel + 1];
                            int[] cntCells = new int[this.Control.RefinementLevel + 1];
                            for (int rl = 0; rl <= this.Control.RefinementLevel; rl++) {
                                fmBitA[rl] = new BitArray(nC);
                            }
                            for (int cId = 0; cId < nC; cId++) {
                                int refinelvl = cDat.GetCell(cId).RefinementLevel;
                                fmBitA[refinelvl][cId] = true;
                                cntCells[refinelvl] = cntCells[refinelvl] + 1;
                            }
                            for (int rl = 0; rl <= this.Control.RefinementLevel; rl++) {
                                CellMask cm = new CellMask(this.GridData, fmBitA[rl]);
                                if (!cm.IsEmpty)
                                    fastMarchMasks.Add(cm);
                            }
                            fastMarchMasks.Reverse();   // start with finest refinement level
                            CellMask Accepeted = this.LsTrk.Regions.GetCutCellMask();
                            CellMask neg = LsTrk.Regions.GetSpeciesMask("A");
                            foreach (var cm in fastMarchMasks) {
                                //Console.WriteLine("fast march on refinement level");
                                try {
                                    FastMarchReinitSolver.FirstOrderReinit(DGLevSet.Current, Accepeted, neg, cm);
                                    //PlotCurrentState(hack_Phystime, new TimestepNumber(new int[] { hack_TimestepIndex, 11 }), 2);
                                } catch { }                    
                                Accepeted = Accepeted.Union(cm);
                            }
                        } else {
                            CellMask CC = this.LsTrk.Regions.GetCutCellMask();
                            CellMask neg = LsTrk.Regions.GetSpeciesMask("A");
                            FastMarchReinitSolver.FirstOrderReinit(DGLevSet.Current, CC, neg, CC.Complement());
                        }
                    }
                    // 3. elliptic ReInit on whole domain
                    //Console.WriteLine("elliptic reinit on whole domain");
                    ReInitPDE.ReInitialize();
                    //PlotCurrentState(hack_Phystime, new TimestepNumber(new int[] { hack_TimestepIndex, 12 }), 2);

                    //Console.WriteLine("finish time step");
                    ExtVelMover.FinishTimeStep();
                }

#if DEBUG
            // in case of Debugging Save first Timesteps
            //if(TimestepNo[1] <= 2) {
            //    this.SaveToDatabase(TimestepNo, phystime);
            //}
#endif

                Console.WriteLine("done.");
                return dt;
            }
        }



        protected override void SetInitial() {
            base.SetInitial();

            this.InitLevelSet();

            this.CreateEquationsAndSolvers(null);

            // =========================================
            // XDG BDF Timestepper initialization
            // =========================================

            if (m_BDF_Timestepper != null) {
                m_BDF_Timestepper.DelayedTimestepperInit(0.0, 0, this.Control.GetFixedTimestep(),
                    // delegate for the initialization of previous timesteps from an analytic solution
                    BDFDelayedInitSetIntial);
            }

            After_SetInitialOrLoadRestart(0.0, 0);

        }


        protected override void ResetInitial() {
            base.SetInitial();
            this.InitLevelSet();

            if (this.Control.solveCoupledHeatEquation) {
                if (this.Control.conductMode == ConductivityInSpeciesBulk.ConductivityMode.SIP)
                    m_BDF_Timestepper.ResetDataAfterBalancing(ArrayTools.Cat<DGField>(this.XDGvelocity.Velocity.ToArray(), this.Pressure, this.Temperature));
                else
                    m_BDF_Timestepper.ResetDataAfterBalancing(ArrayTools.Cat<DGField>(this.XDGvelocity.Velocity.ToArray(), this.Pressure, this.Temperature, this.HeatFlux));
            } else {
                m_BDF_Timestepper.ResetDataAfterBalancing(ArrayTools.Cat<DGField>(this.XDGvelocity.Velocity.ToArray(), this.Pressure));
            }

            m_BDF_Timestepper.DelayedTimestepperInit(0.0, 0, this.Control.GetFixedTimestep(),
                // delegate for the initialization of previous timesteps from an analytic solution
                BDFDelayedInitSetIntial);

            //if (this.Control.solveCoupledHeatEquation) {
            //    if (this.Control.conductMode == ConductivityInSpeciesBulk.ConductivityMode.SIP)
            //        m_BDF_coupledTimestepper.ResetDataAfterBalancing(this.Temperature.ToEnumerable());
            //    else
            //        m_BDF_coupledTimestepper.ResetDataAfterBalancing(ArrayTools.Cat<DGField>(this.Temperature.ToEnumerable(), this.HeatFlux.ToArray()));

            //    m_BDF_coupledTimestepper.SingleInit();
            //}

        }


        private void After_SetInitialOrLoadRestart(double PhysTime, int TimestepNo)
        {

            // =============================================
            // LogFile initialization
            // =============================================  

            if (this.Control.TestMode == true)
            {
                LogQueryValue(PhysTime);
            }
            else
            {
                if (this.Control.LogValues != XNSE_Control.LoggingValues.None && this.CurrentSessionInfo.ID != Guid.Empty && base.MPIRank == 0)
                {
                    InitLogFile(this.CurrentSessionInfo.ID);
                    WriteLogLine(TimestepNo, PhysTime);
                }
            }
        }


        protected override void LoadRestart(out double Time, out TimestepNumber TimestepNo) {
            base.LoadRestart(out Time, out TimestepNo);

            //this.InitLevelSet();
            //if(this.Control.ReInitPeriod > 0) {
            //    Console.WriteLine("FastMarchReInit performing FirstOrderReInit");
            //    FastMarchReinitSolver = new FastMarchReinit(DGLevSet.Current.Basis);
            //    CellMask Accepted = LsTrk.Regions.GetCutCellMask();
            //    CellMask ActiveField = LsTrk.Regions.GetNearFieldMask(1);
            //    CellMask NegativeField = LsTrk.Regions.GetSpeciesMask("A");
            //    FastMarchReinitSolver.FirstOrderReinit(DGLevSet.Current, Accepted, NegativeField, ActiveField);
            //}

            if (this.Control.ReInitOnRestart) {

                this.Control.ReInitControl.Potential = ReInitPotential.BastingSingleWell;
                //this.Control.ReInitControl.Upwinding = true;
                ReInitPDE = new EllipticReInit(this.LsTrk, Control.ReInitControl, this.DGLevSet.Current);
                ReInitPDE.ReInitialize(Restriction: this.LsTrk.Regions.GetCutCellSubGrid());

                CellMask ActiveField = LsTrk.Regions.GetNearFieldMask(1);
                if (this.Control.AdaptiveMeshRefinement) {
                    var cDat = ((GridData)this.GridData).Cells;
                    int nC = cDat.Count;
                    BitArray constI = new BitArray(nC);
                    foreach (Chunk cnk in ActiveField) {
                        for (int i = cnk.i0; i < cnk.Len; i++) {
                            if (((GridData)this.GridData).Cells.GetCell(i).RefinementLevel == this.Control.BaseRefinementLevel)
                                constI[i] = true;
                        }
                    }
                    ActiveField = new CellMask(this.GridData, constI);
                }

                FastMarchReinitSolver = new FastMarchReinit(DGLevSet.Current.Basis);
                CellMask Accepted = LsTrk.Regions.GetCutCellMask();
                //CellMask ActiveField = LsTrk.Regions.GetNearFieldMask(1);
                CellMask NegativeField = LsTrk.Regions.GetSpeciesMask("A");
                FastMarchReinitSolver.FirstOrderReinit(DGLevSet.Current, Accepted, NegativeField, ActiveField);

            }


            // hack for restarting rising bubble
            //Console.WriteLine("Warning! set gravity for rising bubble restart");
            //this.XDGvelocity.Gravity[1].GetSpeciesShadowField("A").AccConstant(-9.81e-1);
            //this.XDGvelocity.Gravity[1].GetSpeciesShadowField("B").AccConstant(-9.81e-1);


            if (this.Control.ClearVelocitiesOnRestart) {
                Console.WriteLine("clearing all velocities");
                this.XDGvelocity.Velocity.Clear();
            }

            //this.LsTrk.UpdateTracker();

            this.CreateEquationsAndSolvers(null);

<<<<<<< HEAD

            ContinuityEnforcer = new ContinuityProjection(
                ContBasis: this.LevSet.Basis,
                DGBasis: this.DGLevSet.Current.Basis,
                gridData: GridData,
                Option: Control.LSContiProjectionMethod);

            if (this.Control.Option_LevelSetEvolution == LevelSetEvolution.ExtensionVelocity) {
                ReInitPDE = new EllipticReInit(this.LsTrk, this.Control.ReInitControl, DGLevSet.Current);
                FastMarchReinitSolver = new FastMarchReinit(DGLevSet.Current.Basis);
                ExtVelMover = new ExtensionVelocityBDFMover(LsTrk, DGLevSet.Current, DGLevSetGradient,
                    new VectorField<DGField>(XDGvelocity.Velocity.ToArray()),
                    Control.EllipticExtVelAlgoControl, BcMap, bdfOrder, ExtensionVelocity.Current,
                    new double[2] { Control.PhysicalParameters.rho_A, Control.PhysicalParameters.rho_B });
            }

=======
           
>>>>>>> c08e7ab8
            // Load the sample Points for the restart of the Fourier LevelSet
            if (this.Control.FourierLevSetControl != null) {

                Guid sessionGuid = this.Control.RestartInfo.Item1;
                string FourierLog_path = this.Control.DbPath;
                FourierLog_path = FourierLog_path + "/sessions/" + sessionGuid + "/Log_FourierLS.txt";

                IList<Guid> spUids = new List<Guid>();
                try {
                    using (StreamReader samplPLogReader = new StreamReader(FourierLog_path)) {

                        while (!samplPLogReader.EndOfStream) {
                            spUids.Add(Guid.Parse(samplPLogReader.ReadLine()));
                        }
                    }
                } catch (FileNotFoundException) {
                    spUids = new Guid[0];
                }
                Guid[] samplPUids = spUids.ToArray();

                TimestepNumber tsNmbr = this.Control.RestartInfo.Item2;
                Guid samplPUid_restart = Guid.Empty;
                if (tsNmbr == null) {
                    samplPUid_restart = samplPUids[samplPUids.Length - 1];
                } else {
                    samplPUid_restart = samplPUids[tsNmbr.MajorNumber];
                }
                Partitioning p = null;
                double[] samplP = base.DatabaseDriver.LoadVector<double>(samplPUid_restart, ref p).ToArray();

                if (this.Control.FourierLevSetControl.FType == FourierType.Polar) {
                    double[] center = samplP.GetSubVector(0, 2);
                    samplP = samplP.GetSubVector(2, samplP.Length - 2);
                    this.Control.FourierLevSetControl.center = center;
                    this.Control.FourierLevSetControl.samplP = samplP;
                } else {
                    this.Control.FourierLevSetControl.samplP = samplP;
                }

                InitFourier();
            }


            // =========================================
            // XDG BDF Timestepper initialization
            // =========================================

            if (m_BDF_Timestepper != null) {
                m_BDF_Timestepper.DelayedTimestepperInit(Time, TimestepNo.MajorNumber, this.Control.GetFixedTimestep(),
                    // delegate for the initialization of previous timesteps from restart session
                    BDFDelayedInitLoadRestart );
            }

            After_SetInitialOrLoadRestart(Time, TimestepNo.MajorNumber);

        }


        public override void PostRestart(double time, TimestepNumber timestep) {
            base.PostRestart(time, timestep);

            //PlotCurrentState(hack_Phystime, new TimestepNumber(new int[] { hack_TimestepIndex, 20 }), 2);

        }


        protected override void Bye() {
            base.Bye();
            if (EnergyLogger != null)
                EnergyLogger.Close();
        }

        #endregion



        //==========================
        // adaptive mesh refinement
        //==========================
        #region AMR

        CellMask NScm;

        CellMask NSbuffer;

        /// <summary>
        /// refinement indicator for a constant near band refinement
        /// </summary>
        //int LevelIndicator(int j, int CurrentLevel) {

        //    if(this.Control.BaseRefinementLevel == 0)
        //        return 0;

        //    CellMask ccm = this.LsTrk.Regions.GetCutCellMask();
        //    CellMask near = this.LsTrk.Regions.GetNearFieldMask(1);
        //    CellMask nearBnd = near.AllNeighbourCells();
        //    CellMask buffer = nearBnd.AllNeighbourCells().Union(nearBnd).Except(near);


        //    int DesiredLevel_j = CurrentLevel;

        //    if(near.Contains(j)) {
        //        if(CurrentLevel < this.Control.BaseRefinementLevel) {
        //            DesiredLevel_j++;
        //        } else {
        //            // additional refinement
        //            switch(this.Control.RefineStrategy) {
        //                case XNSE_Control.RefinementStrategy.CurvatureRefined: {
        //                        double curv_max = 1.0 / (2.0 * ((GridData)this.GridData).Cells.h_min[j]);
        //                        double mean_curv = Math.Abs(this.Curvature.GetMeanValue(j));
        //                        double minCurv, maxCurv;
        //                        this.Curvature.GetExtremalValuesInCell(out minCurv, out maxCurv, j);
        //                        double max_AbsCurv = Math.Max(Math.Abs(minCurv), Math.Abs(maxCurv));

        //                        double curv_thrshld = mean_curv;
        //                        if(curv_thrshld > curv_max && CurrentLevel == this.Control.RefinementLevel) {
        //                            DesiredLevel_j++;
        //                        } else if(curv_thrshld < (curv_max / 2) && CurrentLevel == this.Control.RefinementLevel + 1) {
        //                            DesiredLevel_j--;
        //                        }
        //                        break;
        //                    }
        //                case XNSE_Control.RefinementStrategy.ContactLineRefined: {
        //                        CellMask BCells = ((GridData)this.GridData).BoundaryCells.VolumeMask;
        //                        if(ccm.Contains(j) && BCells.Contains(j) && CurrentLevel < this.Control.RefinementLevel) {
        //                            DesiredLevel_j++;
        //                        } else if(!BCells.Contains(j)) { // && CurrentLevel == this.Control.RefinementLevel + 1) {
        //                            DesiredLevel_j--;
        //                        }
        //                        break;
        //                    }
        //                case XNSE_Control.RefinementStrategy.constantInterface:
        //                default:
        //                    break;
        //            }
        //        }

        //    } else if(NScm.Contains(j)) {
        //        if(CurrentLevel < this.Control.BaseRefinementLevel)
        //            DesiredLevel_j++;

        //    } else if(buffer.Contains(j) || NSbuffer.Contains(j)) {
        //        if(CurrentLevel < this.Control.BaseRefinementLevel - 1)
        //            DesiredLevel_j++;
        //    } else {
        //        DesiredLevel_j = 0;
        //    }

        //    return DesiredLevel_j;

        //}


        int LevelIndicator(int j, int CurrentLevel) {


            CellMask ccm = this.LsTrk.Regions.GetCutCellMask();
            CellMask near = this.LsTrk.Regions.GetNearFieldMask(1);
            CellMask nearBnd = near.AllNeighbourCells();
            CellMask buffer = nearBnd.AllNeighbourCells().Union(nearBnd).Except(near);

            int DesiredLevel_j = CurrentLevel;

            if (near.Contains(j)) {
                if (CurrentLevel < this.Control.BaseRefinementLevel) {
                    Console.WriteLine("DesiredLevel +1 in cell {0}", j);
                    DesiredLevel_j++;
                } else {
                    // additional refinement
                    switch (this.Control.RefineStrategy) {
                        case XNSE_Control.RefinementStrategy.VelocityGradient: {
                                double minGrad, maxGrad;
                                this.GradMagnitudeVelocAbs.GetExtremalValuesInCell(out minGrad, out maxGrad, j);
                                double grdSz = ((GridData)this.GridData).Cells.h_min[j];
                                double gradThrshld = 1e3;
                                if ((maxGrad / grdSz) > gradThrshld && CurrentLevel < this.Control.RefinementLevel) {
                                    DesiredLevel_j++;
                                } else if ((maxGrad / grdSz) > (gradThrshld / 10.0) && CurrentLevel < this.Control.RefinementLevel) {
                                    DesiredLevel_j--;
                                }
                                break;
                            }
                        case XNSE_Control.RefinementStrategy.CurvatureRefined: {
                                double curv_max = 1.0 / (2.0 * ((GridData)this.GridData).Cells.h_min[j]);
                                double mean_curv = Math.Abs(this.Curvature.GetMeanValue(j));
                                double minCurv, maxCurv;
                                this.Curvature.GetExtremalValuesInCell(out minCurv, out maxCurv, j);
                                double max_AbsCurv = Math.Max(Math.Abs(minCurv), Math.Abs(maxCurv));

                                double curv_thrshld = max_AbsCurv; // mean_curv;
                                if (curv_thrshld > curv_max && CurrentLevel < this.Control.RefinementLevel) {
                                    DesiredLevel_j++;
                                } else if (curv_thrshld < (curv_max / 2.0) && CurrentLevel == this.Control.RefinementLevel) {
                                    DesiredLevel_j--;
                                }
                                break;
                            }
                        case XNSE_Control.RefinementStrategy.ContactLineRefined: {
                                CellMask BCells = ((GridData)this.GridData).BoundaryCells.VolumeMask;
                                if (near.Contains(j) && BCells.Contains(j) && CurrentLevel < this.Control.RefinementLevel) {
                                    DesiredLevel_j++;
                                } else if (!BCells.Contains(j)) { // && CurrentLevel == this.Control.RefinementLevel + 1) {
                                    DesiredLevel_j--;
                                }
                                break;
                            }
                        case XNSE_Control.RefinementStrategy.NavierSlipRefined:
                            //if (NScm.Contains(j) && CurrentLevel < this.Control.RefinementLevel) {
                            //    DesiredLevel_j++;
                            //}
                            if (NSbuffer.Contains(j) && CurrentLevel < this.Control.RefinementLevel + 2) {
                                DesiredLevel_j++;
                            }
                            break;
                        case XNSE_Control.RefinementStrategy.constantInterface:
                        case XNSE_Control.RefinementStrategy.PhaseARefined:
                        default:
                            break;
                    }
                }

            } else if (NScm.Contains(j)) {
                if (CurrentLevel < this.Control.RefinementLevel)
                    DesiredLevel_j++;

                //} else if (buffer.Contains(j) || NSbuffer.Contains(j)) {
                //    if (CurrentLevel < this.Control.BaseRefinementLevel - 1)
                //        DesiredLevel_j++;

            } else {
                if (CurrentLevel > 0) {
                    Console.WriteLine("DesiredLevel -1 in cell {0}", j);
                    DesiredLevel_j--;
                }
            }

            //if (this.Control.RefineStrategy == XNSE_Control.RefinementStrategy.PhaseARefined) {
            //    if (neg.Contains(j) && CurrentLevel < this.Control.RefinementLevel)
            //        DesiredLevel_j = CurrentLevel + 1;
            //}

            //CellMask pos = this.LsTrk.Regions.GetSpeciesMask("B");
            //if ((pos.Contains(j))) {
            //    if (GradVelNorm.GetMeanValue(j) > 1000 && CurrentLevel < this.Control.RefinementLevel)
            //        DesiredLevel_j = CurrentLevel + 1;
            //}


            return DesiredLevel_j;

        }



        //int LevelIndicator(int j, int CurrentLevel) {

        //    CellMask spc = this.LsTrk.Regions.GetSpeciesMask("A");

        //    if(spc.Contains(j)) {
        //        return 2;
        //    } else {
        //        return 0;
        //    }

        //}


        /// <summary>
        /// refinement indicator
        /// </summary>
        //int LevelIndicator(int j, int CurrentLevel) {

        //    int minRefineLevelLS = 1;
        //    int maxRefineLevelLS = 2;

        //    CellMask ccm = this.LsTrk.Regions.GetCutCellMask();
        //    CellMask near = this.LsTrk.Regions.GetNearFieldMask(1);

        //    double curv_max = 1.0 / this.GridData.Cells.h_min[j];

        //    int DesiredLevel_j = CurrentLevel;

        //    if(near.Contains(j)) {

        //        if(DesiredLevel_j < minRefineLevelLS) {
        //            // set minimum refinement level for the interface
        //            DesiredLevel_j = minRefineLevelLS;

        //        } else if (ccm.Contains(j)) {
        //            // further localized refinement

        //            // check for high curvature
        //            //int DesiredLevelj_highCurv = DesiredLevel_j;
        //            //this.Curvature.GetExtremalValuesInCell(out double curv_jMin, out double curv_jMax, j);
        //            //if((curv_jMax >= curv_max || Math.Abs(curv_jMin) >= curv_max) && DesiredLevel_j < maxRefineLevelLS) {
        //            //    DesiredLevelj_highCurv++;
        //            //} else if((curv_jMax < curv_max / 2) || (Math.Abs(curv_jMin) < curv_max / 2)) {
        //            //    DesiredLevelj_highCurv--;
        //            //}

        //            double mean_curv = Math.Abs(this.Curvature.GetMeanValue(j));
        //            if((mean_curv >= curv_max) && CurrentLevel < maxRefineLevelLS) {
        //                DesiredLevel_j++;
        //            } else if(mean_curv < curv_max / 2 && CurrentLevel > minRefineLevelLS) {
        //                DesiredLevel_j--;
        //            }

        //            //// check for small cut cells
        //            //int DesiredLevelj_agglom = DesiredLevel_j;
        //            //double cellVol = this.GridData.Cells.GetCellVolume(j);
        //            //var spcIds = this.LsTrk.SpeciesIdS.ToArray();
        //            //double ratioVolSpcMin = 1.0;
        //            //foreach(SpeciesId spc in this.LsTrk.SpeciesIdS) {
        //            //    double cellVolSpc = this.LsTrk.GetXDGSpaceMetrics(spcIds, m_HMForder, 1).CutCellMetrics.CutCellVolumes[spc][j];
        //            //    double ratioVolSpc = cellVolSpc / cellVol;
        //            //    if(ratioVolSpc < ratioVolSpcMin)
        //            //        ratioVolSpcMin = ratioVolSpc;
        //            //}
        //            //double thrshld = this.Control.AdvancedDiscretizationOptions.CellAgglomerationThreshold;
        //            //if(ratioVolSpcMin < thrshld && DesiredLevel_j < maxRefineLevelLS) {
        //            //    DesiredLevelj_agglom++;
        //            //} else if(ratioVolSpcMin > 4 * thrshld) {
        //            //    DesiredLevelj_agglom--;
        //            //}

        //            //// check for a change of sign in the curvature
        //            //int DesiredLevelj_inflection = DesiredLevel_j;
        //            ////this.Curvature.GetExtremalValuesInCell(out double curv_jMin, out double curv_jMax, j);
        //            //if(Math.Sign(curv_jMin) != Math.Sign(curv_jMax) && DesiredLevel_j < maxRefineLevelLS)
        //            //    DesiredLevelj_inflection++;

        //            //DesiredLevel_j = (new int[] { DesiredLevelj_highCurv, DesiredLevelj_agglom, DesiredLevelj_inflection }).Max();

        //        }

        //    } else {
        //        // non cut cells don't need to be refined
        //        DesiredLevel_j = 0;
        //    }

        //    return DesiredLevel_j;

        //}

        //CellMask refinedInterfaceCells;
        XDGField MagnitudeVeloc;
        VectorField<XDGField> GradMagnitudeVeloc;
        XDGField GradMagnitudeVelocAbs;

        protected override void AdaptMesh(int TimestepNo, out GridCommons newGrid, out GridCorrelation old2NewGrid) {
            using(new FuncTrace()) {

                if (this.Control.AdaptiveMeshRefinement) {

                    //PlotCurrentState(hack_Phystime, new TimestepNumber(TimestepNo, 0), 2);

                    // Check grid changes
                    // ==================

                    CellMask BlockedCells = this.LsTrk.Regions.GetCutCellMask();
                    //if (this.Control.Timestepper_LevelSetHandling == LevelSetHandling.Coupled_Once
                    //|| this.Control.Timestepper_LevelSetHandling == LevelSetHandling.Coupled_Iterative) {
                    //    int prevInd = LsTrk.PopulatedHistoryLength;
                    //    CellMask prevNear = LsTrk.RegionsHistory[-prevInd + 1].GetNearFieldMask(1);
                    //    BlockedCells = (TimestepNo > 1) ? prevNear : null; // CellMask.Union(currNear, prevNear);
                    //} else {
                    //    CellMask currNear = LsTrk.Regions.GetNearFieldMask(1);
                    //    BlockedCells = currNear;
                    //}

                    // compute curvature for levelindicator 
                    if (this.Control.RefineStrategy == XNSE_Control.RefinementStrategy.CurvatureRefined) {
                        CurvatureAlgorithms.CurvatureDriver(
                            SurfaceStressTensor_IsotropicMode.Curvature_Projected,
                            CurvatureAlgorithms.FilterConfiguration.NoFilter,
                            this.Curvature, out VectorField<SinglePhaseField> LevSetGradient, this.LsTrk,
                            this.m_HMForder, this.DGLevSet.Current);
                    }

                    // compute gradient norm for levelindicator 
                    if (this.Control.RefineStrategy == XNSE_Control.RefinementStrategy.VelocityGradient) {
                        int D = this.GridData.SpatialDimension;

                        MagnitudeVeloc = new XDGField(this.XDGvelocity.Velocity[0].Basis, "MagnitudeVelocity");
                        GradMagnitudeVeloc = new VectorField<XDGField>(D.ForLoop(d => new XDGField(this.XDGvelocity.Velocity[0].Basis, "MagnitudeVelocityGradient_" + d)));
                        GradMagnitudeVelocAbs = new XDGField(this.XDGvelocity.Velocity[0].Basis, "MagnitudeVelocityGradientAbs");

                        MagnitudeVeloc.ProjectAbs(1.0, null, this.XDGvelocity.Velocity.ToArray());
                        for (int d = 0; d < D; d++) { 
                            foreach (var spc in this.LsTrk.SpeciesIdS) {
                                DGField mv_spc = MagnitudeVeloc.GetSpeciesShadowField(spc); 
                                CellMask smsk = this.LsTrk.Regions.GetSpeciesMask(spc);
                                (GradMagnitudeVeloc[d] as XDGField).GetSpeciesShadowField(spc).Derivative(1.0, mv_spc, d, smsk);
                            }
                        }
                        GradMagnitudeVelocAbs.ProjectAbs(1.0, null, GradMagnitudeVeloc.ToArray());

                        //Tecplot.PlotFields(new DGField[] { this.LevSet, MagnitudeVeloc, GradMagnitudeVeloc[0], GradMagnitudeVeloc[1], GradMagnitudeVelocAbs }, "MagnitudeVelocity" + hack_TimestepIndex, hack_Phystime, 2);
                    }
                    

                    // navier slip boundary cells
                    NScm = new CellMask(this.GridData);
                    NSbuffer = new CellMask(this.GridData);
                    if(this.Control.RefineNavierSlipBoundary) {
                        BitArray NSc = new BitArray(((GridData)this.GridData).Cells.Count);
                        CellMask bnd = ((GridData)this.GridData).BoundaryCells.VolumeMask;
                        int[][] c2e = ((GridData)this.GridData).Cells.Cells2Edges;
                        foreach(Chunk cnk in bnd) {
                            for(int i = cnk.i0; i < cnk.JE; i++) {
                                foreach(int e in c2e[i]) {
                                    int eId = (e < 0) ? -e - 1 : e - 1;
                                    byte et = ((GridData)this.GridData).Edges.EdgeTags[eId];
                                    if(this.GridData.EdgeTagNames[et].Contains("navierslip_linear"))
                                        NSc[i] = true;
                                }
                            }
                        }
                        NScm = new CellMask(this.GridData, NSc);
                        CellMask bndNScm = NScm.AllNeighbourCells();
                        int bndLvl = 2;
                        for(int lvl = 1; lvl < bndLvl; lvl++) {
                            NScm = NScm.Union(bndNScm);
                            bndNScm = NScm.AllNeighbourCells();
                            NSbuffer = NScm.Union(bndNScm);
                        }
                        NSbuffer = NSbuffer.AllNeighbourCells();
                    }


                    //PlotCurrentState(hack_Phystime, new TimestepNumber(TimestepNo, 1), 2);

                    GridRefinementController gridRefinementController = new GridRefinementController((GridData)this.GridData, BlockedCells);
                    bool AnyChange = gridRefinementController.ComputeGridChange(LevelIndicator, out List<int> CellsToRefineList, out List<int[]> Coarsening);
                int NoOfCellsToRefine = 0;
                int NoOfCellsToCoarsen = 0;
                if (AnyChange) {
                    int[] glb = (new int[] {

                    CellsToRefineList.Count,
                    Coarsening.Sum(L => L.Length),
                }).MPISum();
                        NoOfCellsToRefine = glb[0];
                        NoOfCellsToCoarsen = glb[1];
                    }
                    int oldJ = this.GridData.CellPartitioning.TotalLength;

                    // Update Grid
                    // ===========

                    if(AnyChange) {

                        //PlotCurrentState(hack_Phystime, new TimestepNumber(new int[] { hack_TimestepIndex, 1 }), 2);

                        Console.WriteLine("       Refining " + NoOfCellsToRefine + " of " + oldJ + " cells");
                        Console.WriteLine("       Coarsening " + NoOfCellsToCoarsen + " of " + oldJ + " cells");

                        newGrid = ((GridData)this.GridData).Adapt(CellsToRefineList, Coarsening, out old2NewGrid);

                        //PlotCurrentState(hack_Phystime, new TimestepNumber(new int[] { hack_TimestepIndex, 2 }), 2);


                    } else {

                        newGrid = null;
                        old2NewGrid = null;
                    }

                } else {

                    newGrid = null;
                    old2NewGrid = null;
                }

            }
        }


        public override void DataBackupBeforeBalancing(GridUpdateDataVaultBase L) {
            m_BDF_Timestepper.DataBackupBeforeBalancing(L);
            if (this.Control.solveKineticEnergyEquation)
                KineticEnergyTimestepper.DataBackupBeforeBalancing(L);
        }


        #endregion



        //===========================
        // I/O (saving and plotting)
        //===========================
        #region IO


        /// <summary>
        /// 
        /// </summary>
        protected override ITimestepInfo SaveToDatabase(TimestepNumber timestepno, double t) {
            var tsi = base.SaveToDatabase(timestepno, t);


            //if (tsi != null && m_BDF_Timestepper != null) {
            //    int S = m_BDF_Timestepper.GetNumberOfStages;

            //    SinglePhaseField LsBkUp = new SinglePhaseField(this.LevSet.Basis);
            //    LsBkUp.Acc(1.0, this.LevSet);

            //    ICollection<DGField>[] restartFields = m_BDF_Timestepper.GetRestartInfos();

            //    if (S > 1 && this.Control.saveperiod >= S && restartFields != null) {

            //        // save additional timesteps/information for restart
            //        // +++++++++++++++++++++++++++++++++++++++++++++++++

            //        for (int ti = 1; ti < S; ti++) {

            //            //SinglePhaseField LsBkUp = new SinglePhaseField(this.LevSet.Basis);
            //            //LsBkUp.Acc(1.0, this.LevSet);

            //            ICollection<DGField> restartIOFields = new List<DGField>();
            //            foreach (DGField f in this.IOFields) {

            //                int rfidx = restartFields[ti - 1].IndexWhere(rf => rf.Identification == f.Identification);
            //                if (rfidx > -1) {
            //                    DGField rf = restartFields[ti - 1].ElementAt(rfidx);
            //                    if (f.Identification == "Phi") {
            //                        this.LevSet.Clear();
            //                        this.LevSet.Acc(1.0, rf);
            //                        restartIOFields.Add(this.LevSet);
            //                    } else {
            //                        restartIOFields.Add(rf);
            //                    }
            //                } else {
            //                    DGField rf = f.CloneAs();
            //                    rf.Clear();
            //                    restartIOFields.Add(rf);
            //                }
            //            }

            //            //this.LevSet.Clear();
            //            //this.LevSet.Acc(1.0, LsBkUp);

            //            ITimestepInfo rtsi;
            //            TimestepNumber tsn = new TimestepNumber(timestepno.MajorNumber - ti);

            //            //Console.WriteLine("saving to Database ...");

            //            //Exception e = null;
            //            try {
            //                rtsi = new TimestepInfo(
            //                    t - ti * this.Control.GetFixedTimestep(),
            //                    this.CurrentSessionInfo,
            //                    tsn,
            //                    restartIOFields);
            //            } catch (Exception ee) {
            //                Console.Error.WriteLine(ee.GetType().Name + " on rank " + this.MPIRank + " saving time-step " + tsn + ": " + ee.Message);
            //                Console.Error.WriteLine(ee.StackTrace);
            //                //tsi = null;
            //                //e = ee;

            //                if (ContinueOnIOError) {
            //                    Console.WriteLine("Ignoring IO error: " + DateTime.Now);
            //                } else {
            //                    throw ee;
            //                }

            //                tsi = null;
            //            }
            //            // e.ExceptionBcast();
            //            csMPI.Raw.Barrier(csMPI.Raw._COMM.WORLD);
            //        }

            //    }

            //    this.LevSet.Clear();
            //    this.LevSet.Acc(1.0, LsBkUp);
            //}

#if DEBUG
            //Debug/Test code for XDG database interaction

            if(tsi != null) {
                // checking some neccessary reference-equalities BEFORE serialisation
                // ++++++++++++++++++++++++++++++++++++++++++++++++++++++++++++++++++

                LevelSet.LevelSetInitializer lsi_1 = (LevelSet.LevelSetInitializer)(tsi.FieldInitializers.Single(fi => fi.Identification == this.LevSet.Identification));
                XDGField.FieldInitializer pri = (XDGField.FieldInitializer)(tsi.FieldInitializers.Single(fi => fi.Identification == this.Pressure.Identification));

                LevelSetTracker.LevelSetTrackerInitializer trki = ((XDGBasis.XDGBasisInitializer)(pri.BasisInfo)).TrackerInitializer;

                LevelSet.LevelSetInitializer lsi_2 = trki.LevelSets[0];

                Debug.Assert(object.ReferenceEquals(lsi_1, lsi_2));

                foreach(XDGField.FieldInitializer fi in tsi.FieldInitializers.Where(fii => fii is XDGField.XDGFieldInitializer)) {
                    LevelSetTracker.LevelSetTrackerInitializer trki_alt = ((XDGBasis.XDGBasisInitializer)(fi.BasisInfo)).TrackerInitializer;
                    Debug.Assert(object.ReferenceEquals(trki, trki_alt));
                }
            }


            if(tsi != null) {
                // checking some neccessary equalities AFTER serialisation
                // +++++++++++++++++++++++++++++++++++++++++++++++++++++++
                

                var tsi_alt = this.DatabaseDriver.LoadTimestepInfo(tsi.ID, base.CurrentSessionInfo, base.GetDatabase());

                Debug.Assert(!object.ReferenceEquals(tsi, tsi_alt));


                LevelSet.LevelSetInitializer lsi_1 = (LevelSet.LevelSetInitializer)(tsi_alt.FieldInitializers.Single(fi => fi.Identification == "Phi"));
                XDGField.FieldInitializer pri = (XDGField.FieldInitializer)(tsi_alt.FieldInitializers.Single(fi => fi.Identification == this.Pressure.Identification));

                LevelSetTracker.LevelSetTrackerInitializer trki = ((XDGBasis.XDGBasisInitializer)(pri.BasisInfo)).TrackerInitializer;

                LevelSet.LevelSetInitializer lsi_2 = trki.LevelSets[0];

                Debug.Assert(lsi_1.Equals(lsi_2));

                foreach(XDGField.FieldInitializer fi in tsi_alt.FieldInitializers.Where(fii => fii is XDGField.XDGFieldInitializer)) {
                    LevelSetTracker.LevelSetTrackerInitializer trki_alt = ((XDGBasis.XDGBasisInitializer)(fi.BasisInfo)).TrackerInitializer;
                    Debug.Assert(trki.Equals(trki_alt));
                }


                var Fields = this.DatabaseDriver.LoadFields(tsi_alt, this.GridData);
                LevelSet Rphi_1 = (LevelSet)(Fields.Single(f => f.Identification.Equals(this.LevSet.Identification)));

                XDGField Rpressure = (XDGField)(Fields.Single(f => f.Identification.Equals(this.Pressure.Identification)));

                LevelSetTracker Rtracker = Rpressure.Basis.Tracker;
                Debug.Assert(!object.ReferenceEquals(this.LsTrk, Rtracker));
                Debug.Assert(object.ReferenceEquals(Rtracker.LevelSets[0], Rphi_1));

                foreach(XDGField xf in Fields.Where(fii => fii is XDGField)) {
                    Debug.Assert(object.ReferenceEquals(xf.Basis.Tracker, Rtracker));
                }
            }

#endif

            return tsi;
        }


        protected override void PlotCurrentState(double physTime, TimestepNumber timestepNo, int superSampling = 1) {
            if (!this.Control.switchOffPlotting)
                Tecplot.PlotFields(base.m_RegisteredFields, "XNSE_Solver" + timestepNo, physTime, superSampling);
            //Tecplot.PlotFields(new DGField[] { this.LevSet }, "grid" + timestepNo, physTime, 0);
        }


        protected void PlotOnIterationCallback(int iterIndex, double[] currentSol, double[] currentRes, MultigridOperator Mgop) {
            if(!this.Control.switchOffPlotting)
                PlotCurrentState(hack_Phystime, new TimestepNumber(new int[] { hack_TimestepIndex, iterIndex }), 2);
        }

        #endregion



    }
}<|MERGE_RESOLUTION|>--- conflicted
+++ resolved
@@ -73,24 +73,18 @@
 
         static void Main(string[] args) {
 
-<<<<<<< HEAD
 
             //BatchmodeConnector.Flav = BatchmodeConnector.Flavor.Octave;
             //BatchmodeConnector.MatlabExecuteable = @"C:\Octave\Octave-5.2.0\mingw64\bin\octave-cli.exe";
 
-            //Tests.UnitTest.OneTimeSetUp();
+            ////Tests.UnitTest.OneTimeSetUp();
+            //InitMPI();
             //DeleteOldPlotFiles();
-            ////BoSSS.Application.XNSE_Solver.Tests.UnitTest.ChannelTest(2, 0.0, ViscosityMode.Standard, 0.0);
+            ////BoSSS.Application.XNSE_Solver.Tests.UnitTest.ChannelTest(2, 0.0d, ViscosityMode.Standard, 0.0d);
+            ////BoSSS.Application.XNSE_Solver.Tests.UnitTest.BcTest_PressureOutletTest(1, 0.0d, true);
             ////Tests.UnitTest.ScalingViscosityJumpTest(3, ViscosityMode.FullySymmetric);
             //Tests.UnitTest.ScalingStaticDropletTest(2, ViscosityMode.FullySymmetric);
-            //Tests.UnitTest.OneTimeTearDown();
-=======
-            //InitMPI();
-            //DeleteOldPlotFiles();
-            //BoSSS.Application.XNSE_Solver.Tests.UnitTest.ChannelTest(2, 0.0d, ViscosityMode.Standard, 0.0d);
-            //BoSSS.Application.XNSE_Solver.Tests.UnitTest.BcTest_PressureOutletTest(1, 0.0d, true);
             ////Tests.UnitTest.OneTimeTearDown();
->>>>>>> c08e7ab8
             //return;
 
 
@@ -1420,7 +1414,7 @@
                             }
                             for (int rl = 0; rl <= this.Control.RefinementLevel; rl++) {
                                 CellMask cm = new CellMask(this.GridData, fmBitA[rl]);
-                                if (!cm.IsEmpty)
+                                if (!cm.IsEmptyOnRank)
                                     fastMarchMasks.Add(cm);
                             }
                             fastMarchMasks.Reverse();   // start with finest refinement level
@@ -1594,7 +1588,6 @@
 
             this.CreateEquationsAndSolvers(null);
 
-<<<<<<< HEAD
 
             ContinuityEnforcer = new ContinuityProjection(
                 ContBasis: this.LevSet.Basis,
@@ -1611,9 +1604,7 @@
                     new double[2] { Control.PhysicalParameters.rho_A, Control.PhysicalParameters.rho_B });
             }
 
-=======
-           
->>>>>>> c08e7ab8
+
             // Load the sample Points for the restart of the Fourier LevelSet
             if (this.Control.FourierLevSetControl != null) {
 
