﻿/* =======================================================================
Copyright 2017 Technische Universitaet Darmstadt, Fachgebiet fuer Stroemungsdynamik (chair of fluid dynamics)

Licensed under the Apache License, Version 2.0 (the "License");
you may not use this file except in compliance with the License.
You may obtain a copy of the License at

    http://www.apache.org/licenses/LICENSE-2.0

Unless required by applicable law or agreed to in writing, software
distributed under the License is distributed on an "AS IS" BASIS,
WITHOUT WARRANTIES OR CONDITIONS OF ANY KIND, either express or implied.
See the License for the specific language governing permissions and
limitations under the License.
*/

using System;
using System.Collections.Generic;
using System.IO;
using System.Linq;
using System.Diagnostics;
using System.Numerics;

using ilPSP;
using ilPSP.Connectors.Matlab;
using ilPSP.Utils;
using ilPSP.Tracing;
using ilPSP.LinSolvers;

using BoSSS.Platform;

using BoSSS.Foundation;
using BoSSS.Foundation.Grid;
using BoSSS.Foundation.Grid.Classic;
using BoSSS.Foundation.IO;
using BoSSS.Foundation.Quadrature;
using BoSSS.Foundation.SpecFEM;
using BoSSS.Foundation.XDG;

using BoSSS.Solution;
using BoSSS.Solution.Control;
using BoSSS.Solution.LevelSetTools;
using BoSSS.Solution.LevelSetTools.FourierLevelSet;
using BoSSS.Solution.LevelSetTools.EllipticReInit;
using BoSSS.Solution.LevelSetTools.Reinit.FastMarch;
using BoSSS.Solution.LevelSetTools.Advection;
using BoSSS.Solution.AdvancedSolvers;
using BoSSS.Solution.NSECommon;
using BoSSS.Solution.Tecplot;
using BoSSS.Solution.Utils;
using BoSSS.Solution.XheatCommon;
using BoSSS.Solution.XNSECommon;
using BoSSS.Solution.Timestepping;
using BoSSS.Solution.XdgTimestepping;
using BoSSS.Foundation.Grid.Aggregation;
using NUnit.Framework;
using MPI.Wrappers;
using System.Collections;
using BoSSS.Solution.XNSECommon.Operator.SurfaceTension;

namespace BoSSS.Application.XNSE_Solver {

    /// <summary>
    /// Solver for Incompressible Multiphase flows
    /// Optional: coupled heat equation with evaporation
    /// Optional: kinetic energy equation 
    /// </summary>
    public partial class XNSE_SolverMain : BoSSS.Solution.Application<XNSE_Control> {

        //===========
        // Main file
        //===========

        static void Main(string[] args) {

<<<<<<< HEAD
            InitMPI();
            DeleteOldPlotFiles();
            BoSSS.Application.XNSE_Solver.Tests.UnitTest.SimpleViscosityJumpTest(1, 0.0d, ViscosityMode.FullySymmetric);
            BoSSS.Application.XNSE_Solver.Tests.UnitTest.ViscosityJumpTest(1, 0.0d, ViscosityMode.FullySymmetric);
            //BoSSS.Application.XNSE_Solver.Tests.UnitTest.BcTest_PressureOutletTest(1, 0.0d, true);
=======
            //InitMPI();
            //DeleteOldPlotFiles();
            //BoSSS.Application.XNSE_Solver.Tests.UnitTest.ChannelTest(2, 0.0d, ViscosityMode.Standard, 0.0d);
            //BoSSS.Application.XNSE_Solver.Tests.UnitTest.BcTest_PressureOutletTest(3, 0.1d, true);
>>>>>>> 357df26a
            //BoSSS.Application.XNSE_Solver.Tests.UnitTest.ScalingViscosityJumpTest_p3(ViscosityMode.FullySymmetric);
            //throw new Exception("fuck you ");


            _Main(args, false, delegate () {
                var p = new XNSE_SolverMain();
                return p;
            });
        }

        //=====================================
        // Field declaration and instantiation
        //=====================================
        #region fields

#pragma warning disable 649

        /// <summary>
        /// Bundling of variables which are either DG or XDG (see <see cref="XNSE_Control.UseXDG4Velocity"/>);
        /// </summary>
        class VelocityRelatedVars<TX> where TX : DGField {
            /// <summary>
            /// velocity
            /// </summary>
            [InstantiateFromControlFile(new string[] { VariableNames.VelocityX, VariableNames.VelocityY, VariableNames.VelocityZ },
                null,
                true, true,
                IOListOption.ControlFileDetermined)]
            public VectorField<TX> Velocity;


            /// <summary>
            /// Volume Force, dimension is acceleration, i.e. length per time-square.
            /// </summary>
            [InstantiateFromControlFile(
                new string[] { VariableNames.GravityX, VariableNames.GravityY, VariableNames.GravityZ },
                new string[] { VariableNames.VelocityX, VariableNames.VelocityY, VariableNames.VelocityZ },
                true, true,
                IOListOption.ControlFileDetermined)]
            public VectorField<TX> Gravity;

            /// <summary>
            /// Residual in the momentum equation.
            /// </summary>
            [InstantiateFromControlFile(new string[] { "ResidualMomentumX", "ResidualMomentumY", "ResidualMomentumZ" },
                new string[] { VariableNames.VelocityX, VariableNames.VelocityY, VariableNames.VelocityZ },
                true, true,
                IOListOption.ControlFileDetermined)]
            public VectorField<TX> ResidualMomentum;
        }
                
        /// <summary>
        /// Velocity and related variables for the extended case.
        /// </summary>
        VelocityRelatedVars<XDGField> XDGvelocity;


        /// <summary>
        /// Pressure
        /// </summary>
        //[InstantiateFromControlFile(VariableNames.Pressure, null, IOListOption.ControlFileDetermined)]
        XDGField Pressure;

        /// <summary>
        /// Residual of the continuity equation
        /// </summary>
        //[InstantiateFromControlFile("ResidualConti", VariableNames.Pressure, IOListOption.ControlFileDetermined)]
        XDGField ResidualContinuity;


        /// <summary>
        /// Artificial force term at the fluid interface, usually only to support manufactured solutions.
        /// </summary>
        [InstantiateFromControlFile(
            new string[] { VariableNames.SurfaceForceX, VariableNames.SurfaceForceY, VariableNames.SurfaceForceZ },
            new string[] { VariableNames.VelocityX, VariableNames.VelocityY, VariableNames.VelocityZ },
            true, true,
            IOListOption.ControlFileDetermined)]
        VectorField<SinglePhaseField> SurfaceForce;

#pragma warning restore 649


        protected override void CreateFields() {
            using (new FuncTrace()) {
                base.CreateFields();


                this.CreateLevelSetFields();


                this.Pressure = new XDGField(new XDGBasis(this.LsTrk, this.Control.FieldOptions[VariableNames.Pressure].Degree), VariableNames.Pressure);
                base.RegisterField(this.Pressure);
                this.ResidualContinuity = new XDGField(this.Pressure.Basis, "ResidualConti");
                base.RegisterField(this.ResidualContinuity);

                this.XDGvelocity = new VelocityRelatedVars<XDGField>();
                InitFromAttributes.CreateFieldsAuto(this.XDGvelocity, this.GridData, base.Control.FieldOptions, base.Control.CutCellQuadratureType, base.IOFields, base.m_RegisteredFields);

                this.CreateUtilityFields();

                this.CreateEnergyFields();

                if (this.Control.solveCoupledHeatEquation) 
                    this.CreateHeatFields();

            }
        }


        #endregion



        //==========================================
        // operator related members
        // (create and update operator/mass matrix)
        //==========================================
        #region operator


        /// <summary>
        /// the spatial operator (momentum and continuity equation)
        /// Optional: kinetic energy / heat equation
        /// </summary>
        XNSFE_OperatorFactory XNSFE_Operator;

        /// <summary>
        /// OperatorConfiguration for the <see cref="XNSFE_Operator"/>
        /// </summary>
        XNSFE_OperatorConfiguration XOpConfig;



        /// <summary>
        /// output of <see cref="AssembleMatrix"/>;
        /// </summary>
        MassMatrixFactory MassFact;

        /// <summary>
        /// Block scaling of the mass matrix/temporal operator: for each species $\frakS$, a vector $(\rho_\frakS, \ldots, \rho_frakS, 0 )$.
        /// </summary>
        IDictionary<SpeciesId, IEnumerable<double>> MassScale {
            get {
                double rho_A = this.Control.PhysicalParameters.rho_A,
                    rho_B = this.Control.PhysicalParameters.rho_B;

                double c_A = this.Control.ThermalParameters.c_A,
                    c_B = this.Control.ThermalParameters.c_B;

                int D = this.GridData.SpatialDimension;


                double[] scale_A = new double[D + 1];
                double[] scale_B = new double[D + 1];
                int mD = D + 1;
                if (this.Control.solveKineticEnergyEquation) {
                    scale_A = new double[D + 2];
                    scale_B = new double[D + 2];
                    mD = D + 2;
                }
                if (this.Control.solveCoupledHeatEquation) {
                    scale_A = new double[mD + 1];
                    scale_B = new double[mD + 1];
                    if (this.Control.conductMode != ConductivityInSpeciesBulk.ConductivityMode.SIP) {
                        scale_A = new double[mD + 1 + D];
                        scale_B = new double[mD + 1 + D];
                    }
                }

                scale_A.SetAll(rho_A); // mass matrix in momentum equation (kinetic energy equation)
                scale_A[D] = 0; // no  mass matrix for continuity equation
                scale_B.SetAll(rho_B); // mass matrix in momentum equation (kinetic energy equation)
                scale_B[D] = 0; // no  mass matrix for continuity equation

                if (this.Control.solveCoupledHeatEquation) {
                    scale_A[mD + 1] = rho_A * c_A;
                    scale_B[mD + 1] = rho_B * c_B;
                    if (this.Control.conductMode != ConductivityInSpeciesBulk.ConductivityMode.SIP) {
                        scale_A.GetSubVector(mD + 1, D).SetAll(0.0);
                        scale_B.GetSubVector(mD + 1, D).SetAll(0.0);
                    }
                }

                Dictionary<SpeciesId, IEnumerable<double>> R = new Dictionary<SpeciesId, IEnumerable<double>>();
                R.Add(this.LsTrk.GetSpeciesId("A"), scale_A);
                R.Add(this.LsTrk.GetSpeciesId("B"), scale_B);


                return R;
            }
        }



        /// <summary>
        /// Boundary conditions.
        /// </summary>
        IncompressibleMultiphaseBoundaryCondMap BcMap {
            get {
                if (m_BcMap == null) {
                    m_BcMap = new IncompressibleMultiphaseBoundaryCondMap(this.GridData, this.Control.BoundaryValues, this.LsTrk.SpeciesNames.ToArray());
                }
                return m_BcMap;
            }
        }

        IncompressibleMultiphaseBoundaryCondMap m_BcMap;


        /// <summary>
        /// Current velocity and pressure;
        /// </summary>
        internal CoordinateVector CurrentSolution {
            get {
                if (m_CurrentSolution == null) {
                    m_CurrentSolution = new CoordinateVector(ArrayTools.Cat(this.CurrentVel, this.Pressure));
                    if (this.Control.solveKineticEnergyEquation) {
                        m_CurrentSolution = new CoordinateVector(ArrayTools.Cat(m_CurrentSolution.Mapping.Fields.ToArray(), this.KineticEnergy));
                    }
                    if (this.Control.solveCoupledHeatEquation) {
                        //m_CurrentSolution = new CoordinateVector(ArrayTools.Cat(this.CurrentVel, this.Pressure, this.Temperature));
                        m_CurrentSolution = new CoordinateVector(ArrayTools.Cat(m_CurrentSolution.Mapping.Fields.ToArray(), this.Temperature));
                        if (this.Control.conductMode != ConductivityInSpeciesBulk.ConductivityMode.SIP)
                            m_CurrentSolution = new CoordinateVector(ArrayTools.Cat(m_CurrentSolution.Mapping.Fields.ToArray(), this.HeatFlux));
                    }
                } else {
                    for (int d = 0; d < base.GridData.SpatialDimension; d++) {
                        Debug.Assert(object.ReferenceEquals(m_CurrentSolution.Mapping.Fields[d], this.CurrentVel[d]));
                    }
                }

                return m_CurrentSolution;
            }
        }

        CoordinateVector m_CurrentSolution;

        /// <summary>
        /// Current residual for momentum and continuity equation.
        /// </summary>
        internal CoordinateVector CurrentResidual {
            get {
                if (m_CurrentResidual == null) {
                    m_CurrentResidual = new CoordinateVector(ArrayTools.Cat<DGField>(XDGvelocity.ResidualMomentum, ResidualContinuity));
                    if (this.Control.solveKineticEnergyEquation) {
                        m_CurrentResidual = new CoordinateVector(ArrayTools.Cat(m_CurrentResidual.Mapping.Fields.ToArray(), this.ResidualKineticEnergy));
                    }
                    if (this.Control.solveCoupledHeatEquation) {
                        //m_CurrentResidual = new CoordinateVector(ArrayTools.Cat<DGField>(XDGvelocity.ResidualMomentum, ResidualContinuity, ResidualHeat));
                        m_CurrentResidual = new CoordinateVector(ArrayTools.Cat(m_CurrentResidual.Mapping.Fields.ToArray(), this.ResidualHeat));
                        if (this.Control.conductMode != ConductivityInSpeciesBulk.ConductivityMode.SIP)
                            m_CurrentResidual = new CoordinateVector(ArrayTools.Cat(m_CurrentResidual.Mapping.Fields.ToArray(), this.ResidualAuxHeatFlux));
                    }
                }
                return m_CurrentResidual;
            }
        }

        CoordinateVector m_CurrentResidual;


        /// <summary>
        /// Current Velocity
        /// </summary>
        XDGField[] CurrentVel {
            get {
                return this.XDGvelocity.Velocity.ToArray();
            }
        }


        /// <summary>
        /// HMF order/degree which is used globally in this solver.
        /// </summary>
        int m_HMForder;



        /// <summary>
        /// configuration options for <see cref="MultigridOperator"/>.
        /// </summary>
        MultigridOperator.ChangeOfBasisConfig[][] MultigridOperatorConfig {
            get {
                int pVel = this.CurrentVel[0].Basis.Degree;
                int pPrs = this.Pressure.Basis.Degree;
                int D = this.GridData.SpatialDimension;

                // set the MultigridOperator configuration for each level:
                // it is not necessary to have exactly as many configurations as actual multigrid levels:
                // the last configuration enty will be used for all higher level
                MultigridOperator.ChangeOfBasisConfig[][] configs = new MultigridOperator.ChangeOfBasisConfig[3][];
                for (int iLevel = 0; iLevel < configs.Length; iLevel++) {

                    var configsLevel = new List<MultigridOperator.ChangeOfBasisConfig>();

                    /*{

                        // configurations for velocity
                        for(int d = 0; d < D; d++) {
                            var configVel_d = new MultigridOperator.ChangeOfBasisConfig() {
                                DegreeS = new int[] { pVel },// Math.Max(1, pVel - iLevel) },
                                mode = MultigridOperator.Mode.SymPart_DiagBlockEquilib_DropIndefinite,
                                VarIndex = new int[] { d }
                            };
                            configsLevel.Add(configVel_d);
                        }
                        // configuration for pressure
                        var configPres = new MultigridOperator.ChangeOfBasisConfig() {
                            DegreeS = new int[] { pPrs }, //Math.Max(0, pPrs - iLevel) },
                            mode = MultigridOperator.Mode.IdMass_DropIndefinite,
                            VarIndex = new int[] { D }
                        };
                        configsLevel.Add(configPres);
                    } */
                    
                    
                    {
                        // using a Schur complement for velocity & pressure
                        var confMomConti = new MultigridOperator.ChangeOfBasisConfig();
                        for(int d = 0; d < D; d++) {
                            d.AddToArray(ref confMomConti.VarIndex);
                            //Math.Max(1, pVel - iLevel).AddToArray(ref confMomConti.DegreeS); // global p-multi-grid
                            pVel.AddToArray(ref confMomConti.DegreeS);
                        }
                        D.AddToArray(ref confMomConti.VarIndex);
                        //Math.Max(0, pPrs - iLevel).AddToArray(ref confMomConti.DegreeS); // global p-multi-grid
                        pPrs.AddToArray(ref confMomConti.DegreeS);

                        confMomConti.mode = MultigridOperator.Mode.SchurComplement;

                        configsLevel.Add(confMomConti);
                    }
                                        
                    if (this.Control.solveKineticEnergyEquation) {
                        int pKinE = this.KineticEnergy.Basis.Degree;
                        // configuration for kinetic energy
                        var confEnergy = new MultigridOperator.ChangeOfBasisConfig() {
                            DegreeS = new int[] { pKinE }, //Math.Max(1, pKinE - iLevel) },
                            mode = this.Control.KineticEnergyeBlockPrecondMode,
                            VarIndex = new int[] { this.XNSFE_Operator.Xop.DomainVar.IndexOf(VariableNames.KineticEnergy) }
                        };

                        configsLevel.Add(confEnergy);
                    }

                    if (this.Control.solveCoupledHeatEquation) {

                        //VariableNames.Temperature, VariableNames.HeatFluxVector(D)

                        int pTemp = this.Temperature.Basis.Degree;
                        // configuration for Temperature
                        var confTemp = new MultigridOperator.ChangeOfBasisConfig() {
                            DegreeS = new int[] { pTemp }, //Math.Max(1, pTemp - iLevel) },
                            mode = this.Control.TemperatureBlockPrecondMode,
                            VarIndex = new int[] { this.XNSFE_Operator.Xop.DomainVar.IndexOf(VariableNames.Temperature) }
                        };
                        configsLevel.Add(confTemp);

                        // configuration for auxiliary heat flux
                        if (this.Control.conductMode != ConductivityInSpeciesBulk.ConductivityMode.SIP) {
                            int pFlux = this.HeatFlux[0].Basis.Degree;
                            for (int d = 0; d < D; d++) {
                                var confHeatFlux = new MultigridOperator.ChangeOfBasisConfig() {
                                    DegreeS = new int[] { pFlux }, // Math.Max(1, pFlux - iLevel) },
                                    mode = MultigridOperator.Mode.Eye,
                                    VarIndex = new int[] { this.XNSFE_Operator.Xop.DomainVar.IndexOf(VariableNames.HeatFluxVectorComponent(d)) }
                                };
                                configsLevel.Add(confHeatFlux);
                            }
                        }

                    }


                    configs[iLevel] = configsLevel.ToArray();
                }


                return configs;
            }
        }


        /// <summary>
        /// Create XOperator and Timestepper
        /// </summary>
        /// <param name="L"></param>
        protected override void CreateEquationsAndSolvers(GridUpdateDataVaultBase L) {

            #region Checks
            // CreateEquationsAndSolvers might be called multiple times
            // exit if so, and no LoadBalancing
            if (XNSFE_Operator != null && L == null)
                return;


            if (Control.TimesteppingMode == AppControl._TimesteppingMode.Steady) {
                if (Control.Timestepper_LevelSetHandling != LevelSetHandling.None)
                    throw new ApplicationException(string.Format("Illegal control file: for a steady computation ({0}), the level set handling must be {1}.", AppControl._TimesteppingMode.Steady, LevelSetHandling.None));
            }

            int degU = this.CurrentVel[0].Basis.Degree;

            #endregion


            #region Config and Generate XOperator

            //Quadrature Order
            //----------------

            m_HMForder = degU * (this.Control.PhysicalParameters.IncludeConvection ? 3 : 2);
            if (this.Control.solveKineticEnergyEquation)
                m_HMForder *= 2;


            // Create Spatial Operator
            // ======================= 

            XOpConfig = new XNSFE_OperatorConfiguration(this.Control);

            XNSFE_Operator = new XNSFE_OperatorFactory(XOpConfig, this.LsTrk, this.m_HMForder, this.BcMap, this.thermBcMap, degU, this.MassScale);
            updateSolutionParams = new bool[CurrentResidual.Mapping.Fields.Count];

            
            
            #endregion


            #region Create Timestepper
            // =======================
            if (L == null) {

                this.CreateTimestepper();

            } else {

                //PlotCurrentState(hack_Phystime, new TimestepNumber(hack_TimestepIndex, 12), 2);

                Debug.Assert(object.ReferenceEquals(this.MultigridSequence[0].ParentGrid, this.GridData));


                DGField[] flds = ArrayTools.Cat<DGField>(this.XDGvelocity.Velocity.ToArray(), this.Pressure);
                DGField[] resi = ArrayTools.Cat<DGField>(this.XDGvelocity.ResidualMomentum.ToArray(), this.ResidualContinuity);

                if (this.Control.solveKineticEnergyEquation) {
                    flds = ArrayTools.Cat<DGField>(flds, this.KineticEnergy);
                    resi = ArrayTools.Cat<DGField>(resi, this.ResidualKineticEnergy);
                }

                if (this.Control.solveCoupledHeatEquation) {
                    flds = ArrayTools.Cat<DGField>(flds, this.Temperature);
                    resi = ArrayTools.Cat<DGField>(resi, this.ResidualHeat);
                    if (this.Control.conductMode != ConductivityInSpeciesBulk.ConductivityMode.SIP) {
                        flds = ArrayTools.Cat<DGField>(flds, this.HeatFlux);
                        resi = ArrayTools.Cat<DGField>(resi, this.ResidualAuxHeatFlux);
                    }
                }

                m_BDF_Timestepper.DataRestoreAfterBalancing(L, flds, resi, this.LsTrk, this.MultigridSequence);


                //PlotCurrentState(hack_Phystime, new TimestepNumber(hack_TimestepIndex, 13), 2);

                ContinuityEnforcer = new ContinuityProjection(
                    ContBasis: this.LevSet.Basis,
                    DGBasis: this.DGLevSet.Current.Basis,
                    gridData: GridData,
                    Option: Control.LSContiProjectionMethod);

                if (this.Control.Option_LevelSetEvolution == LevelSetEvolution.ExtensionVelocity) {
                    ReInitPDE = new EllipticReInit(this.LsTrk, this.Control.ReInitControl, DGLevSet.Current);
                    FastMarchReinitSolver = new FastMarchReinit(DGLevSet.Current.Basis);
                    ExtVelMover = new ExtensionVelocityBDFMover(LsTrk, DGLevSet.Current, DGLevSetGradient, new VectorField<DGField>(XDGvelocity.Velocity.ToArray()),
                    Control.EllipticExtVelAlgoControl, BcMap, bdfOrder, ExtensionVelocity.Current, new double[2] { Control.PhysicalParameters.rho_A, Control.PhysicalParameters.rho_B });
                }

            }
            #endregion

        }


        void DelComputeOperatorMatrix(BlockMsrMatrix OpMtx, double[] OpAffine, UnsetteledCoordinateMapping Mapping, DGField[] CurrentState, Dictionary<SpeciesId, MultidimensionalArray> AgglomeratedCellLengthScales, double phystime) {
            using (var tr = new FuncTrace()) {
                int D = this.GridData.SpatialDimension;

                // ============================
                // treatment of surface tension
                // ============================

                VectorField<SinglePhaseField> filtLevSetGradient;
                switch (this.Control.AdvancedDiscretizationOptions.SST_isotropicMode) {
                    case SurfaceStressTensor_IsotropicMode.LaplaceBeltrami_Flux:
                    case SurfaceStressTensor_IsotropicMode.LaplaceBeltrami_Local:
                    case SurfaceStressTensor_IsotropicMode.LaplaceBeltrami_ContactLine: {
                            CurvatureAlgorithms.LaplaceBeltramiDriver(
                                this.Control.AdvancedDiscretizationOptions.SST_isotropicMode,
                                this.Control.AdvancedDiscretizationOptions.FilterConfiguration,
                                out filtLevSetGradient, this.LsTrk,
                                this.DGLevSet.Current);
                            if ((this.Control.solveKineticEnergyEquation && !this.LsTrk.Regions.GetCutCellMask().IsEmptyOnRank) || XOpConfig.isEvaporation) {
                                VectorField<SinglePhaseField> filtLevSetGradient_dummy;
                                CurvatureAlgorithms.CurvatureDriver(
                                    SurfaceStressTensor_IsotropicMode.Curvature_Projected,
                                    CurvatureAlgorithms.FilterConfiguration.Default,
                                    this.Curvature, out filtLevSetGradient_dummy, this.LsTrk,
                                    this.m_HMForder,
                                    this.DGLevSet.Current);
                            }
                            break;
                        }
                    case SurfaceStressTensor_IsotropicMode.Curvature_ClosestPoint:
                    case SurfaceStressTensor_IsotropicMode.Curvature_Projected:
                    case SurfaceStressTensor_IsotropicMode.Curvature_LaplaceBeltramiMean:
                        CurvatureAlgorithms.CurvatureDriver(
                            this.Control.AdvancedDiscretizationOptions.SST_isotropicMode,
                            this.Control.AdvancedDiscretizationOptions.FilterConfiguration,
                            this.Curvature, out filtLevSetGradient, this.LsTrk,
                            this.m_HMForder,
                            this.DGLevSet.Current);
                        //CurvatureAlgorithms.MakeItConservative(LsTrk, this.Curvature, this.Control.PhysicalParameters.Sigma, this.SurfaceForce, filtLevSetGradient, MomentFittingVariant, this.m_HMForder);
                        break;

                    case SurfaceStressTensor_IsotropicMode.Curvature_Fourier:
                        if (Fourier_LevSet != null) {
                            Fourier_LevSet.ProjectToDGCurvature(this.Curvature, out filtLevSetGradient, this.LsTrk.Regions.GetCutCellMask());
                        } else {
                            throw new NotImplementedException("Curvature_Fourier needs an instance of Fourier_LevSet");
                        }
                        break;

                    default: throw new NotImplementedException("Unknown SurfaceTensionMode");
                }

                if (filtLevSetGradient != null) {
                    if (this.Control.AdvancedDiscretizationOptions.FilterConfiguration.LevelSetSource == CurvatureAlgorithms.LevelSetSource.fromC0) {
                        //this.LevSetGradient.Clear();
                        //this.LevSetGradient.Acc(1.0, filtLevSetGradient);
                        this.LevSetGradient = filtLevSetGradient;
                    } else {
                        //this.DGLevSetGradient.Clear();
                        //this.DGLevSetGradient.Acc(1.0, filtLevSetGradient);
                        this.DGLevSetGradient = filtLevSetGradient;
                    }
                }

                // =================================================
                // Construct evaporative mass flux (extension field) 
                // =================================================

                // heat flux for evaporation
                //DGField[] HeatFluxParam = new DGField[D];
                //if (XOpConfig.solveHeat) {
                //    if (XOpConfig.conductMode == ConductivityInSpeciesBulk.ConductivityMode.SIP) {
                //        HeatFluxParam = new VectorField<XDGField>(D, CurrentState.ToArray()[D + 1].Basis, "HeatFlux0_", XDGField.Factory).ToArray();
                //        Dictionary<string, double> kSpc = new Dictionary<string, double>();
                //        kSpc.Add("A", -this.Control.ThermalParameters.k_A);
                //        kSpc.Add("B", -this.Control.ThermalParameters.k_B);
                //        XNSEUtils.ComputeGradientForParam(CurrentState.ToArray()[D + 1], HeatFluxParam, this.LsTrk, kSpc, this.LsTrk.Regions.GetNearFieldSubgrid(1));
                //    } else {
                //        var HeatFluxMap = new CoordinateMapping(CurrentState.ToArray().GetSubVector(D + 2, D));
                //        HeatFluxParam = HeatFluxMap.Fields.ToArray();
                //    }
                //}
                //ConventionalDGField[] HeatFluxAParam = new VectorField<ConventionalDGField>(D.ForLoop(d => (HeatFluxParam[d] as XDGField).GetSpeciesShadowField("A"))).ToArray();
                //ConventionalDGField[] HeatFluxBParam = new VectorField<ConventionalDGField>(D.ForLoop(d => (HeatFluxParam[d] as XDGField).GetSpeciesShadowField("B"))).ToArray();

                //SinglePhaseField[] HeatFluxAExt = new VectorField<SinglePhaseField>(D.ForLoop(d => new SinglePhaseField(new Basis(this.GridData, HeatFluxParam[d].Basis.Degree), "HeatFluxExt" + d))).ToArray();
                //SinglePhaseField[] HeatFluxBExt = new VectorField<SinglePhaseField>(D.ForLoop(d => new SinglePhaseField(new Basis(this.GridData, HeatFluxParam[d].Basis.Degree), "HeatFluxExt" + d))).ToArray();
                //double[][] ExtVelMin = new double[HeatFluxAExt.Length][];
                //double[][] ExtVelMax = new double[HeatFluxAExt.Length][];
                //int J = this.LsTrk.GridDat.Cells.NoOfLocalUpdatedCells;
                //for (int i = 0; i < HeatFluxAExt.Length; i++) {
                //    ExtVelMin[i] = new double[J];
                //    ExtVelMax[i] = new double[J];
                //}
                //NarrowMarchingBand.ConstructExtVel_PDE(this.LsTrk, this.LsTrk.Regions.GetCutCellSubGrid(), HeatFluxAExt, HeatFluxAParam, this.LevSet, this.LevSetGradient, ExtVelMin, ExtVelMax, m_HMForder);
                //NarrowMarchingBand.ConstructExtVel_PDE(this.LsTrk, this.LsTrk.Regions.GetCutCellSubGrid(), HeatFluxBExt, HeatFluxBParam, this.LevSet, this.LevSetGradient, ExtVelMin, ExtVelMax, m_HMForder);

                //DGField[] HeatFluxExtParam = new VectorField<XDGField>(D, CurrentState.ToArray()[D + 1].Basis, "HeatFluxExt_", XDGField.Factory).ToArray();
                //for (int d = 0; d < D; d++) {
                //    (HeatFluxExtParam[d] as XDGField).GetSpeciesShadowField("A").Acc(1.0, HeatFluxAExt[d]);
                //    (HeatFluxExtParam[d] as XDGField).GetSpeciesShadowField("B").Acc(1.0, HeatFluxBExt[d]);
                //}

                //Tecplot.PlotFields(HeatFluxParam, "HeatFluxParam" + hack_TimestepIndex, hack_Phystime, 2);
                //Tecplot.PlotFields(HeatFluxExtParam, "HeatFluxExtParam" + hack_TimestepIndex, hack_Phystime, 2);

                // ============================
                // matrix assembly
                // ============================

                var codMap = Mapping;
                var domMap = Mapping;

                using (new BlockTrace("XdgMatrixAssembly",tr)) {
                    this.XNSFE_Operator.AssembleMatrix(
                       OpMtx, OpAffine, codMap, domMap,
                       CurrentState, AgglomeratedCellLengthScales, phystime,
                       this.m_HMForder, SurfaceForce, filtLevSetGradient, Curvature,
                       updateSolutionParams, this.XDGvelocity.Gravity.ToArray()); //, HeatFluxExtParam);
                                                                                  //(this.Control.solveCoupledHeatEquation ? this.Temperature.ToEnumerable() : null),
                                                                                  //(this.Control.solveCoupledHeatEquation ? this.DisjoiningPressure.ToEnumerable() : null));                   
                }


                // ====================================
                // something with surface tension ?????
                // ====================================

                {
                    if (this.Control.PhysicalParameters.useArtificialSurfaceForce == true)
                        throw new NotSupportedException("Not supported for this hack.");


                    var TmpRhs = new CoordinateVector(CurrentState.Select(f => (DGField)f.Clone()).ToArray());
                    TmpRhs.Clear();

                    var VelA = new CoordinateVector(TmpRhs.Mapping.Fields.Take(D).Select(f => (DGField)(((XDGField)f).GetSpeciesShadowField("A"))).ToArray());
                    var VelB = new CoordinateVector(TmpRhs.Mapping.Fields.Take(D).Select(f => (DGField)(((XDGField)f).GetSpeciesShadowField("B"))).ToArray());

                    int N = ((XDGBasis)(CurrentState[0].Basis)).NonX_Basis.Length;

                    //foreach (int jCell in this.LsTrk.Regions.GetCutCellMask4LevSet(0).ItemEnum) {
                    //    for (int d = 0; d < D; d++) {
                    //        for (int n = 0; n < N; n++) {
                    //            ((XDGField)(TmpRhs.Mapping.Fields[d])).GetSpeciesShadowField("A").Coordinates[jCell, n] = 0.5 * SurfaceForce[d].Coordinates[jCell, n];
                    //            ((XDGField)(TmpRhs.Mapping.Fields[d])).GetSpeciesShadowField("B").Coordinates[jCell, n] = 0.5 * SurfaceForce[d].Coordinates[jCell, n];
                    //        }
                    //    }
                    //}

                    OpAffine.AccV(1.0, TmpRhs);
                }

                // so far, 'SaddlePointRHS' is on the left-hand-side, since it is the output of ComputeMatrix
                // multiply by -1 to make it RHS
                OpAffine.ScaleV(-1.0);


                // ============================
                // Generate MassMatrix
                // ============================

                // mass matrix factory
                MassFact = this.LsTrk.GetXDGSpaceMetrics(this.LsTrk.SpeciesIdS.ToArray(), m_HMForder, 1).MassMatrixFactory;// new MassMatrixFactory(maxB, CurrentAgg);
                var WholeMassMatrix = MassFact.GetMassMatrix(Mapping, MassScale); // mass matrix scaled with density rho


                // ============================
                //  Add Gravity
                // ============================
                // Dimension: [ rho * G ] = mass / time^2 / len^2 == [ d/dt rho U ]
                var WholeGravity = new CoordinateVector(ArrayTools.Cat<DGField>(this.XDGvelocity.Gravity.ToArray<DGField>(), new XDGField(this.Pressure.Basis)));
                if (this.Control.solveKineticEnergyEquation) {
                    WholeGravity = new CoordinateVector(ArrayTools.Cat<DGField>(WholeGravity.Mapping.Fields, new XDGField(this.KineticEnergy.Basis)));
                }
                if (this.Control.solveCoupledHeatEquation) {
                    WholeGravity = new CoordinateVector(ArrayTools.Cat<DGField>(WholeGravity.Mapping.Fields, new XDGField(this.Temperature.Basis)));
                    if (this.Control.conductMode != ConductivityInSpeciesBulk.ConductivityMode.SIP)
                        WholeGravity = new CoordinateVector(ArrayTools.Cat<DGField>(WholeGravity.Mapping.Fields,
                            new XDGField(this.Temperature.Basis), new VectorField<XDGField>(D, this.HeatFlux[0].Basis, XDGField.Factory)));
                }
                WholeMassMatrix.SpMV(1.0, WholeGravity, 1.0, OpAffine);

                /* not required anymore; 
                // ============================
                // Set Pressure Reference Point
                // ============================

                if (OpMtx != null) {
                    if (!this.BcMap.DirichletPressureBoundary) {
                        XNSEUtils.SetPressureReferencePoint(
                            Mapping,
                            this.GridData.SpatialDimension,
                            this.LsTrk, OpMtx, OpAffine);
                    }
                } else {
                    if (!this.BcMap.DirichletPressureBoundary) {
                        XNSEUtils.SetPressureReferencePointResidual(
                            new CoordinateVector(CurrentState),
                            this.GridData.SpatialDimension,
                            this.LsTrk, OpAffine);
                    }
                }
                */

                // transform from RHS to Affine
                OpAffine.ScaleV(-1.0);

            }
        }
        
        bool[] updateSolutionParams;

        bool lockUpdate;

        bool m_TransformedResi = true;

        protected void SolutionParamsUpdate(int iterIndex, double[] currentSol, double[] currentRes, MultigridOperator Mgop) {

            int NF = this.CurrentResidual.Mapping.Fields.Count;
            int D = this.GridData.SpatialDimension;

            int len = (this.Control.conductMode == ConductivityInSpeciesBulk.ConductivityMode.SIP) ? 1 : 1 + D;
            for (int l = 0; l < len; l++)
                updateSolutionParams[D + 1 + l] = false;

            double[] L2Res = new double[NF];

            if (m_TransformedResi) {
                // +++++++++++++++++++++++++++++++++++++++++++++++++++++++++++++
                // transform current solution and residual back to the DG domain
                // +++++++++++++++++++++++++++++++++++++++++++++++++++++++++++++

                var R = m_BDF_Timestepper.Residuals;
                R.Clear();

                Mgop.TransformRhsFrom(R, currentRes);
                this.LsTrk.GetAgglomerator(this.LsTrk.SpeciesIdS.ToArray(), m_HMForder, this.Control.AdvancedDiscretizationOptions.CellAgglomerationThreshold,
                    AgglomerateNewborn: false, AgglomerateDecased: false, ExceptionOnFailedAgglomeration: true).Extrapolate(R.Mapping);

                for (int i = 0; i < NF; i++) {
                    L2Res[i] = R.Mapping.Fields[i].L2Norm();
                }

            } else {
                // +++++++++++++++++++++++
                // un-transformed residual
                // +++++++++++++++++++++++

                var VarIdx = NF.ForLoop(i => Mgop.Mapping.GetSubvectorIndices(i));

                for (int i = 0; i < VarIdx.Length; i++) {
                    double L2 = 0.0;
                    foreach (int idx in VarIdx[i])
                        L2 += currentRes[idx - Mgop.Mapping.i0].Pow2();
                    L2Res[i] = L2.MPISum().Sqrt();
                }
            }

            double NSE_L2Res = 0.0;
            for (int i = 0; i <= D; i++)
                NSE_L2Res += L2Res[i].Pow2();
            NSE_L2Res.Sqrt();

            //Console.WriteLine("NSE L2 residual = {0}", NSE_L2Res);
            if (!lockUpdate && (NSE_L2Res < this.Control.NonLinearSolver.ConvergenceCriterion || iterIndex == 0)) {
                Console.WriteLine("update solution param");
                for (int l = 0; l < len; l++)
                    updateSolutionParams[D + 1 + l] = true;

                lockUpdate = (iterIndex > 0);
            }


        }


        #endregion



        //=============================
        // timestepper related members
        //=============================
        #region timestepper


        /// <summary>
        /// Implicit timestepping using Backward-Differentiation-Formulas (BDF),
        /// specialized for XDG applications.
        /// </summary>
        XdgBDFTimestepping m_BDF_Timestepper;


        ///// <summary>
        ///// Explicit or implicit timestepping using Runge-Kutta formulas,
        ///// specialized for XDG applications.
        ///// </summary>
        //XdgRKTimestepping m_RK_Timestepper;

        RungeKuttaScheme rksch = null;

        int bdfOrder = -1000;


        private void CreateTimestepper() {

            switch (this.Control.TimeSteppingScheme) {
                case TimeSteppingScheme.RK_ImplicitEuler: {
                        rksch = RungeKuttaScheme.ImplicitEuler;
                        break;
                    }
                case TimeSteppingScheme.RK_CrankNic: {
                        rksch = RungeKuttaScheme.CrankNicolson;
                        break;
                    }
                case TimeSteppingScheme.CrankNicolson: {
                        //do not instantiate rksch, use bdf instead
                        bdfOrder = -1;
                        break;
                    }
                case TimeSteppingScheme.ImplicitEuler: {
                        //do not instantiate rksch, use bdf instead
                        bdfOrder = 1;
                        break;
                    }
                default: {
                        if (this.Control.TimeSteppingScheme.ToString().StartsWith("BDF")) {
                            //do not instantiate rksch, use bdf instead
                            bdfOrder = Convert.ToInt32(this.Control.TimeSteppingScheme.ToString().Substring(3));
                            break;
                        } else
                            throw new NotImplementedException();
                    }

            }


            if (rksch == null) {
                m_BDF_Timestepper = new XdgBDFTimestepping(
                    this.CurrentSolution.Fields,
                    XNSFE_Operator.Xop.InvokeParameterFactory(this.CurrentSolution.Fields),
                    this.CurrentResidual.Fields,
                    LsTrk,
                    true,
                    DelComputeOperatorMatrix, this.XNSFE_Operator.Xop, DelUpdateLevelSet,
                    (this.Control.TimesteppingMode == AppControl._TimesteppingMode.Transient) ? bdfOrder : 1,
                    this.Control.Timestepper_LevelSetHandling,
                    this.XOpConfig.mmsd,
                    (this.Control.PhysicalParameters.IncludeConvection) ? SpatialOperatorType.Nonlinear : SpatialOperatorType.LinearTimeDependent,
                    this.MultigridOperatorConfig, base.MultigridSequence,
                    this.LsTrk.SpeciesIdS.ToArray(), this.m_HMForder,
                    this.Control.AdvancedDiscretizationOptions.CellAgglomerationThreshold,
                    true,
                    this.Control.NonLinearSolver,
                    this.Control.LinearSolver
                    );
                m_BDF_Timestepper.m_ResLogger = base.ResLogger;
                m_BDF_Timestepper.m_ResidualNames = this.CurrentResidual.Mapping.Fields.Select(f => f.Identification).ToArray();
                m_BDF_Timestepper.Timestepper_Init = (this.Control.TimesteppingMode == AppControl._TimesteppingMode.Transient) ? this.Control.Timestepper_BDFinit : TimeStepperInit.SingleInit;
                m_BDF_Timestepper.incrementTimesteps = this.Control.incrementTimesteps;
                m_BDF_Timestepper.PushLevelSet = this.PushLevelSetAndRelatedStuff;
                m_BDF_Timestepper.IterUnderrelax = this.Control.Timestepper_LevelSetHandling == LevelSetHandling.Coupled_Iterative ? this.Control.LSunderrelax : 1.0;

                m_BDF_Timestepper.Config_LevelSetConvergenceCriterion = this.Control.LevelSet_ConvergenceCriterion;
                //m_BDF_Timestepper.CustomIterationCallback += this.PlotOnIterationCallback;
                if (this.Control.useSolutionParamUpdate)
                    m_BDF_Timestepper.CustomIterationCallback += this.SolutionParamsUpdate;

                // solver 
                this.Control.NonLinearSolver.MinSolverIterations = (this.Control.Timestepper_LevelSetHandling == LevelSetHandling.Coupled_Iterative) ? 1 : this.Control.NonLinearSolver.MinSolverIterations; //m_BDF_Timestepper.config_NonLinearSolver.MinSolverIterations = (this.Control.Timestepper_LevelSetHandling == LevelSetHandling.Coupled_Iterative) ? 1 : this.Control.Solver_MinIterations;

                if (this.Control.NonLinearSolver.SolverCode == NonLinearSolverCode.Newton) {
                    m_BDF_Timestepper.XdgSolverFactory.Selfmade_precond =
                                        new Schwarz() {
                                            m_BlockingStrategy = new Schwarz.METISBlockingStrategy() {
                                                NoOfPartsPerProcess = this.CurrentSolution.Count / 10000,
                                            },
                                            Overlap = 1,
                                            CoarseSolver = new SparseSolver() { WhichSolver = SparseSolver._whichSolver.MUMPS }
                                        };
                } else {
                    //m_BDF_Timestepper.Config_linearSolver = new DirectSolver() { WhichSolver = this.Control.LinearSolver };
                }

                //Console.WriteLine("noofpartsperprocess = {0}", this.CurrentSolution.Count / 10000);   

            } else {

                throw new NotSupportedException();

                //m_RK_Timestepper = new XdgRKTimestepping(
                //    this.CurrentSolution.Mapping.Fields.ToArray(),
                //    this.CurrentResidual.Mapping.Fields.ToArray(),
                //    LsTrk,
                //    DelComputeOperatorMatrix, DelUpdateLevelSet, DelUpdateCutCellMetrics,
                //    rksch,
                //    this.Control.Timestepper_LevelSetHandling,
                //    mmsd,
                //    (this.Control.PhysicalParameters.IncludeConvection) ? SpatialOperatorType.Nonlinear : SpatialOperatorType.LinearTimeDependent,
                //    MassScale,
                //    this.MultigridOperatorConfig, base.MultigridSequence,
                //    this.Control.AdvancedDiscretizationOptions.CellAgglomerationThreshold, 
                //    true);
                //m_RK_Timestepper.m_ResLogger = base.ResLogger;
                //m_RK_Timestepper.m_ResidualNames = this.CurrentResidual.Mapping.Fields.Select(f => f.Identification).ToArray();
            }

        }


        /// <summary>
        /// delegate for the initialization of previous timesteps from an analytic solution
        /// </summary>
        /// <param name="TimestepIndex"></param>
        /// <param name="Time"></param>
        /// <param name="St"></param>
        private void BDFDelayedInitSetIntial(int TimestepIndex, double Time, DGField[] St) {
            using (new FuncTrace()) {
                Console.WriteLine("Timestep index {0}, time {1} ", TimestepIndex, Time);

                // level-set
                // ---------
                this.DGLevSet.Current.ProjectField(X => this.Control.Phi(X, Time));
                this.LevSet.ProjectField(X => this.Control.Phi(X, Time));

                this.LsTrk.UpdateTracker(Time, incremental: true);

                // solution
                // --------
                int D = this.LsTrk.GridDat.SpatialDimension;

                for (int d = 0; d < D; d++) {
                    XDGField _u = (XDGField)St[d];
                    _u.Clear();
                    _u.GetSpeciesShadowField("A").ProjectField(X => this.Control.ExactSolutionVelocity["A"][d](X, Time));
                    _u.GetSpeciesShadowField("B").ProjectField((X => this.Control.ExactSolutionVelocity["B"][d](X, Time)));
                }
                XDGField _p = (XDGField)St[D];
                _p.Clear();
                _p.GetSpeciesShadowField("A").ProjectField(X => this.Control.ExactSolutionPressure["A"](X, Time));
                _p.GetSpeciesShadowField("B").ProjectField((X => this.Control.ExactSolutionPressure["B"](X, Time)));
            }
        }


        /// <summary>
        /// delegate for the initialization of previous timesteps from restart session
        /// </summary>
        /// <param name="TimestepIndex"></param>
        /// <param name="time"></param>
        /// <param name="St"></param>
        private void BDFDelayedInitLoadRestart(int TimestepIndex, double time, DGField[] St) {

            Console.WriteLine("Timestep index {0}, time {1} ", TimestepIndex, time);

            ITimestepInfo tsi_toLoad;
            if (TimestepIndex < 0) {
                throw new ArgumentOutOfRangeException("Not enough Timesteps to restart with desired Timestepper");
            } else {
                ISessionInfo reloadSession = GetDatabase().Controller.GetSessionInfo(this.CurrentSessionInfo.RestartedFrom);
                tsi_toLoad = reloadSession.Timesteps.Single(t => t.TimeStepNumber.Equals(new TimestepNumber(TimestepIndex)));
            }
            DatabaseDriver.LoadFieldData(tsi_toLoad, this.GridData, this.IOFields);

            // level-set
            // ---------
            this.DGLevSet.Current.Clear();
            this.DGLevSet.Current.AccLaidBack(1.0, this.LevSet);

            //this.LsTrk.UpdateTracker(incremental: true);

            // solution
            // --------
            int D = this.LsTrk.GridDat.SpatialDimension;

            for (int d = 0; d < D; d++) {
                St[d] = this.XDGvelocity.Velocity[d].CloneAs();
            }
            St[D] = this.Pressure.CloneAs();
        }


        #endregion



        //===================================================
        // application related members
        // (RunSolverOneStep, SetInitial, LoadRestart, etc.)
        //===================================================
        #region application

        int hack_TimestepIndex;
        double hack_Phystime;

        /// <summary>
        /// Depending on settings <see cref="AppControl.CompMode"/>, computes either one timestep or a steady-state solution.
        /// </summary>
        protected override double RunSolverOneStep(int TimestepInt, double phystime, double dt) {
            using(var tr = new FuncTrace()) {

                TimestepNumber TimestepNo = new TimestepNumber(TimestepInt, 0);
                int D = this.GridData.SpatialDimension;
                base.ResLogger.TimeStep = TimestepInt;
                hack_TimestepIndex = TimestepInt;
                hack_Phystime = phystime;

  
                Preprocessing(TimestepInt, phystime, dt, TimestepNo);


                if(Control.SkipSolveAndEvaluateResidual) {
                    // +++++++++++++++++++++++++++++++++++++++++++++++++
                    // setup: project exact solution -- for consistency tests
                    // +++++++++++++++++++++++++++++++++++++++++++++++++

                    foreach(string spc in LsTrk.SpeciesNames) {
                        for(int d = 0; d < this.GridData.SpatialDimension; d++) {
                            ConventionalDGField Vel_d = ((XDGField)this.CurrentVel[d]).GetSpeciesShadowField(spc);
                            Vel_d.ProjectField(Control.ExactSolutionVelocity[spc][d].Convert_Xt2X(phystime + dt));
                        }
                        Pressure.GetSpeciesShadowField(spc).ProjectField(Control.ExactSolutionPressure[spc].Convert_Xt2X(phystime + dt));
                    }
                }


                // =====================================================
                // setup stationary 
                // =====================================================


                if(base.Control.TimesteppingMode == AppControl._TimesteppingMode.Steady) {
                    dt = 1.0e100;
                    Console.WriteLine("Steady-state solve ...", TimestepNo, dt);

                    if(this.Control.Option_LevelSetEvolution != LevelSetEvolution.None) {
                        throw new ApplicationException("For steady-state solutions, the only allowed level-set-evolution option is '" + LevelSetEvolution.None + "'.");
                    }



                // =====================================================
                // setup transient 
                // =====================================================
                } else if(base.Control.TimesteppingMode == AppControl._TimesteppingMode.Transient) {

                    // push stacks
                    // -----------

                    PushLevelSetAndRelatedStuff();


                    // backup old velocity/kinetic energy for energy checks
                    // -----------------------------------------------------
                    if(this.Control.ComputeEnergyProperties && this.Control.TimesteppingMode == AppControl._TimesteppingMode.Transient) {
                        for(int d = 0; d < D; d++) {
                            this.prevVel[d].Clear();
                            this.prevVel[d].Acc(1.0, this.CurrentVel[d]);
                        }
                        if (this.Control.ComputeEnergyProperties) {
                            this.prevKineticEnergy.Clear();
                            this.prevKineticEnergy.Acc(1.0, this.DerivedKineticEnergy);
                        }
                    }


                    // fields setup
                    // ------------
                    for (int d = 0; d < D; d++) {
                        // Gravity must be set up like this to avoid regions of zero gravity when updating the level-set
                        this.XDGvelocity.Gravity[d].UpdateBehaviour = BehaveUnder_LevSetMoovement.AutoExtrapolate;
                    }


                    // +++++++++++++++++++++++++++++++++++++
                    // compute/check time step restrictions
                    // +++++++++++++++++++++++++++++++++++++

                    dt = base.Control.dtFixed;

                    // Level-Set motion-CFL
                    double LevSet_Deg2 = this.DGLevSet.Current.Basis.Degree;
                    LevSet_Deg2 = LevSet_Deg2 * LevSet_Deg2;
                    double dt_LevSetCFL = base.GridData.ComputeCFLTime(this.ExtensionVelocity.Current, dt * LevSet_Deg2);
                    dt_LevSetCFL = dt_LevSetCFL / LevSet_Deg2;
                    if(this.Control.Timestepper_LevelSetHandling == LevelSetHandling.Coupled_Iterative && this.Control.LSunderrelax == 1.0) {
                        if(dt / dt_LevSetCFL > 1.0) {
                            double underrelax = Math.Round(dt_LevSetCFL / dt, 1);
                            m_BDF_Timestepper.IterUnderrelax = underrelax;
                            Console.WriteLine("Exceeding Level-Set CFL: Setting underrelaxation factor to {0}", underrelax);
                            if (this.Control.solveKineticEnergyEquation && (dt / (dt_LevSetCFL / 4.0)) > 1.0) {
                                Console.WriteLine("Exceeding Level-Set CFL for kinetic energy equation: dt = {0}, dt_sigma = {1}, frac = {2}", dt, dt_LevSetCFL/4.0, (dt / (dt_LevSetCFL / 4.0)));
                            }
                        } else {
                            m_BDF_Timestepper.IterUnderrelax = 1.0;
                        }
                    }

                    if (this.Control.solveKineticEnergyEquation) { 
                        double kinE_Deg2 = this.KineticEnergy.Basis.Degree;
                        kinE_Deg2 = kinE_Deg2 * kinE_Deg2;
                        double dt_kinECFL = base.GridData.ComputeCFLTime(this.KineticEnergy.ToEnumerable(), dt * kinE_Deg2);
                        dt_kinECFL = dt_kinECFL / kinE_Deg2;
                        if (dt / dt_kinECFL > 1.0) {
                            Console.WriteLine("Exceeding CFL-condition for kinetic energy equation: dt = {0}, dt_sigma = {1}, frac = {2}", dt, dt_kinECFL, dt / dt_kinECFL);
                        }
                    }

                    //dt = Math.Min(dt, dt_LevSetCFL);

                    // Capillary Timestep restriction
                    if (this.Control.PhysicalParameters.Sigma != 0.0) {
                        MultidimensionalArray h_mins = ((GridData)this.GridData).Cells.h_min;
                        double h = h_mins.Min();
                        double LevSet_Deg = this.LevSet.Basis.Degree + 1;
                        h /= LevSet_Deg;
                        double dt_sigma = Math.Sqrt((this.Control.PhysicalParameters.rho_A + this.Control.PhysicalParameters.rho_B)
                            * Math.Pow(h, 3) / (2 * Math.PI * this.Control.PhysicalParameters.Sigma));
                        if(dt > dt_sigma)
                            Console.WriteLine("Warning: exceeding Capillary timestep: dt = {0}, dt_sigma = {1}, frac = {2}", dt, dt_sigma, dt / dt_sigma);
                    }


                    // elo
                    // ---

                    Console.WriteLine("Instationary solve, timestep #{0}, dt = {1} ...", TimestepNo, dt);

                } else {
                    throw new NotImplementedException("Option " + base.Control.TimesteppingMode + " not supported yet.");
                }

                // =======================================================================
                // call timestepper
                // =======================================================================

                //if ((m_BDF_Timestepper == null) == (m_RK_Timestepper == null))
                //    throw new ApplicationException();

                //CurvatureAlgorithms.CurvatureDriver(
                //    SurfaceStressTensor_IsotropicMode.Curvature_Projected,
                //    CurvatureAlgorithms.FilterConfiguration.NoFilter,
                //    this.Curvature, out VectorField<SinglePhaseField> LevSetGradient, this.LsTrk,
                //    this.m_HMForder, this.DGLevSet.Current);

                //double[] momBal_Norm = XNSEUtils.MomentumBalanceNormAtInterface(this.Pressure, this.XDGvelocity.Velocity, this.Curvature,
                //    this.Control.PhysicalParameters, this.Control.AdvancedDiscretizationOptions.SurfStressTensor, this.m_HMForder);

                //Console.WriteLine("x-momentum balance norm = {0}", momBal_Norm[0]);
                //Console.WriteLine("y-momentum balance norm = {0}", momBal_Norm[1]);


                // ++++++++++++++++++++++++++++++++++++++++++
                // The actual solution of the System
                // ++++++++++++++++++++++++++++++++++++++++++

                using (new BlockTrace("Solve", tr)) {

                    if(m_BDF_Timestepper != null) {

                        updateSolutionParams.SetAll(true);
                        lockUpdate = false;

                        m_BDF_Timestepper.Solve(phystime, dt, Control.SkipSolveAndEvaluateResidual);
                        
                    } else {
                        //m_RK_Timestepper.Solve(phystime, dt);
                    }

                }


                if (this.Control.solveCoupledHeatEquation && (this.Control.conductMode == ConductivityInSpeciesBulk.ConductivityMode.SIP))
                    this.ComputeHeatFlux();


                Postprocessing(TimestepInt, phystime, dt, TimestepNo);



                // ================
                // Good bye
                // ================
                if(this.Control.Option_LevelSetEvolution == LevelSetEvolution.ExtensionVelocity) {
                    ExtVelMover.FinishTimeStep();
                }

#if DEBUG
            // in case of Debugging Save first Timesteps
            //if(TimestepNo[1] <= 2) {
            //    this.SaveToDatabase(TimestepNo, phystime);
            //}
#endif

                Console.WriteLine("done.");
#if TEST
                WriteTrendToDatabase(m_BDF_Timestepper.TestSolverOnActualSolution(null));
#endif
                return dt;
            }
        }


        protected override void SetInitial() {
            base.SetInitial();

            this.InitLevelSet();

            this.CreateEquationsAndSolvers(null);

            // =========================================
            // XDG BDF Timestepper initialization
            // =========================================

            if (m_BDF_Timestepper != null) {
                m_BDF_Timestepper.DelayedTimestepperInit(0.0, 0, this.Control.GetFixedTimestep(),
                    // delegate for the initialization of previous timesteps from an analytic solution
                    BDFDelayedInitSetIntial);
            }
            
            After_SetInitialOrLoadRestart(0.0, 0);

        }


        protected override void ResetInitial() {
            base.SetInitial();
            this.InitLevelSet();

            if (this.Control.solveCoupledHeatEquation) {
                if (this.Control.conductMode == ConductivityInSpeciesBulk.ConductivityMode.SIP)
                    m_BDF_Timestepper.ResetDataAfterBalancing(ArrayTools.Cat<DGField>(this.XDGvelocity.Velocity.ToArray(), this.Pressure, this.Temperature));
                else
                    m_BDF_Timestepper.ResetDataAfterBalancing(ArrayTools.Cat<DGField>(this.XDGvelocity.Velocity.ToArray(), this.Pressure, this.Temperature, this.HeatFlux));
            } else {
                m_BDF_Timestepper.ResetDataAfterBalancing(ArrayTools.Cat<DGField>(this.XDGvelocity.Velocity.ToArray(), this.Pressure));
            }

            m_BDF_Timestepper.DelayedTimestepperInit(0.0, 0, this.Control.GetFixedTimestep(),
                // delegate for the initialization of previous timesteps from an analytic solution
                BDFDelayedInitSetIntial);

            //if (this.Control.solveCoupledHeatEquation) {
            //    if (this.Control.conductMode == ConductivityInSpeciesBulk.ConductivityMode.SIP)
            //        m_BDF_coupledTimestepper.ResetDataAfterBalancing(this.Temperature.ToEnumerable());
            //    else
            //        m_BDF_coupledTimestepper.ResetDataAfterBalancing(ArrayTools.Cat<DGField>(this.Temperature.ToEnumerable(), this.HeatFlux.ToArray()));

            //    m_BDF_coupledTimestepper.SingleInit();
            //}

        }


        private void After_SetInitialOrLoadRestart(double PhysTime, int TimestepNo)
        {

            // =============================================
            // LogFile initialization
            // =============================================  

            if (this.Control.TestMode == true)
            {
                LogQueryValue(PhysTime);
            }
            else
            {
                if (this.Control.LogValues != XNSE_Control.LoggingValues.None && this.CurrentSessionInfo.ID != Guid.Empty && base.MPIRank == 0)
                {
                    InitLogFile(this.CurrentSessionInfo.ID);
                    WriteLogLine(TimestepNo, PhysTime);
                }
            }
        }


        protected override void LoadRestart(out double Time, out TimestepNumber TimestepNo) {
            base.LoadRestart(out Time, out TimestepNo);

            //this.InitLevelSet();
            if(this.Control.ReInitPeriod > 0) {
                Console.WriteLine("FastMarchReInit performing FirstOrderReInit");
                FastMarchReinitSolver = new FastMarchReinit(DGLevSet.Current.Basis);
                CellMask Accepted = LsTrk.Regions.GetCutCellMask();
                CellMask ActiveField = LsTrk.Regions.GetNearFieldMask(1);
                CellMask NegativeField = LsTrk.Regions.GetSpeciesMask("A");
                FastMarchReinitSolver.FirstOrderReinit(DGLevSet.Current, Accepted, NegativeField, ActiveField);
            }

            ContinuityEnforcer = new ContinuityProjection(
                    ContBasis: this.LevSet.Basis,
                    DGBasis: this.DGLevSet.Current.Basis,
                    gridData: GridData,
                    Option: Control.LSContiProjectionMethod
                    );

            if(this.Control.Option_LevelSetEvolution == LevelSetEvolution.ExtensionVelocity) {
                ExtVelMover = new ExtensionVelocityBDFMover(LsTrk, DGLevSet.Current, DGLevSetGradient, new VectorField<DGField>(XDGvelocity.Velocity.ToArray()),
                    Control.EllipticExtVelAlgoControl, BcMap, bdfOrder, ExtensionVelocity.Current, new double[2] { Control.PhysicalParameters.rho_A, Control.PhysicalParameters.rho_B });
            }

            //this.LsTrk.UpdateTracker();

            this.CreateEquationsAndSolvers(null);

            // =========================================
            // XDG BDF Timestepper initialization
            // =========================================

            if (m_BDF_Timestepper != null) {
                m_BDF_Timestepper.DelayedTimestepperInit(Time, TimestepNo.MajorNumber, this.Control.GetFixedTimestep(),
                    // delegate for the initialization of previous timesteps from restart session
                    BDFDelayedInitLoadRestart );
            }

            After_SetInitialOrLoadRestart(Time, TimestepNo.MajorNumber);

        }


        public override void PostRestart(double time, TimestepNumber timestep) {
            base.PostRestart(time, timestep);

           
            // Load the sample Points for the restart of the Fourier LevelSet
            if (this.Control.FourierLevSetControl != null) {

                Guid sessionGuid = this.Control.RestartInfo.Item1;
                string FourierLog_path = this.Control.DbPath;
                FourierLog_path = FourierLog_path + "/sessions/" + sessionGuid + "/Log_FourierLS.txt";

                IList<Guid> spUids = new List<Guid>();
                try {
                    using (StreamReader samplPLogReader = new StreamReader(FourierLog_path)) {

                        while (!samplPLogReader.EndOfStream) {
                            spUids.Add(Guid.Parse(samplPLogReader.ReadLine()));
                        }
                    }
                } catch (FileNotFoundException) {
                    spUids = new Guid[0];
                }
                Guid[] samplPUids = spUids.ToArray();

                TimestepNumber tsNmbr = this.Control.RestartInfo.Item2;
                Guid samplPUid_restart = Guid.Empty;
                if (tsNmbr == null) {
                    samplPUid_restart = samplPUids[samplPUids.Length - 1];
                } else {
                    samplPUid_restart = samplPUids[tsNmbr.MajorNumber];
                }
                Partitioning p = null;
                double[] samplP = base.DatabaseDriver.LoadVector<double>(samplPUid_restart, ref p).ToArray();

                if (this.Control.FourierLevSetControl.FType == FourierType.Polar) {
                    double[] center = samplP.GetSubVector(0, 2);
                    samplP = samplP.GetSubVector(2, samplP.Length - 2);
                    this.Control.FourierLevSetControl.center = center;
                    this.Control.FourierLevSetControl.samplP = samplP;
                } else {
                    this.Control.FourierLevSetControl.samplP = samplP;
                }
            }

        }


        protected override void Bye() {
            base.Bye();
            if (EnergyLogger != null)
                EnergyLogger.Close();
        }

#endregion



        //==========================
        // adaptive mesh refinement
        //==========================
#region AMR

        CellMask NScm;

        CellMask NSbuffer;

        /// <summary>
        /// refinement indicator for a constant near band refinement
        /// </summary>
        int LevelIndicator(int j, int CurrentLevel) {

            if(this.Control.BaseRefinementLevel == 0)
                return 0;

            CellMask ccm = this.LsTrk.Regions.GetCutCellMask();
            CellMask near = this.LsTrk.Regions.GetNearFieldMask(1);
            CellMask nearBnd = near.AllNeighbourCells();
            CellMask buffer = nearBnd.AllNeighbourCells().Union(nearBnd).Except(near);


            int DesiredLevel_j = CurrentLevel;

            if(near.Contains(j)) {
                if(CurrentLevel < this.Control.BaseRefinementLevel) {
                    DesiredLevel_j++;
                } else {
                    // additional refinement
                    switch(this.Control.RefineStrategy) {
                        case XNSE_Control.RefinementStrategy.CurvatureRefined: {
                                double curv_max = 1.0 / (2.0 * ((GridData)this.GridData).Cells.h_min[j]);
                                double mean_curv = Math.Abs(this.Curvature.GetMeanValue(j));
                                double minCurv, maxCurv;
                                this.Curvature.GetExtremalValuesInCell(out minCurv, out maxCurv, j);
                                double max_AbsCurv = Math.Max(Math.Abs(minCurv), Math.Abs(maxCurv));

                                double curv_thrshld = mean_curv;
                                if(curv_thrshld > curv_max && CurrentLevel == this.Control.RefinementLevel) {
                                    DesiredLevel_j++;
                                } else if(curv_thrshld < (curv_max / 2) && CurrentLevel == this.Control.RefinementLevel + 1) {
                                    DesiredLevel_j--;
                                }
                                break;
                            }
                        case XNSE_Control.RefinementStrategy.ContactLineRefined: {
                                CellMask BCells = ((GridData)this.GridData).BoundaryCells.VolumeMask;
                                if(ccm.Contains(j) && BCells.Contains(j) && CurrentLevel < this.Control.RefinementLevel) {
                                    DesiredLevel_j++;
                                } else if(!BCells.Contains(j)) { // && CurrentLevel == this.Control.RefinementLevel + 1) {
                                    DesiredLevel_j--;
                                }
                                break;
                            }
                        case XNSE_Control.RefinementStrategy.constantInterface:
                        default:
                            break;
                    }
                }

            } else if(NScm.Contains(j)) {
                if(CurrentLevel < this.Control.BaseRefinementLevel)
                    DesiredLevel_j++;

            } else if(buffer.Contains(j) || NSbuffer.Contains(j)) {
                if(CurrentLevel < this.Control.BaseRefinementLevel - 1)
                    DesiredLevel_j++;
            } else {
                DesiredLevel_j = 0;
            }

            return DesiredLevel_j;

        }


        //int LevelIndicator(int j, int CurrentLevel) {

        //    CellMask spc = this.LsTrk.Regions.GetSpeciesMask("A");

        //    if(spc.Contains(j)) {
        //        return 2;
        //    } else {
        //        return 0;
        //    }

        //}


        /// <summary>
        /// refinement indicator
        /// </summary>
        //int LevelIndicator(int j, int CurrentLevel) {

        //    int minRefineLevelLS = 1;
        //    int maxRefineLevelLS = 2;

        //    CellMask ccm = this.LsTrk.Regions.GetCutCellMask();
        //    CellMask near = this.LsTrk.Regions.GetNearFieldMask(1);

        //    double curv_max = 1.0 / this.GridData.Cells.h_min[j];

        //    int DesiredLevel_j = CurrentLevel;

        //    if(near.Contains(j)) {

        //        if(DesiredLevel_j < minRefineLevelLS) {
        //            // set minimum refinement level for the interface
        //            DesiredLevel_j = minRefineLevelLS;

        //        } else if (ccm.Contains(j)) {
        //            // further localized refinement

        //            // check for high curvature
        //            //int DesiredLevelj_highCurv = DesiredLevel_j;
        //            //this.Curvature.GetExtremalValuesInCell(out double curv_jMin, out double curv_jMax, j);
        //            //if((curv_jMax >= curv_max || Math.Abs(curv_jMin) >= curv_max) && DesiredLevel_j < maxRefineLevelLS) {
        //            //    DesiredLevelj_highCurv++;
        //            //} else if((curv_jMax < curv_max / 2) || (Math.Abs(curv_jMin) < curv_max / 2)) {
        //            //    DesiredLevelj_highCurv--;
        //            //}

        //            double mean_curv = Math.Abs(this.Curvature.GetMeanValue(j));
        //            if((mean_curv >= curv_max) && CurrentLevel < maxRefineLevelLS) {
        //                DesiredLevel_j++;
        //            } else if(mean_curv < curv_max / 2 && CurrentLevel > minRefineLevelLS) {
        //                DesiredLevel_j--;
        //            }

        //            //// check for small cut cells
        //            //int DesiredLevelj_agglom = DesiredLevel_j;
        //            //double cellVol = this.GridData.Cells.GetCellVolume(j);
        //            //var spcIds = this.LsTrk.SpeciesIdS.ToArray();
        //            //double ratioVolSpcMin = 1.0;
        //            //foreach(SpeciesId spc in this.LsTrk.SpeciesIdS) {
        //            //    double cellVolSpc = this.LsTrk.GetXDGSpaceMetrics(spcIds, m_HMForder, 1).CutCellMetrics.CutCellVolumes[spc][j];
        //            //    double ratioVolSpc = cellVolSpc / cellVol;
        //            //    if(ratioVolSpc < ratioVolSpcMin)
        //            //        ratioVolSpcMin = ratioVolSpc;
        //            //}
        //            //double thrshld = this.Control.AdvancedDiscretizationOptions.CellAgglomerationThreshold;
        //            //if(ratioVolSpcMin < thrshld && DesiredLevel_j < maxRefineLevelLS) {
        //            //    DesiredLevelj_agglom++;
        //            //} else if(ratioVolSpcMin > 4 * thrshld) {
        //            //    DesiredLevelj_agglom--;
        //            //}

        //            //// check for a change of sign in the curvature
        //            //int DesiredLevelj_inflection = DesiredLevel_j;
        //            ////this.Curvature.GetExtremalValuesInCell(out double curv_jMin, out double curv_jMax, j);
        //            //if(Math.Sign(curv_jMin) != Math.Sign(curv_jMax) && DesiredLevel_j < maxRefineLevelLS)
        //            //    DesiredLevelj_inflection++;

        //            //DesiredLevel_j = (new int[] { DesiredLevelj_highCurv, DesiredLevelj_agglom, DesiredLevelj_inflection }).Max();

        //        }

        //    } else {
        //        // non cut cells don't need to be refined
        //        DesiredLevel_j = 0;
        //    }

        //    return DesiredLevel_j;

        //}

        //CellMask refinedInterfaceCells;

        protected override void AdaptMesh(int TimestepNo, out GridCommons newGrid, out GridCorrelation old2NewGrid) {
            using(new FuncTrace()) {

                if(this.Control.AdaptiveMeshRefinement) {

                    //PlotCurrentState(hack_Phystime, new TimestepNumber(TimestepNo, 0), 2);

                    // Check grid changes
                    // ==================

                    CellMask BlockedCells;
                    if(this.Control.Timestepper_LevelSetHandling == LevelSetHandling.Coupled_Once
                        || this.Control.Timestepper_LevelSetHandling == LevelSetHandling.Coupled_Iterative) {
                        int prevInd = LsTrk.PopulatedHistoryLength;
                        CellMask prevNear = LsTrk.RegionsHistory[-prevInd + 1].GetNearFieldMask(1);
                        BlockedCells = (TimestepNo > 1) ? prevNear : null; // CellMask.Union(currNear, prevNear);
                    } else {
                        CellMask currNear = LsTrk.Regions.GetNearFieldMask(1);
                        BlockedCells = currNear;
                    }

                    // compute curvature for levelindicator 
                    if(this.Control.RefineStrategy == XNSE_Control.RefinementStrategy.CurvatureRefined) {
                        CurvatureAlgorithms.CurvatureDriver(
                            SurfaceStressTensor_IsotropicMode.Curvature_ClosestPoint,
                            CurvatureAlgorithms.FilterConfiguration.Default,
                            this.Curvature, out VectorField<SinglePhaseField> LevSetGradient, this.LsTrk,
                            this.m_HMForder, this.DGLevSet.Current);
                    }


                    // navier slip boundary cells
                    NScm = new CellMask(this.GridData);
                    NSbuffer = new CellMask(this.GridData);
                    if(this.Control.RefineNavierSlipBoundary) {
                        BitArray NSc = new BitArray(((GridData)this.GridData).Cells.Count);
                        CellMask bnd = ((GridData)this.GridData).BoundaryCells.VolumeMask;
                        int[][] c2e = ((GridData)this.GridData).Cells.Cells2Edges;
                        foreach(Chunk cnk in bnd) {
                            for(int i = cnk.i0; i < cnk.JE; i++) {
                                foreach(int e in c2e[i]) {
                                    int eId = (e < 0) ? -e - 1 : e - 1;
                                    byte et = ((GridData)this.GridData).Edges.EdgeTags[eId];
                                    if(this.GridData.EdgeTagNames[et].Contains("navierslip_linear"))
                                        NSc[i] = true;
                                }
                            }
                        }
                        NScm = new CellMask(this.GridData, NSc);
                        CellMask bndNScm = NScm.AllNeighbourCells();
                        int bndLvl = 2;
                        for(int lvl = 1; lvl < bndLvl; lvl++) {
                            NScm = NScm.Union(bndNScm);
                            bndNScm = NScm.AllNeighbourCells();
                            NSbuffer = NScm.Union(bndNScm);
                        }
                        NSbuffer = NSbuffer.AllNeighbourCells();
                    }


                    //PlotCurrentState(hack_Phystime, new TimestepNumber(TimestepNo, 1), 2);

                    GridRefinementController gridRefinementController = new GridRefinementController((GridData)this.GridData, BlockedCells);
                    bool AnyChange = gridRefinementController.ComputeGridChange(LevelIndicator, out List<int> CellsToRefineList, out List<int[]> Coarsening);
                int NoOfCellsToRefine = 0;
                int NoOfCellsToCoarsen = 0;
                    if (AnyChange.MPIOr()) {
                    int[] glb = (new int[] { CellsToRefineList.Count, Coarsening.Sum(L => L.Length)}).MPISum();                        
                        NoOfCellsToRefine = glb[0];
                        NoOfCellsToCoarsen = glb[1];
                    }
                    int oldJ = this.GridData.CellPartitioning.TotalLength;

                    // Update Grid
                    // ===========
                    if (AnyChange.MPIOr()) {

                        //PlotCurrentState(hack_Phystime, new TimestepNumber(new int[] { hack_TimestepIndex, 1 }), 2);

                        Console.WriteLine("       Refining " + NoOfCellsToRefine + " of " + oldJ + " cells");
                        Console.WriteLine("       Coarsening " + NoOfCellsToCoarsen + " of " + oldJ + " cells");

                        newGrid = ((GridData)this.GridData).Adapt(CellsToRefineList, Coarsening, out old2NewGrid);

                        //PlotCurrentState(hack_Phystime, new TimestepNumber(new int[] { hack_TimestepIndex, 2 }), 2);


                    } else {

                        newGrid = null;
                        old2NewGrid = null;
                    }

                } else {

                    newGrid = null;
                    old2NewGrid = null;
                }

            }
        }


        public override void DataBackupBeforeBalancing(GridUpdateDataVaultBase L) {
            m_BDF_Timestepper.DataBackupBeforeBalancing(L);
            //if(this.Control.solveCoupledHeatEquation)
            //    m_BDF_coupledTimestepper.DataBackupBeforeBalancing(L);
        }


#endregion



        //===========================
        // I/O (saving and plotting)
        //===========================
#region IO


        /// <summary>
        /// 
        /// </summary>
        protected override ITimestepInfo SaveToDatabase(TimestepNumber timestepno, double t) {
            var tsi = base.SaveToDatabase(timestepno, t);

            if (tsi != null && m_BDF_Timestepper != null) {
                int S = m_BDF_Timestepper.GetNumberOfStages;

                SinglePhaseField LsBkUp = new SinglePhaseField(this.LevSet.Basis);
                LsBkUp.Acc(1.0, this.LevSet);

                ICollection<DGField>[] restartFields = m_BDF_Timestepper.GetRestartInfos();

                if (S > 1 && this.Control.saveperiod >= S && restartFields != null) {

                    // save additional timesteps/information for restart
                    // +++++++++++++++++++++++++++++++++++++++++++++++++

                    for (int ti = 1; ti < S; ti++) {

                        //SinglePhaseField LsBkUp = new SinglePhaseField(this.LevSet.Basis);
                        //LsBkUp.Acc(1.0, this.LevSet);

                        ICollection<DGField> restartIOFields = new List<DGField>();
                        foreach (DGField f in this.IOFields) {

                            int rfidx = restartFields[ti - 1].IndexWhere(rf => rf.Identification == f.Identification);
                            if (rfidx > -1) {
                                DGField rf = restartFields[ti - 1].ElementAt(rfidx);
                                if (f.Identification == "Phi") {
                                    this.LevSet.Clear();
                                    this.LevSet.Acc(1.0, rf);
                                    restartIOFields.Add(this.LevSet);
                                } else {
                                    restartIOFields.Add(rf);
                                }
                            } else {
                                DGField rf = f.CloneAs();
                                rf.Clear();
                                restartIOFields.Add(rf);
                            }
                        }

                        //this.LevSet.Clear();
                        //this.LevSet.Acc(1.0, LsBkUp);

                        ITimestepInfo rtsi;
                        TimestepNumber tsn = new TimestepNumber(timestepno.MajorNumber - ti);

                        //Console.WriteLine("saving to Database ...");

                        //Exception e = null;
                        try {
                            rtsi = new TimestepInfo(
                                t - ti * this.Control.GetFixedTimestep(),
                                this.CurrentSessionInfo,
                                tsn,
                                restartIOFields);
                        } catch (Exception ee) {
                            Console.Error.WriteLine(ee.GetType().Name + " on rank " + this.MPIRank + " saving time-step " + tsn + ": " + ee.Message);
                            Console.Error.WriteLine(ee.StackTrace);
                            //tsi = null;
                            //e = ee;

                            if (ContinueOnIOError) {
                                Console.WriteLine("Ignoring IO error: " + DateTime.Now);
                            } else {
                                throw ee;
                            }

                            tsi = null;
                        }
                        // e.ExceptionBcast();
                        csMPI.Raw.Barrier(csMPI.Raw._COMM.WORLD);
                    }

                }

                this.LevSet.Clear();
                this.LevSet.Acc(1.0, LsBkUp);
            }

#if DEBUG
            //Debug/Test code for XDG database interaction

            if(tsi != null) {
                // checking some neccessary reference-equalities BEFORE serialisation
                // ++++++++++++++++++++++++++++++++++++++++++++++++++++++++++++++++++

                LevelSet.LevelSetInitializer lsi_1 = (LevelSet.LevelSetInitializer)(tsi.FieldInitializers.Single(fi => fi.Identification == this.LevSet.Identification));
                XDGField.FieldInitializer pri = (XDGField.FieldInitializer)(tsi.FieldInitializers.Single(fi => fi.Identification == this.Pressure.Identification));

                LevelSetTracker.LevelSetTrackerInitializer trki = ((XDGBasis.XDGBasisInitializer)(pri.BasisInfo)).TrackerInitializer;

                LevelSet.LevelSetInitializer lsi_2 = trki.LevelSets[0];

                Debug.Assert(object.ReferenceEquals(lsi_1, lsi_2));

                foreach(XDGField.FieldInitializer fi in tsi.FieldInitializers.Where(fii => fii is XDGField.XDGFieldInitializer)) {
                    LevelSetTracker.LevelSetTrackerInitializer trki_alt = ((XDGBasis.XDGBasisInitializer)(fi.BasisInfo)).TrackerInitializer;
                    Debug.Assert(object.ReferenceEquals(trki, trki_alt));
                }
            }


            if(tsi != null) {
                // checking some neccessary equalities AFTER serialisation
                // +++++++++++++++++++++++++++++++++++++++++++++++++++++++
                

                var tsi_alt = this.DatabaseDriver.LoadTimestepInfo(tsi.ID, base.CurrentSessionInfo, base.GetDatabase());

                Debug.Assert(!object.ReferenceEquals(tsi, tsi_alt));


                LevelSet.LevelSetInitializer lsi_1 = (LevelSet.LevelSetInitializer)(tsi_alt.FieldInitializers.Single(fi => fi.Identification == "Phi"));
                XDGField.FieldInitializer pri = (XDGField.FieldInitializer)(tsi_alt.FieldInitializers.Single(fi => fi.Identification == this.Pressure.Identification));

                LevelSetTracker.LevelSetTrackerInitializer trki = ((XDGBasis.XDGBasisInitializer)(pri.BasisInfo)).TrackerInitializer;

                LevelSet.LevelSetInitializer lsi_2 = trki.LevelSets[0];

                Debug.Assert(lsi_1.Equals(lsi_2));

                foreach(XDGField.FieldInitializer fi in tsi_alt.FieldInitializers.Where(fii => fii is XDGField.XDGFieldInitializer)) {
                    LevelSetTracker.LevelSetTrackerInitializer trki_alt = ((XDGBasis.XDGBasisInitializer)(fi.BasisInfo)).TrackerInitializer;
                    Debug.Assert(trki.Equals(trki_alt));
                }


                var Fields = this.DatabaseDriver.LoadFields(tsi_alt, this.GridData);
                LevelSet Rphi_1 = (LevelSet)(Fields.Single(f => f.Identification.Equals(this.LevSet.Identification)));

                XDGField Rpressure = (XDGField)(Fields.Single(f => f.Identification.Equals(this.Pressure.Identification)));

                LevelSetTracker Rtracker = Rpressure.Basis.Tracker;
                Debug.Assert(!object.ReferenceEquals(this.LsTrk, Rtracker));
                Debug.Assert(object.ReferenceEquals(Rtracker.LevelSets[0], Rphi_1));

                foreach(XDGField xf in Fields.Where(fii => fii is XDGField)) {
                    Debug.Assert(object.ReferenceEquals(xf.Basis.Tracker, Rtracker));
                }
            }

#endif

            return tsi;
        }

        private void WriteTrendToDatabase(ConvergenceObserver CO) {
            CO.WriteTrendToSession(base.DatabaseDriver.FsDriver, this.CurrentSessionInfo);
        }

        protected override void PlotCurrentState(double physTime, TimestepNumber timestepNo, int superSampling = 1) {
            Tecplot.PlotFields(base.m_RegisteredFields, "XNSE_Solver" + timestepNo, physTime, superSampling);
            //Tecplot.PlotFields(new DGField[] { this.LevSet }, "grid" + timestepNo, physTime, 0);
        }


        protected void PlotOnIterationCallback(int iterIndex, double[] currentSol, double[] currentRes, MultigridOperator Mgop) {
            PlotCurrentState(hack_Phystime, new TimestepNumber(new int[] { hack_TimestepIndex, iterIndex }), 2);
        }

#endregion

        /// <summary>
        /// makes direct use of <see cref="XdgTimesteppingBase.OperatorAnalysis"/>; aids the condition number scaling analysis
        /// </summary>
        public override IDictionary<string, double> OperatorAnalysis() {
            return this.m_BDF_Timestepper.OperatorAnalysis();
        }

    }
}<|MERGE_RESOLUTION|>--- conflicted
+++ resolved
@@ -73,18 +73,11 @@
 
         static void Main(string[] args) {
 
-<<<<<<< HEAD
             InitMPI();
             DeleteOldPlotFiles();
             BoSSS.Application.XNSE_Solver.Tests.UnitTest.SimpleViscosityJumpTest(1, 0.0d, ViscosityMode.FullySymmetric);
             BoSSS.Application.XNSE_Solver.Tests.UnitTest.ViscosityJumpTest(1, 0.0d, ViscosityMode.FullySymmetric);
             //BoSSS.Application.XNSE_Solver.Tests.UnitTest.BcTest_PressureOutletTest(1, 0.0d, true);
-=======
-            //InitMPI();
-            //DeleteOldPlotFiles();
-            //BoSSS.Application.XNSE_Solver.Tests.UnitTest.ChannelTest(2, 0.0d, ViscosityMode.Standard, 0.0d);
-            //BoSSS.Application.XNSE_Solver.Tests.UnitTest.BcTest_PressureOutletTest(3, 0.1d, true);
->>>>>>> 357df26a
             //BoSSS.Application.XNSE_Solver.Tests.UnitTest.ScalingViscosityJumpTest_p3(ViscosityMode.FullySymmetric);
             //throw new Exception("fuck you ");
 
