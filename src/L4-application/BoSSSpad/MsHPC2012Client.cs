--- conflicted
+++ resolved
@@ -682,12 +682,7 @@
 
 
             string Nodes = "";
-<<<<<<< HEAD
-            if (this.ComputeNodes != null)
-            {
-=======
             if(this.ComputeNodes != null) {
->>>>>>> 65d2dec0
                 Nodes = ComputeNodes.ToConcatString("", ",", "");
             }
 
