﻿/* =======================================================================
Copyright 2017 Technische Universitaet Darmstadt, Fachgebiet fuer Stroemungsdynamik (chair of fluid dynamics)

Licensed under the Apache License, Version 2.0 (the "License");
you may not use this file except in compliance with the License.
You may obtain a copy of the License at

    http://www.apache.org/licenses/LICENSE-2.0

Unless required by applicable law or agreed to in writing, software
distributed under the License is distributed on an "AS IS" BASIS,
WITHOUT WARRANTIES OR CONDITIONS OF ANY KIND, either express or implied.
See the License for the specific language governing permissions and
limitations under the License.
*/

using BoSSS.Foundation.IO;
using System;
using System.Collections.Generic;
using System.IO;
using System.Linq;
using BoSSS.Platform;
using System.Diagnostics;
using ilPSP.Utils;
using System.Data;
using System.Reflection;
using System.Threading;
using ilPSP;
using BoSSS.Solution.Control;
using BoSSS.Foundation.Grid.Classic;
using BoSSS.Foundation.Grid;
using ilPSP.Tracing;

namespace BoSSS.Application.BoSSSpad {




    /// <summary>
    /// Workflow management.
    /// </summary>
    public partial class WorkflowMgm {

        /// <summary>
        /// Not intended for user interaction.
        /// </summary>
        internal WorkflowMgm() {
            SetEqualityBasedSessionJobControlCorrelation();
        }

        string m_CurrentProject;

        /// <summary>
        /// Name of the current project;
        /// </summary>
        public string CurrentProject {
            get {
                return m_CurrentProject;
            }
        }

        /// <summary>
        /// Clears/Invalidates all cached data.
        /// </summary>
        public void InvalidateCaches() {
            m_Sessions = null;
            m_Grids = null;
        }


        TimeSpan m_UpdatePeriod = new TimeSpan(0, 5, 0);

        /// <summary>
        /// Data like <see cref="Sessions"/>, <see cref="Grids"/> is cached for performance reasons; after this time span is elapsed, the data is re-read from disk.
        /// </summary>
        public TimeSpan UpdatePeriod {
            get {
                return m_UpdatePeriod;
            }
            set {
                m_UpdatePeriod = value;
            }
        }

        internal static Stopwatch getKeys = new Stopwatch();

        /// <summary>
        /// Correlation of session, job and control object is done by name
        /// </summary>
        public void SetNameBasedSessionJobControlCorrelation() {
            SessionInfoJobCorrelation = delegate (ISessionInfo sinf, Job job) {
                //using (var tr = new FuncTrace("NameBasedSessionInfoJobControlCorrelation")) {
                try {
                    // compare project name

<<<<<<< HEAD
                    getKeys.Start();
                    KeyValuePair<string,object>[] kaq_A = sinf.KeysAndQueries.ToArray();
                    getKeys.Stop();

                    var kaq = new Dictionary<string,object>(kaq_A);
                    
=======
                    var kaq = new Dictionary<string, object>(sinf.KeysAndQueries); // for IO acceleration
>>>>>>> 22c7b9df

                    if (!kaq.ContainsKey(BoSSS.Solution.Application.PROJECTNAME_KEY))
                        return false;

                    if (!Convert.ToString(kaq[BoSSS.Solution.Application.PROJECTNAME_KEY]).Equals(this.CurrentProject))
                        return false;

                    // compare session name
                    if (!kaq.ContainsKey(BoSSS.Solution.Application.SESSIONNAME_KEY))
                        return false;

                    if (!Convert.ToString(kaq[BoSSS.Solution.Application.SESSIONNAME_KEY]).Equals(job.Name))
                        return false;

                    // fall tests passed
                    return true;
                } catch (Exception) {
                    return false;
                }
                //}

            };
            SessionInfoAppControlCorrelation = delegate (ISessionInfo sinf, AppControl ctrl) {
                try {

                    var kaq = new Dictionary<string, object>(sinf.KeysAndQueries); // for IO acceleration

                    // compare project name
                    if (!kaq.ContainsKey(BoSSS.Solution.Application.PROJECTNAME_KEY))
                        return false;

                    if(!Convert.ToString(kaq[BoSSS.Solution.Application.PROJECTNAME_KEY]).Equals(ctrl.ProjectName))
                        return false;

                    // compare session name
                    if(!kaq.ContainsKey(BoSSS.Solution.Application.SESSIONNAME_KEY))
                        return false;

                    if(!Convert.ToString(kaq[BoSSS.Solution.Application.SESSIONNAME_KEY]).Equals(ctrl.SessionName))
                        return false;

                    // fall tests passed
                    return true;

                } catch(Exception) {
                    return false;
                }
            };

            JobAppControlCorrelation = delegate (Job j, AppControl c) {
                Debug.Assert(j != null);
                var jc = j.GetControl();
                if(jc == null) {
                    return false;
                }
                if(c == null)
                    return false;
                return (jc.SessionName == c.SessionName) && (jc.ProjectName == c.ProjectName);
            };
        }


        /// <summary>
        /// Correlation of session, job and control object is done <see cref="AppControl.Equals(object)"/>
        /// </summary>
        public void SetEqualityBasedSessionJobControlCorrelation() {
            SessionInfoJobCorrelation = delegate (ISessionInfo sinf, Job job) {
                var c_job = job.GetControl();
                try {
                    var c_sinf = sinf.GetControl();
                    if(c_sinf != null)
                        return c_sinf.Equals(c_job);
                    else
                        return false;
                } catch(Exception) {
                    return false;
                }
            };
            SessionInfoAppControlCorrelation = delegate (ISessionInfo sinf, AppControl ctrl) {
                try {
                    var c_sinf = sinf.GetControl();
                    if(c_sinf != null)
                        return c_sinf.Equals(ctrl);
                    else
                        return false;
                } catch(Exception) {
                    return false;
                }
            };

            JobAppControlCorrelation = delegate (Job j, AppControl c) {
                Debug.Assert(j != null);
                var jc = j.GetControl();
                if(jc == null) {
                    return false;
                }
                return jc.Equals(c);
            };
        }


        /// <summary>
        /// Defines, global for the entire workflow management, how session in the project correlate to jobs.
        /// </summary>
        public Func<ISessionInfo, Job, bool> SessionInfoJobCorrelation;

        /// <summary>
        /// Defines, global for the entire workflow management, how session in the project correlate to control objects.
        /// </summary>
        public Func<ISessionInfo, AppControl, bool> SessionInfoAppControlCorrelation;

        /// <summary>
        /// Defines, global for the entire workflow management, how jobs in the project correlate to control objects.
        /// </summary>
        public Func<Job, AppControl, bool> JobAppControlCorrelation;

        /// <summary>
        /// Defines the name of the current project; also creates a default database
        /// </summary>
        public void Init(string ProjectName, BatchProcessorClient ExecutionQueue = null) {
            if ((m_CurrentProject == null) || (!m_CurrentProject.Equals(ProjectName)))
                InvalidateCaches();
            m_CurrentProject = ProjectName;
            Console.WriteLine("Project name is set to '{0}'.", ProjectName);

            if (ExecutionQueue == null) {
                ExecutionQueue = BoSSSshell.GetDefaultQueue();
                Console.WriteLine("Default Execution queue is chosen for the database.");
            }

            //if(InteractiveShell.ExecutionQueues.Any(Q => Q is MiniBatchProcessorClient))
            //    MiniBatchProcessor.Server.StartIfNotRunning();
            try {
                DefaultDatabase = ExecutionQueue.CreateOrOpenCompatibleDatabase(ProjectName);
            } catch (Exception e) {
                Console.Error.WriteLine($"{e.GetType().Name} caught during creation/opening of default database: {e.Message}.");
            }
        }

        IDatabaseInfo m_DefaultDatabase;

        /// <summary>
        /// primary database to store objects use in this project.
        /// </summary>
        public IDatabaseInfo DefaultDatabase {
            get {
                return m_DefaultDatabase;
            }
            set {
                if (CurrentProject.IsEmptyOrWhite()) {
                    throw new NotSupportedException("Workflow management not initialized yet - call Init(...)!");
                }

                m_DefaultDatabase = value;
            }
        }

        DateTime m_AllDatabases_CacheTime = DateTime.Now;
        List<IDatabaseInfo> m_AllDatabases;


        /// <summary>
        /// all databases which match the <see cref="CurrentProject"/> name
        /// </summary>
        public IReadOnlyList<IDatabaseInfo> AllDatabases {
            get {

                if(m_AllDatabases == null || ((DateTime.Now - m_AllDatabases_CacheTime) > UpdatePeriod)) {

                    var allDBs = new List<IDatabaseInfo>();

                    foreach(var q in BoSSSshell.ExecutionQueues) {
                        int cnt = 0;
                        foreach(var dbPath in q.AllowedDatabasesPaths) {
                            IDatabaseInfo dbi = null;
                            string db_path = Path.Combine(dbPath.LocalMountPath, this.CurrentProject);
                            if(cnt == 0) {
                                try {
                                    dbi = BoSSSshell.OpenOrCreateDatabase(db_path);
                                } catch(Exception e) {
                                    Console.Error.WriteLine($"{e.GetType().Name} caught during creation/opening of database: {e.Message}.");
                                }
                            } else {
                                try {
                                    dbi = BoSSSshell.OpenDatabase(db_path);
                                } catch(Exception) {
                                    dbi = null;
                                }
                            }
                            if(dbi != null)
                                allDBs.Add(dbi);
                            cnt++;
                        }
                    }

                    if(m_DefaultDatabase != null) {
                        int DefaultDbMatch = -1;
                        int cnt = 0;
                        foreach(var dbi in allDBs) {
                            if(Object.ReferenceEquals(m_DefaultDatabase, dbi) || dbi.PathMatch(m_DefaultDatabase.Path)) {
                                DefaultDbMatch = cnt;
                                break;
                            }
                            cnt++;
                        }

                        if(DefaultDbMatch >= 0) {
                            allDBs.RemoveAt(DefaultDbMatch);
                            allDBs.Insert(0, m_DefaultDatabase);
                        } else {
                            allDBs.Insert(0, m_DefaultDatabase);
                        }
                    }

                    m_AllDatabases_CacheTime = DateTime.Now;
                    m_AllDatabases = allDBs;
                }
                
                return m_AllDatabases.AsReadOnly();
            }
        }





        
        ISessionInfo[] m_Sessions;
        List<SessionAtomic> m_Atomics = new List<SessionAtomic>();

        /// <summary>
        /// Clears the cache for <see cref="Sessions"/> and enforces to re-read the database.
        /// </summary>
        public void ResetSessionsCache() {
            m_Sessions = null;
        }

        /// <summary>
        /// Prevents changes (through IO) in <see cref="Sessions"/> as long the atomic is in use;   with the exception of <see cref="ResetSessionsCache"/>
        /// This also helps IO performance;
        /// </summary>
        public class SessionAtomic : IDisposable {
            
            internal SessionAtomic(WorkflowMgm owner) {
                m_owner = owner;
            }

            internal readonly WorkflowMgm m_owner;

            /// <summary>
            /// releases the atomic
            /// </summary>
            public void Dispose() {
                m_owner.m_Atomics.Remove(this);
                if (m_owner.m_Atomics.Count >= 0)
                    m_owner.ResetSessionsCache();
            }
        }

        /// <summary>
        /// <see cref="SessionAtomic"/>
        /// </summary>
        public SessionAtomic EnterSessionAtomic() {
            m_Atomics.Add(new SessionAtomic(this));
            return m_Atomics.Last();
        }


        /// <summary>
        /// A list of all sessions in the current project.
        /// </summary>
        public ISessionInfo[] Sessions {
            get {
                using (new FuncTrace()) {
                    if (CurrentProject.IsEmptyOrWhite()) {
                        Console.WriteLine("Workflow management not initialized yet - call Init(...)!");
                        return new ISessionInfo[0];
                    }

                    if(m_Atomics.Count > 0 && m_Sessions != null) {
                        return m_Sessions;
                    } else { 

                    
                        List<ISessionInfo> ret = new List<ISessionInfo>();

                        if (BoSSSshell.databases != null) {
                            foreach (var db in BoSSSshell.databases) {
                                var SS = db.Sessions.Where(delegate (ISessionInfo si) {
                                    //#if DEBUG 
                                    //                                return si.ProjectName.Equals(this.CurrentProject);
                                    //#else
                                    Guid g = Guid.Empty;
                                    try {
                                        g = si.ID;
                                        return si.ProjectName.Equals(this.CurrentProject);
                                    } catch (Exception e) {
                                        Console.WriteLine("Warning: " + e.Message + " reading session " + g + ".");
                                        return false;
                                    }
                                    //#endif
                                });
                                ret.AddRange(SS);
                            }
                        }

                        if (m_Atomics.Count > 0)
                            m_Sessions = ret.ToArray();
                        else
                            m_Sessions = null;
                        

                        return ret.ToArray();
                    }

                }
            }
        }





        DataTable m_Projects;
        /// <summary>
        /// A list of all available Projects
        /// </summary>
        public DataTable Projects {
            get {


                m_Projects = new DataTable("Projects");
                // Create Project DataTable
                {
                    DataColumn column;

                    // Create new DataColumn, set DataType,
                    // ColumnName and add to DataTable.
                    column = new DataColumn();
                    column.DataType = typeof(string);
                    column.ColumnName = "Name";
                    column.ReadOnly = true;
                    column.Unique = true;
                    // Add the Column to the DataColumnCollection.
                    m_Projects.Columns.Add(column);

                    // Create second column.
                    column = new DataColumn();
                    column.DataType = typeof(int);
                    column.ColumnName = "SessionCount";
                    column.ReadOnly = false;
                    column.Unique = false;
                    // Add the column to the table.
                    m_Projects.Columns.Add(column);

                    // Create second column.
                    column = new DataColumn();
                    column.DataType = typeof(List<Guid>);
                    column.ColumnName = "SessionIds";
                    column.ReadOnly = false;
                    column.Unique = false;
                    // Add the column to the table.
                    m_Projects.Columns.Add(column);
                }

                // Fill with values
                { 
                    if (BoSSSshell.databases != null) {
                        foreach (var db in BoSSSshell.databases) {
                            foreach(var si in db.Sessions) {
                                DataRow[] foundProject = m_Projects.Select("Name = '"+si.ProjectName+"'");
                                if (foundProject.Length != 0) {
                                    foundProject[0]["SessionCount"] = (int)foundProject[0]["SessionCount"] + 1;
                                    ((List<Guid>)foundProject[0]["SessionIds"]).Add(si.ID);
                                } else {
                                    DataRow newProject = m_Projects.NewRow();
                                    newProject["Name"] = si.ProjectName;
                                    newProject["SessionCount"] = 1;
                                    newProject["SessionIds"] = new List<Guid> { si.ID };
                                    m_Projects.Rows.Add(newProject);
                                }
                            }                            
                        }
                    }

                }

                return m_Projects;
            }
        }        

        /// <summary>
        /// A list of all tags in all sessions.
        /// </summary>
        public string[] Tags {
            get {
                if (CurrentProject.IsEmptyOrWhite()) {
                    Console.WriteLine("Workflow management not initialized yet - call Init(...)!");
                    return new string[0];
                }

                HashSet<string> r = new HashSet<string>();

                foreach (var s in this.Sessions) {
                    r.AddRange(s.Tags);
                }

                return r.ToArray();
            }
        }

        IGridInfo[] m_Grids;
        DateTime m_Grids_CacheTime;

        /// <summary>
        /// A list of all grids which are used in the current project.
        /// </summary>
        public IGridInfo[] Grids {
            get {
                if (CurrentProject.IsEmptyOrWhite()) {
                    Console.WriteLine("Workflow management not initialized yet - call Init(...)!");
                    return new IGridInfo[0];
                }

                if (m_Grids == null || ((DateTime.Now - m_Grids_CacheTime) > UpdatePeriod)) {
                    HashSet<IGridInfo> grids = new HashSet<IGridInfo>(
                    new ilPSP.FuncEqualityComparer<IGridInfo>((g1, g2) => g1.ID.Equals(g2.ID), g => g.ID.GetHashCode()));

                    foreach(var dbi in this.AllDatabases) {
                        foreach(var g in dbi.Grids) {
                            grids.Add(g);
                        }
                    }


                    foreach (var s in this.Sessions) {
                        //Console.Write("Session " + s.ID + " ... ");
                        grids.AddRange(s.GetGrids());
                        //Console.WriteLine(" done.");
                    }

                    m_Grids = grids.ToArray();
                    m_Grids_CacheTime = DateTime.Now;
                }

                return m_Grids;
            }
        }

        /// <summary>
        /// <see cref="IDatabaseInfoExtensions.SaveGrid{TG}(IDatabaseInfo, ref TG, bool)"/>
        /// </summary>
        /// <param name="filename"></param>
        /// <param name="EdgeTagFunc">
        /// <see cref="IGrid_Extensions.DefineEdgeTags(IGrid, Func{double[], string})"/>
        /// </param>
        /// <returns></returns>
        public GridCommons ImportGrid(string filename, Func<double[],string> EdgeTagFunc = null) {
            //using(var md5 = System.Security.Cryptography.MD5.Create()) {
            //    using(var stream = File.OpenRead(filename)) {
            //        var Hasch = md5.ComputeHash(stream);
            //    }
            //}
            if(this.DefaultDatabase == null) {
                throw new NotImplementedException("Default database for project not set yet.");
            }

            GridCommons r = Solution.GridImport.GridImporter.Import(filename);

            if(EdgeTagFunc != null)
                r.DefineEdgeTags(EdgeTagFunc);

            this.DefaultDatabase.SaveGrid(ref r, force:false);
            m_Grids = null; // trigger re-read;
            return r;
        }

        /// <summary>
        /// Saves the grid <paramref name="g"/> in the <see cref="DefaultDatabase"/>;
        /// see <see cref="IDatabaseInfoExtensions.SaveGrid{TG}(IDatabaseInfo, ref TG, bool)"/>
        /// </summary>
        public GridCommons SaveGrid(GridCommons g) {
            this.DefaultDatabase.SaveGrid(ref g, force: false);
            m_Grids = null; // trigger re-read;
            return g;
        }
        

        /// <summary>
        /// The keys and queries <see cref="ISessionInfo.KeysAndQueries"/> of all sessions in the 
        /// project (see <see cref="Sessions"/>) in one table.
        /// </summary>
        public DataTable SessionTable {
            get {
                var adiColi = AdditionalSessionTableColums.Select(kv => new Tuple<string, Func<ISessionInfo, object>>(kv.Key, kv.Value)).ToArray();
                return this.Sessions.GetSessionTable(adiColi);
            }
        }

        Dictionary<string, Func<ISessionInfo, object>> m_AdditionalSessionTableColums = new Dictionary<string, Func<ISessionInfo, object>>();

        /// <summary>
        /// Custom, user-defined columns for the session table (<see cref="SessionTable"/>).
        /// - keys: column name
        /// - values: functions which map the session info to a column value.
        /// </summary>
        public IDictionary<string, Func<ISessionInfo, object>> AdditionalSessionTableColums {
            get {
                return m_AdditionalSessionTableColums;
            }
        }

        



        Dictionary<string, Job> m_AllJobs = new Dictionary<string, Job>();

        /// <summary>
        /// Lists all compute jobs which are currently known by the work flow management system.
        /// - key: job name
        /// - item 
        /// </summary>
        public IDictionary<string, Job> AllJobs {
            get {
                return m_AllJobs;
            }
        }


        /// <summary>
        /// Blocks until all jobs in <see cref="AllJobs"/> are either <see cref="JobStatus.FailedOrCanceled"/>
        /// or <see cref="JobStatus.FinishedSuccessful"/>.
        /// </summary>
        /// <param name="TimeOutSeconds">
        /// If positive, this method should terminate at latest after approximately this time period.
        /// </param>
        /// <param name="PollingIntervallSeconds">
        /// Seconds to wait before checking the jobs status again; should be in the order of seconds, not to overload the IO.
        /// </param>
        public void BlockUntilAllJobsTerminate(double TimeOutSeconds = -1, double PollingIntervallSeconds = 10) {
            using(var tr = new FuncTrace()) {
                DateTime start = DateTime.Now;
                while(true) {

                    //if(InteractiveShell.ExecutionQueues.Any(Q => Q is MiniBatchProcessorClient))
                    //    MiniBatchProcessor.Server.StartIfNotRunning(false); // hack for parallel execution of tests

                    Thread.Sleep((int)PollingIntervallSeconds);

                    if(TimeOutSeconds > 0) {
                        double RuntimeSoFar = (DateTime.Now - start).TotalSeconds;
                        if(RuntimeSoFar > TimeOutSeconds) {
                            Console.WriteLine("Timeout.");
                            return;
                        }
                    }

                    // dbg_launch();

                    bool terminate = true;
                    foreach(var J in this.AllJobs) {
                        var s = J.Value.Status;
                        tr.Info("Testing job: " + J);
                        if(s != JobStatus.FailedOrCanceled && s != JobStatus.FinishedSuccessful && s != JobStatus.PreActivation && s != JobStatus.Unknown) {
                            tr.Info("not terminating because of job: " + J);
                            terminate = false;
                            break;
                        }
                    }

                    if(terminate) {
                        Console.WriteLine("All jobs finished.");
                        m_Sessions = null;
                        return;
                    }

                    Thread.Sleep((int)(1000.0 * PollingIntervallSeconds));
                }
            }
        }
        List<Tuple<AppControl, int>> RegisteredControls = new List<Tuple<AppControl, int>>();


        /// <summary>
        /// Blocks until any running or queued job in <see cref="AllJobs"/> reaches 
        /// either <see cref="JobStatus.FailedOrCanceled"/>
        /// or <see cref="JobStatus.FinishedSuccessful"/>.
        /// </summary>
        /// <param name="TimeOutSeconds">
        /// If positive, this method should terminate at latest after approximately this time period.
        /// </param>
        /// <param name="PollingIntervallSeconds">
        /// Seconds to wait before checking the jobs status again; should be in the order of seconds, not to overload the IO.
        /// </param>
        /// <param name="JustFinished">
        /// On exit, the recently finished job
        /// </param>
        /// <returns>
        /// Remaining number of queued/running jobs plus 1
        /// </returns>
        public int BlockUntilAnyJobTerminate(out Job JustFinished,  double TimeOutSeconds = -1, double PollingIntervallSeconds = 10) {
            DateTime start = DateTime.Now;

            var QueueAndRun = this.AllJobs.Select(kv => kv.Value).Where(delegate (Job j) {
                var s = j.Status;
                if (s == JobStatus.FailedOrCanceled)
                    return false;
                if (s == JobStatus.FinishedSuccessful)
                    return false;
                if (s == JobStatus.PreActivation)
                    return false;
                return true;
            }).ToArray();
            if(QueueAndRun.Length == 0) {
                JustFinished = null;
                return 0;
            }

            while(true) {
                
                if(TimeOutSeconds > 0) {
                    double RuntimeSoFar = (DateTime.Now - start).TotalSeconds;
                    if(RuntimeSoFar > TimeOutSeconds) {
                        Console.WriteLine("Timeout.");
                        JustFinished = null;
                        return QueueAndRun.Length;
                    }
                }

                foreach(var J in QueueAndRun) {
                    var s = J.Status;
                    if(s == JobStatus.FailedOrCanceled || s == JobStatus.FinishedSuccessful) {
                        JustFinished = J;
                        return QueueAndRun.Length;
                    }
                }

                Thread.Sleep((int)(1000*PollingIntervallSeconds));
            }
            
        }


        /// <summary>
        /// Records the control object <paramref name="C"/> in an internal list, for its entire lifetime,
        /// and provides an index for it. 
        /// </summary>
        public int RegisterControl(AppControl C) {
            int max = 0;
            foreach (var t in RegisteredControls) {
                if (object.ReferenceEquals(t.Item1, C))
                    return t.Item2;
                max = Math.Max(t.Item2, max);
            }

            RegisteredControls.Add(Tuple.Create(C, max + 1));
            return max + 1;
        }


    }


    /*
    public static class MetaJobManager {

        static Dictionary<string, BatchProcessorClient> m_Computers;

        /// <summary>
        /// 
        /// </summary>
        static public Dictionary<string, BatchProcessorClient> Computers {
            get {
                if (m_Computers == null) {
                    m_Computers = new Dictionary<string, BatchProcessorClient>();
                }

                return m_Computers;
            }
        }

    }
    */
}


<|MERGE_RESOLUTION|>--- conflicted
+++ resolved
@@ -91,19 +91,9 @@
             SessionInfoJobCorrelation = delegate (ISessionInfo sinf, Job job) {
                 //using (var tr = new FuncTrace("NameBasedSessionInfoJobControlCorrelation")) {
                 try {
+                    var kaq = new Dictionary<string, object>(sinf.KeysAndQueries); // caching for IO acceleration
+                    
                     // compare project name
-
-<<<<<<< HEAD
-                    getKeys.Start();
-                    KeyValuePair<string,object>[] kaq_A = sinf.KeysAndQueries.ToArray();
-                    getKeys.Stop();
-
-                    var kaq = new Dictionary<string,object>(kaq_A);
-                    
-=======
-                    var kaq = new Dictionary<string, object>(sinf.KeysAndQueries); // for IO acceleration
->>>>>>> 22c7b9df
-
                     if (!kaq.ContainsKey(BoSSS.Solution.Application.PROJECTNAME_KEY))
                         return false;
 
