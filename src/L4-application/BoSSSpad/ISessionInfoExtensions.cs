--- conflicted
+++ resolved
@@ -1619,16 +1619,10 @@
         /// <param name="sessions"> List of sessions of the same problem but different MPIs </param>
         /// <param name="methods"> Array of methods to be evaluated. If methods == null, the 10 most expensive methods will be taken. </param>
         /// <param name="exclusive"> Boolean that defines if exclusive or inclusive times will be calculated. Methods will still be chosen by exclusive times. </param>
-<<<<<<< HEAD
-        public static void EvaluatePerformanceAndPlot(this IEnumerable<ISessionInfo> sessions, string[] methods = null, bool exclusive = true)
-        {
-            DataSet[] data = sessions.EvaluatePerformance(methods,exclusive);
-=======
         /// <param name="solver"> String that indicates the solver. Up to now only implemented for IBM_Solver and CNS. </param>
         public static void EvaluatePerformanceAndPlot(this IEnumerable<ISessionInfo> sessions, string[] methods = null, bool exclusive = true, string solver = "IBM_Solver")
         {
             DataSet[] data = sessions.EvaluatePerformance(methods,exclusive,solver);
->>>>>>> ce1315ec
             int numberDataSets = data.Length;
             int numberSessions = sessions.Count();
 
@@ -1679,18 +1673,11 @@
         /// <param name="sessions"> List of sessions of the same problem but different MPIs </param>
         /// <param name="methods"> Array of methods to be evaluated. If methods == null, the 10 most expensive methods will be taken. </param>
         /// <param name="exclusive"> Boolean that defines if exclusive or inclusive times will be calculated. Methods will still be chosen by exclusive times. </param>
-<<<<<<< HEAD
+        /// <param name="solver"> String that indicates the solver. Up to now only implemented for IBM_Solver and CNS. </param>
         /// <returns>
         /// Returns an array of DataSets, where the first half contains the convergence data for every method and the second half the speedup data.
         /// </returns>
-        public static DataSet[] EvaluatePerformance(this IEnumerable<ISessionInfo> sessions, string[] methods = null, bool exclusive = true)
-=======
-        /// <param name="solver"> String that indicates the solver. Up to now only implemented for IBM_Solver and CNS. </param>
-        /// <returns>
-        /// Returns an array of DataSets, where the first half contains the convergence data for every method and the second half the speedup data.
-        /// </returns>
         public static DataSet[] EvaluatePerformance(this IEnumerable<ISessionInfo> sessions, string[] methods = null, bool exclusive = true, string solver = "IBM_Solver")
->>>>>>> ce1315ec
         {
             string path = sessions.Pick(0).Database.Path;
             string mainMethod;
@@ -1767,11 +1754,7 @@
                         // Get execution time of current method for current processor
                         double[] tempTime = new double[numberMethods];
                         double[] tempFractions = new double[numberMethods];
-<<<<<<< HEAD
-                        value = mcr[j].FindChild("BoSSS.Application.IBM_Solver.IBM_SolverMain.RunSolverOneStep");
-=======
                         value = mcr[j].FindChild(mainMethod);
->>>>>>> ce1315ec
                         if (exclusive)
                         {
                             tempTime[k] = value.FindChildren(methods[k]).Select(s => s.TimeExclusive.TotalSeconds).Max();
@@ -1841,13 +1824,9 @@
             methodFractionPair = methodFractionPair.OrderByDescending(t => t.Value).ToArray();
             double[] regressions = methodRegressionPair.Select(s => s.Value).ToArray();
             double[] regressions2 = regressions;
-<<<<<<< HEAD
-            string[] sortedMethods = test.Select(s => s.Key).ToArray();
-=======
             string[] methods2 = methodFractionPair.Select(s => s.Key).ToArray();
             double[] fractions2 = methodFractionPair.Select(s => s.Value).ToArray();
             string[] sortedMethods = methodRegressionPair.Select(s => s.Key).ToArray();
->>>>>>> ce1315ec
 
            // Write out the most expensive functions and the worst scaling functions
             Console.WriteLine("\n Most expensive functions");
@@ -1855,11 +1834,7 @@
             for (int i = 0; i < numberMethods; i++)
             {
                 Console.WriteLine("Rank " + i + ": " + methods2[i]);
-<<<<<<< HEAD
-                Console.WriteLine("\t Time fraction of root: " + fraction[i].ToString("p3"));
-=======
                 Console.WriteLine("\t Time fraction of root: " + fractions2[i].ToString("p3"));
->>>>>>> ce1315ec
             }
             Console.WriteLine("\n Sorted by worst scaling");
             Console.WriteLine("============================");
