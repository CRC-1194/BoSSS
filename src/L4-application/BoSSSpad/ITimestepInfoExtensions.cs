﻿/* =======================================================================
Copyright 2017 Technische Universitaet Darmstadt, Fachgebiet fuer Stroemungsdynamik (chair of fluid dynamics)

Licensed under the Apache License, Version 2.0 (the "License");
you may not use this file except in compliance with the License.
You may obtain a copy of the License at

    http://www.apache.org/licenses/LICENSE-2.0

Unless required by applicable law or agreed to in writing, software
distributed under the License is distributed on an "AS IS" BASIS,
WITHOUT WARRANTIES OR CONDITIONS OF ANY KIND, either express or implied.
See the License for the specific language governing permissions and
limitations under the License.
*/

using BoSSS.Foundation;
using BoSSS.Foundation.IO;
using BoSSS.Solution.Gnuplot;
using BoSSS.Solution.Statistic;
using ilPSP;
using ilPSP.Tracing;
using System;
using System.Collections.Generic;
using System.Diagnostics;
using System.Linq;

namespace BoSSS.Application.BoSSSpad {

    /// <summary>
    /// Extension methods for <see cref="ITimestepInfo"/>
    /// </summary>
    public static class ITimestepInfoExtensions {

        /// <summary>
        /// Deletes a time-step from its database.
        /// </summary>
        /// <param name="timestep">The time-step to be deleted.</param>
        /// <param name="force">
        /// If true, the user will not be asked for confirmation
        /// </param>
        public static void Delete(this ITimestepInfo timestep, bool force = false) {
            bool sure = true;
            if (!force) {
                Console.WriteLine("Time-step: " + timestep.ToString());
                Console.Write("Do you really want to delete this time-step? [y/n]: ");
                string line = Console.ReadLine();

                sure = line.ToLower().Equals("y");
            }

            if (sure) {
                TimestepNumber number = timestep.TimeStepNumber;
                timestep.Database.Controller.DeleteTimestep(timestep);
                Console.WriteLine("Time-step " + number + " deleted.");
            } else {
                Console.WriteLine("Session delete canceled.");
            }
        }

        /// <summary>
        /// Deletes all entities inside a collection, provided that they are
        /// database entities that can be deleted, i.e. ISessionInfo and IGridInfo
        /// as of now.
        /// The user is not asked to confirm this action once, and not for every
        /// individual element in the collection.
        /// </summary>
        /// <param name="timesteps">The entities to be deleted.</param>
        public static void DeleteAll(this IEnumerable<ITimestepInfo> timesteps) {
            if (timesteps.IsNullOrEmpty()) {
                Console.WriteLine("Given collection is empty; nothing to delete");
                return;
            }

            Console.WriteLine("Time-steps to delete:");
            foreach (ITimestepInfo timestep in timesteps) {
                Console.WriteLine(timestep.ToString());
            }
            Console.Write("Do you really want to delete these time-steps? [y/n]: ");
            string line = Console.ReadLine();

            if (line.ToLower().Equals("y")) {
                foreach (ITimestepInfo timestep in timesteps) {
                    timestep.Database.Controller.DeleteTimestep(timestep);
                }
                Console.WriteLine("Time-steps successfully deleted.");
            } else {
                Console.WriteLine("Time-step delete canceled.");
            }
        }

        /// <summary>
        /// Convenience interface to create a
        /// <see cref="SessionExportInstruction"/> for a single time-step.
        /// </summary>
        /// <param name="timestep">
        /// The time-step to be exported
        /// </param>
        /// <returns>
        /// A new instance of <see cref="SessionExportInstruction"/> for the
        /// given <paramref name="timestep"/>
        /// </returns>
        public static SessionExportInstruction Export(this ITimestepInfo timestep) {
            return new SessionExportInstruction(timestep.Session).WithTimesteps(timestep.TimeStepNumber);
        }

        /// <summary>
        /// Convenience interface to create a
        /// <see cref="SessionExportInstruction"/> for a list of time-steps.
        /// </summary>
        /// <param name="timesteps">
        /// A non-empty list of time-steps to be exported
        /// </param>
        /// <returns>
        /// A new instance of <see cref="SessionExportInstruction"/> for the
        /// given <paramref name="timesteps"/>
        /// </returns>
        public static SessionExportInstruction Export(this IEnumerable<ITimestepInfo> timesteps) {
            if (timesteps.IsNullOrEmpty()) {
                throw new ArgumentException("Sequence must contain at least one time-step");
            }

            if (!timesteps.IsUniform(t => t.Session)) {
                throw new ArgumentException(
                    "All time-steps that are exported simultaneously must belong to the same session");
            }

            return new SessionExportInstruction(timesteps.First().Session).WithTimesteps(
                timesteps.Select(t => t.TimeStepNumber).ToArray());
        }

        /// <summary>
        /// Opens the directory where the export for the selected
        /// <paramref name="timestep"/> are stored in the explorer.
        /// </summary>
        /// <param name="timestep">
        /// The selected time-step.
        /// </param>
        /// <remarks>
        /// Obviously, this only works in Windows environments.
        /// </remarks>
        public static void OpenExportDirectory(this ITimestepInfo timestep) {
            Process.Start(Utils.GetExportDirectory(timestep.Session));
        }

        /// <summary>
        /// Finds the time-steps with the given
        /// <paramref name="timeStepNumber"/> within
        /// <paramref name="timesteps"/>
        /// </summary>
        /// <param name="timesteps">List to be searched</param>
        /// <param name="timeStepNumber">Number to be searched for</param>
        /// <returns>
        /// The single time-step within <paramref name="timesteps"/> with
        /// time-step number <paramref name="timeStepNumber"/>.
        /// </returns>
        public static ITimestepInfo Find(this IEnumerable<ITimestepInfo> timesteps, TimestepNumber timeStepNumber) {
            return timesteps.Single(t => t.TimeStepNumber.Equals(timeStepNumber));
        }

        /// <summary>
        /// Filters all elements of <paramref name="timesteps"/> which are
        /// sub-steps, i.e. which have a <see cref="TimestepNumber"/> with a
        /// length greater than 1.
        /// </summary>
        /// <param name="timesteps">
        /// The sequence of time-steps to be filtered
        /// </param>
        /// <returns>
        /// A sequence of full time-steps.
        /// </returns>
        public static IEnumerable<ITimestepInfo> WithoutSubSteps(this IEnumerable<ITimestepInfo> timesteps) {
            return timesteps.Where(t => t.TimeStepNumber.Length == 1);
        }

        /// <summary>
        /// Selects the previous time-step stored in the session.
        /// </summary>
        /// <param name="timestep">
        /// The current time-step
        /// </param>
        /// <returns>
        /// The last full time-step in the current session before
        /// <paramref name="timestep"/>.
        /// </returns>
        public static ITimestepInfo Previous(this ITimestepInfo timestep) {
            return timestep.Session.Timesteps.WithoutSubSteps().TakeWhile(t => t != timestep).Last();
        }

        /// <summary>
        /// Selects the next time-step stored in the session.
        /// </summary>
        /// <param name="timestep">
        /// The current time-step
        /// </param>
        /// <returns>
        /// The first full time-step in the current session after
        /// <paramref name="timestep"/>.
        /// </returns>
        public static ITimestepInfo Next(this ITimestepInfo timestep) {
            return timestep.Session.Timesteps.WithoutSubSteps().SkipWhile(t => t != timestep).Second();
        }

        /// <summary>
        /// Determines the mean time-step size between <paramref name="timestep"/>
        /// and <see cref="ITimestepInfoExtensions.Previous"/>
        /// </summary>
        /// <param name="timestep">
        /// The considered time-step
        /// </param>
        /// <returns>
        /// The average time-step in the given based on
        /// <see cref="ITimestepInfo.PhysicalTime"/>.
        /// </returns>
        public static double GetTimeStepSize(this ITimestepInfo timestep) {
#if DEBUG
            Console.WriteLine("Warning: Computation of time-step size uses averaging at the moment. Ask Björn for details");
#endif
            ITimestepInfo previous = timestep.Previous();
            int noOfSteps = timestep.TimeStepNumber.MajorNumber - previous.TimeStepNumber.MajorNumber;
            return (timestep.PhysicalTime - previous.PhysicalTime) / noOfSteps;
        }

        /// <summary>
        /// Converts a list of time-steps into a <see cref="Plot2Ddata"/>
        /// </summary>
        /// <param name="timesteps">
        /// A list of time-steps
        /// </param>
        /// <param name="xSelector">
        /// Selector for the data points.
        /// </param>
        /// <param name="ySelector">
        /// Selector for the relevant data at the data points.
        /// </param>
        /// <returns>
        /// A new <see cref="Plot2Ddata"/> filled with the data extracted via
        /// <paramref name="xSelector"/> and <paramref name="ySelector"/>
        /// </returns>
        public static Plot2Ddata ToDataSet(this IEnumerable<ITimestepInfo> timesteps, Func<ITimestepInfo, double> xSelector, Func<ITimestepInfo, double> ySelector) {
            List<double> xValues = new List<double>(timesteps.Count());
            List<double> yValues = new List<double>(xValues.Count);

            foreach (var timestep in timesteps) {
                try {
                    xValues.Add(xSelector(timestep));
                    yValues.Add(ySelector(timestep));
                } catch (Exception e) {
                    Console.WriteLine(
                        "Extracting requested information from time-step"
                            + " {0} of session {1} failed with message "
                            + " '{2}'. Proceeding without this data point",
                        timestep.TimeStepNumber,
                        timestep.Session.ID,
                        e.Message);
                }
            }

            return new Plot2Ddata(xValues, yValues);
        }

        /// <summary>
        /// Converts a list of time-steps into a <see cref="Plot2Ddata"/> while
        /// grouping the results using <paramref name="groupKeySelector"/>.
        /// </summary>
        /// <param name="timesteps">
        /// A list of time-steps
        /// </param>
        /// <param name="xSelector">
        /// Selector for the data points.
        /// </param>
        /// <param name="ySelector">
        /// Selector for the relevant data at the data points.
        /// </param>
        /// <param name="groupKeySelector">
        /// A function defining a group id for each key-value pair
        /// </param>
        /// <returns>
        /// A new <see cref="Plot2Ddata"/> filled with the data extracted via
        /// <paramref name="xSelector"/> and <paramref name="ySelector"/>,
        /// grouped by means of <paramref name="groupKeySelector"/>
        /// </returns>
        public static Plot2Ddata ToDataSet(this IEnumerable<ITimestepInfo> timesteps, Func<ITimestepInfo, double> xSelector, Func<ITimestepInfo, double> ySelector, Func<ITimestepInfo, string> groupKeySelector) {
            var OrderedTimeSteps = timesteps.
                Select(t => new KeyValuePair<double, ITimestepInfo>(xSelector(t), t)).
                OrderBy(p => p.Key).
                ToArray();

            // Process each item individually so we can swallow exceptions
            var data = new List<KeyValuePair<string, double[][]>>(timesteps.Count());
            foreach (var group in OrderedTimeSteps.GroupBy(p => groupKeySelector(p.Value))) {
                var xyPairs = new List<KeyValuePair<double, double>>(group.Count());
                foreach (var pair in group) {
                    try {
                        xyPairs.Add(new KeyValuePair<double, double>(pair.Key, ySelector(pair.Value)));
                    } catch (Exception e) {
                        Console.WriteLine(
                            "Extracting requested information from time-step"
                                + " {0} of session {1} failed with message "
                                + " '{2}'. Proceeding without this data point",
                            pair.Value.TimeStepNumber,
                            pair.Value.Session.ID,
                            e.Message);
                    }
                }

                // Group might contain only entries with failed conversions
                if (xyPairs.Count > 0) {
                    data.Add(new KeyValuePair<string, double[][]>(
                        group.Key,
                        new double[][] {
                        xyPairs.Select(p => p.Key).ToArray(),
                        xyPairs.Select(p => p.Value).ToArray()
                    }));
                }
            }

            return new Plot2Ddata(data.ToArray());
        }

        /// <summary>
        /// Converts a list of time-steps into a <see cref="Plot2Ddata"/> based on
        /// the results a query named <paramref name="queryName"/>.
        /// </summary>
        /// <param name="timesteps">
        /// A list of time-steps
        /// </param>
        /// <param name="xSelector">
        /// Selector for the data points.
        /// </param>
        /// <param name="queryName">
        /// Name of the query whose results will be used as error measure.
        /// </param>
        /// <returns>
        /// A new <see cref="Plot2Ddata"/> filled with the data extracted via
        /// <paramref name="xSelector"/> and the results of the query named
        /// <paramref name="queryName"/>.
        /// </returns>
        public static Plot2Ddata ToDataSet(this IEnumerable<ITimestepInfo> timesteps, Func<ITimestepInfo, double> xSelector, string queryName) {
            return timesteps.ToDataSet(
                xSelector,
                t => t.Session.QueryResults()[queryName]);
        }

        /// <summary>
        /// Converts a list of time-steps into a <see cref="Plot2Ddata"/> while
        /// grouping the results using the DG degree of the field identified
        /// by <paramref name="groupingFieldName"/>.
        /// </summary>
        /// <param name="timesteps">
        /// A list of time-steps
        /// </param>
        /// <param name="xSelector">
        /// Selector for the data points.
        /// </param>
        /// <param name="ySelector">
        /// Selector for the relevant data at the data points.
        /// </param>
        /// <param name="groupingFieldName">
        /// A name of a DG field present in all <paramref name="timesteps"/>
        /// whose DG degree will be used as a grouping function.
        /// </param>
        /// <returns>
        /// A new <see cref="Plot2Ddata"/> filled with the data extracted via
        /// <paramref name="xSelector"/> and <paramref name="ySelector"/>,
        /// grouped by means of the DG degree of the field named
        /// <paramref name="groupingFieldName"/>
        /// </returns>
        public static Plot2Ddata ToDataSet(this IEnumerable<ITimestepInfo> timesteps, Func<ITimestepInfo, double> xSelector, Func<ITimestepInfo, double> ySelector, string groupingFieldName) {
            return timesteps.ToDataSet(
                xSelector,
                ySelector,
                t => t.Fields.Find(groupingFieldName).Basis.Degree.ToString());
        }

        /// <summary>
        /// Converts a list of time-steps into a <see cref="Plot2Ddata"/> based on
        /// the results of a query named <paramref name="queryName"/>, while
        /// grouping the results using <paramref name="groupKeySelector"/>.
        /// </summary>
        /// <param name="timesteps">
        /// A list of time-steps
        /// </param>
        /// <param name="xSelector">
        /// Selector for the data points.
        /// </param>
        /// <param name="queryName">
        /// Name of the query whose results will be used as error measure.
        /// </param>
        /// <param name="groupKeySelector">
        /// A function defining a group id for each key-value pair
        /// </param>
        /// <returns>
        /// A new <see cref="Plot2Ddata"/> filled with the data extracted via
        /// <paramref name="xSelector"/> and the results of the query named
        /// <paramref name="queryName"/>, grouped by means of
        /// <paramref name="groupKeySelector"/>
        /// </returns>
        public static Plot2Ddata ToDataSet(this IEnumerable<ITimestepInfo> timesteps, Func<ITimestepInfo, double> xSelector, string queryName, Func<ITimestepInfo, string> groupKeySelector) {
            return timesteps.ToDataSet(
                xSelector,
                t => t.Session.QueryResults()[queryName],
                groupKeySelector);
        }

        /// <summary>
        /// Converts a list of time-steps into a <see cref="Plot2Ddata"/> based on
        /// the results a query named <paramref name="queryName"/>, while
        /// grouping the results using the DG degree of the field identified
        /// by <paramref name="groupingFieldName"/>.
        /// </summary>
        /// <param name="timesteps">
        /// A list of time-steps
        /// </param>
        /// <param name="xSelector">
        /// Selector for the data points.
        /// </param>
        /// <param name="queryName">
        /// Name of the query whose results will be used as error measure.
        /// </param>
        /// <param name="groupingFieldName">
        /// A name of a DG field present in all <paramref name="timesteps"/>
        /// whose DG degree will be used as a grouping function.
        /// </param>
        /// <returns>
        /// A new <see cref="Plot2Ddata"/> filled with the data extracted via
        /// <paramref name="xSelector"/> and the results of the query named
        /// <paramref name="queryName"/>, grouped by means of the DG degree of
        /// the field named <paramref name="groupingFieldName"/>
        /// </returns>
        public static Plot2Ddata ToDataSet(this IEnumerable<ITimestepInfo> timesteps, Func<ITimestepInfo, double> xSelector, string queryName, string groupingFieldName) {
            return timesteps.ToDataSet(
                xSelector,
                t => t.Session.QueryResults()[queryName],
                groupingFieldName);
        }

        /// <summary>
        /// Extracts information about the grid convergence of the given
        /// <paramref name="timesteps"/> with respect to the given
        /// <paramref name="errorFunctional"/>.
        /// </summary>
        /// <param name="timesteps">
        /// A set of time-steps representing a grid convergence study. The
        /// DG degree of the relevant fields should be the same for all
        /// time-steps.
        /// </param>
        /// <param name="errorFunctional">
        /// A function defining the error for a given
        /// <see cref="ITimestepInfo"/>.
        /// </param>
        /// <returns>
        /// A <see cref="Plot2Ddata"/> where the abscissas are given by the
        /// logarithm of <see cref="IGridInfoExtensions.GetMeshSize"/> and the
        /// values are determined via the logarithm of
        /// <paramref name="errorFunctional"/>.
        /// </returns>
        public static Plot2Ddata ToGridConvergenceData(this IEnumerable<ITimestepInfo> timesteps, Func<ITimestepInfo, double> errorFunctional) {
            return timesteps.ToDataSet(t => t.Grid.GetMeshSize(), errorFunctional).WithLogX().WithLogY();
        }

        /// <summary>
        /// Extracts information about the grid convergence of the given
        /// <paramref name="timesteps"/> with respect to the given
        /// <paramref name="errorFunctional"/>, while grouping the results
        /// using <paramref name="groupKeySelector"/>
        /// </summary>
        /// <param name="timesteps">
        /// A set of time-steps representing a grid convergence study. The
        /// DG degree of the relevant fields should be the same for all
        /// time-steps.
        /// </param>
        /// <param name="errorFunctional">
        /// A function defining the error for a given
        /// <see cref="ITimestepInfo"/>.
        /// </param>
        /// <param name="groupKeySelector">
        /// A grouping function.
        /// </param>
        /// <returns>
        /// A <see cref="Plot2Ddata"/> where the abscissas are given by the
        /// logarithm of <see cref="IGridInfoExtensions.GetMeshSize"/> and the
        /// values are determined via the logarithm of
        /// <paramref name="errorFunctional"/>, grouped by means of
        /// <paramref name="groupKeySelector"/>
        /// </returns>
        public static Plot2Ddata ToGridConvergenceData(this IEnumerable<ITimestepInfo> timesteps, Func<ITimestepInfo, double> errorFunctional, Func<ITimestepInfo, string> groupKeySelector) {
            return timesteps.ToDataSet(t => t.Grid.GetMeshSize(), errorFunctional, groupKeySelector).WithLogX().WithLogY();
        }

        /// <summary>
        /// Extracts information about the grid convergence of the given
        /// <paramref name="timesteps"/> with respect to the given
        /// <paramref name="errorFunctional"/> and groups the results according
        /// to the DG degree of a field named
        /// <paramref name="groupingFieldName"/>.
        /// </summary>
        /// <param name="timesteps">
        /// A set of time-steps representing a grid convergence study.
        /// </param>
        /// <param name="errorFunctional">
        /// A function defining the error for a given
        /// <see cref="ITimestepInfo"/>.
        /// </param>
        /// <param name="groupingFieldName">
        /// A name of a relevant DG field which is present in all
        /// <paramref name="timesteps"/> and whose DG degree will be used as a
        /// group key.
        /// </param>
        /// <returns>
        /// A <see cref="Plot2Ddata"/> where the abscissas are given by the
        /// logarithm of <see cref="IGridInfoExtensions.GetMeshSize"/>, the
        /// values are determined via the logarithm of
        /// <paramref name="errorFunctional"/> and the results are grouped with
        /// respect to the DG degree of a field named
        /// <paramref name="groupingFieldName"/>.
        /// </returns>
        public static Plot2Ddata ToGridConvergenceData(this IEnumerable<ITimestepInfo> timesteps, Func<ITimestepInfo, double> errorFunctional, string groupingFieldName) {
            return timesteps.ToDataSet(t => t.Grid.GetMeshSize(), errorFunctional, groupingFieldName).WithLogX().WithLogY();
        }

        /// <summary>
        /// Extracts information about the grid convergence of the given
        /// <paramref name="timesteps"/> with respect to the results of the
        /// query named <paramref name="queryName"/>.
        /// </summary>
        /// <param name="timesteps">
        /// A set of time-steps representing a grid convergence study.
        /// </param>
        /// <param name="queryName">
        /// The name of a query whose results will be used an error measure.
        /// </param>
        /// <returns>
        /// A <see cref="Plot2Ddata"/> where the abscissas are given by the
        /// logarithm of <see cref="IGridInfoExtensions.GetMeshSize"/> and the
        /// values are determined via the logarithm of the results of a query
        /// named <paramref name="queryName"/>.
        /// </returns>
        public static Plot2Ddata ToGridConvergenceData(this IEnumerable<ITimestepInfo> timesteps, string queryName) {
            return timesteps.ToDataSet(t => t.Grid.GetMeshSize(), queryName).WithLogX().WithLogY();
        }

        /// <summary>
        /// Extracts information about the grid convergence of the given
        /// <paramref name="timesteps"/> with respect to the results of the
        /// query named <paramref name="queryName"/>, while
        /// grouping the results using the DG degree of the field identified
        /// by <paramref name="groupingFieldName"/>.
        /// </summary>
        /// <param name="timesteps">
        /// A set of time-steps representing a grid convergence study.
        /// </param>
        /// <param name="queryName">
        /// The name of a query whose results will be used as an error measure.
        /// </param>
        /// <param name="groupingFieldName">
        /// A name of a DG field present in all <paramref name="timesteps"/>
        /// whose DG degree will be used as a grouping function.
        /// </param>
        /// <returns>
        /// A <see cref="Plot2Ddata"/> where the abscissas are given by the
        /// logarithm of <see cref="IGridInfoExtensions.GetMeshSize"/>, the
        /// values are determined via the logarithm of the results of a query
        /// named <paramref name="queryName"/> and the results are grouped with
        /// respect to the DG degree of a field named
        /// <paramref name="groupingFieldName"/>.
        /// </returns>
        public static Plot2Ddata ToGridConvergenceData(this IEnumerable<ITimestepInfo> timesteps, string queryName, string groupingFieldName) {
            return timesteps.ToDataSet(t => t.Grid.GetMeshSize(), queryName, groupingFieldName).WithLogX().WithLogY();
        }

        /// <summary>
        /// Extracts information about the grid convergence of the given
        /// <paramref name="timesteps"/> with respect to the results of the
        /// query named <paramref name="queryName"/>, while grouping the results
        /// using <paramref name="groupKeySelector"/>
        /// </summary>
        /// <param name="timesteps">
        /// A set of time-steps representing a grid convergence study.
        /// </param>
        /// <param name="queryName">
        /// The name of a query whose results will be used as an error measure.
        /// </param>
        /// <param name="groupKeySelector">
        /// A grouping function.
        /// </param>
        /// <returns>
        /// A <see cref="Plot2Ddata"/> where the abscissas are given by the
        /// logarithm of <see cref="IGridInfoExtensions.GetMeshSize"/> and the
        /// values are determined via the logarithm of the results of a query
        /// named <paramref name="queryName"/>, grouped by means of
        /// <paramref name="groupKeySelector"/>
        /// </returns>
        public static Plot2Ddata ToGridConvergenceData(this IEnumerable<ITimestepInfo> timesteps, string queryName, Func<ITimestepInfo, string> groupKeySelector) {
            return timesteps.ToDataSet(t => t.Grid.GetMeshSize(), queryName, groupKeySelector).WithLogX().WithLogY();
        }

        /// <summary>
        /// Extracts information about the time convergence of the given 
        /// <paramref name="timesteps"/> with respect to the given
        /// <paramref name="errorFunctional"/>
        /// </summary>
        /// <param name="timesteps">
        /// A set of time-steps representing a time convergence study.
        /// </param>
        /// <param name="errorFunctional">
        /// A function defining the error for a given
        /// <see cref="ITimestepInfo"/>.
        /// </param>
        /// <returns>
        /// A <see cref="Plot2Ddata"/> where the abscissas are given by the
        /// logarithm of <see cref="ITimestepInfoExtensions.GetTimeStepSize"/>
        /// and the values are determined via the logarithm of
        /// <paramref name="errorFunctional"/>.
        /// </returns>
        public static Plot2Ddata ToTimeConvergenceData(this IEnumerable<ITimestepInfo> timesteps, Func<ITimestepInfo, double> errorFunctional) {
            return timesteps.
                ToDataSet(t => t.GetTimeStepSize(), errorFunctional, t => t.GridID.ToString()).
                WithLogX().
                WithLogY();
        }

        /// <summary>
        /// Extracts information about the time convergence of the given 
        /// <paramref name="timesteps"/> with respect to the results of the
        /// query named <paramref name="queryName"/>
        /// </summary>
        /// <param name="timesteps">
        /// A set of time-steps representing a time convergence study.
        /// </param>
        /// <param name="queryName">
        /// The name of a query whose results will be used as an error measure.
        /// </param>
        /// <returns>
        /// A <see cref="Plot2Ddata"/> where the abscissas are given by the
        /// logarithm of <see cref="ITimestepInfoExtensions.GetTimeStepSize"/>
        /// and the values are determined via the logarithm of the results of a
        /// query named <paramref name="queryName"/>
        /// </returns>
        public static Plot2Ddata ToTimeConvergenceData(this IEnumerable<ITimestepInfo> timesteps, string queryName) {
            return timesteps.
                ToDataSet(
                    t => t.GetTimeStepSize(),
                    queryName,
                    t => t.Session.KeysAndQueries["ExplicitScheme"].ToString() + " " 
                        + t.Session.KeysAndQueries["ExplicitOrder"].ToString()).
                WithLogX().
                WithLogY();
        }

        /// <summary>
        /// Estimates the errors of the fields with name
        /// <paramref name="fieldName"/> in the given
        /// <paramref name="timesteps"/> by computing the errors with respect
        /// to the solution on the finest corresponding grid by making use of
        /// <see cref="BoSSS.Solution.Statistic.DGFieldComparison.ComputeErrors(IList{IEnumerable{DGField}}, out double[], out Dictionary{string, long[]}, out Dictionary{string, double[]}, NormType)"/>.
        /// The result is then grouped according to the polynomial degree of field
        /// <paramref name="fieldName"/>.
        /// </summary>
        /// <param name="timesteps">
        /// The time-steps containing the fields whose errors should be
        /// estimated.
        /// </param>
        /// <param name="fieldName">
        /// The name of the DG field whose error should be estimated.
        /// </param>
        /// <param name="xAxis_Is_hOrDof">
        /// - true: the x-axis (<see cref="Plot2Ddata.XYvalues.Abscissas"/>) is the grid resolution \f$ h \f$
        /// - false: the x-axis (<see cref="Plot2Ddata.XYvalues.Abscissas"/>) is the number of degrees-of-freedom
        /// </param>
        /// <param name="normType">
        /// H1, L2, etc.
        /// </param>
        /// <returns>
        /// A data set containing information about the grid resolution and the
        /// corresponding errors with respect to the finest corresponding grid,
        /// grouped by the polynomial degree. Obviously, the time-step
        /// associated with the finest grid for each polynomial degree has an
        /// estimated error of zero (by definition) and is thus excluded from
        /// the result.
        /// </returns>
        public static Plot2Ddata ToEstimatedGridConvergenceData(this IEnumerable<ITimestepInfo> timesteps, string fieldName, bool xAxis_Is_hOrDof = true, NormType normType = NormType.L2_approximate) {
<<<<<<< HEAD
            Dictionary<string, double[][]> dataGroups = new Dictionary<string, double[][]>();
            foreach (var group in timesteps.GroupBy(t => t.Fields.Find(fieldName).Basis.Degree)) {

                Dictionary<string, long[]> DOFs;
                Dictionary<string, double[]> errors;
                double[] resolution;
                Guid[] tsiIds;

                //if(normType == NormType.L2_embedded) {
                //    DGFieldComparisonEmbedded.ComputeErrors_L2(
                //        new string[] { fieldName },
                //        group.ToArray(),
                //        out resolution,
                //        out DOFs,
                //        out errors,
                //        out tsiIds);
                //} else if(normType == NormType.L2_approximate) {
                //    DGFieldComparisonNonEmb.ComputeErrors_L2(
                //        new string[] { fieldName },
                //        group.ToArray(),
                //        out resolution,
                //        out DOFs,
                //        out errors,
                //        out tsiIds);
                //} else if(normType == NormType.L2noMean_approximate) {
                //    DGFieldComparisonNonEmb.ComputeErrors_L2noMean(
                //        new string[] { fieldName },
                //        group.ToArray(),
                //        out resolution,
                //        out DOFs,
                //        out errors,
                //        out tsiIds);
                //} else if(normType == NormType.H1_approximate) {
                //    DGFieldComparisonNonEmb.ComputeErrors_H1(
                //        new string[] { fieldName },
                //        group.ToArray(),
                //        out resolution,
                //        out DOFs,
                //        out errors,
                //        out tsiIds);
                //} else {
                //    throw new NotImplementedException();
                //}
                DGFieldComparison.ComputeErrors(new string[] { fieldName },
                        group.ToArray(),
                        out resolution,
                        out DOFs,
                        out errors,
                        out tsiIds,
                        normType);


                double dim = timesteps.First().Grid.SpatialDimension;

                Debug.Assert(errors.ContainsKey(fieldName));
                Debug.Assert(errors[fieldName].Length == resolution.Length);

                Debug.Assert(DOFs.ContainsKey(fieldName));
                Debug.Assert(DOFs[fieldName].Length == resolution.Length);


                //double[][] resolutionsAndErrors = new double[2][] {
                //    xAxis_Is_hOrDof ? resolution : DOFs[fieldName].Select(ix => (double)ix).ToArray(),
                //    errors[fieldName] };

                double[] xValues = xAxis_Is_hOrDof ? resolution : DOFs[fieldName].Select(ix => Math.Pow((double)ix, 1.0 / dim)).ToArray();
                double[] yValues = errors[fieldName];
                if(xAxis_Is_hOrDof == false)
                    // data is sorted according to mesh width, this may not be equal to sorting according to No. of. DOF 
                    Array.Sort(xValues, yValues);

                dataGroups.Add(group.Key.ToString(), new double[2][] { xValues, yValues });
            }
=======
            using (var tr = new FuncTrace()) {
                Dictionary<string, double[][]> dataGroups = new Dictionary<string, double[][]>();
                foreach (var group in timesteps.GroupBy(t => t.Fields.Find(fieldName).Basis.Degree)) {
                    tr.Info($"ToEstimatedGridConvergenceData {fieldName}...");
                    Dictionary<string, long[]> DOFs;
                    Dictionary<string, double[]> errors;
                    double[] resolution;
                    Guid[] tsiIds;

                    //if(normType == NormType.L2_embedded) {
                    //    DGFieldComparisonEmbedded.ComputeErrors_L2(
                    //        new string[] { fieldName },
                    //        group.ToArray(),
                    //        out resolution,
                    //        out DOFs,
                    //        out errors,
                    //        out tsiIds);
                    //} else if(normType == NormType.L2_approximate) {
                    //    DGFieldComparisonNonEmb.ComputeErrors_L2(
                    //        new string[] { fieldName },
                    //        group.ToArray(),
                    //        out resolution,
                    //        out DOFs,
                    //        out errors,
                    //        out tsiIds);
                    //} else if(normType == NormType.L2noMean_approximate) {
                    //    DGFieldComparisonNonEmb.ComputeErrors_L2noMean(
                    //        new string[] { fieldName },
                    //        group.ToArray(),
                    //        out resolution,
                    //        out DOFs,
                    //        out errors,
                    //        out tsiIds);
                    //} else if(normType == NormType.H1_approximate) {
                    //    DGFieldComparisonNonEmb.ComputeErrors_H1(
                    //        new string[] { fieldName },
                    //        group.ToArray(),
                    //        out resolution,
                    //        out DOFs,
                    //        out errors,
                    //        out tsiIds);
                    //} else {
                    //    throw new NotImplementedException();
                    //}
                    DGFieldComparison.ComputeErrors(new string[] { fieldName },
                            group.ToArray(),
                            out resolution,
                            out DOFs,
                            out errors,
                            out tsiIds,
                            normType);


                    double dim = timesteps.First().Grid.SpatialDimension;

                    Debug.Assert(errors.ContainsKey(fieldName));
                    Debug.Assert(errors[fieldName].Length == resolution.Length);

                    Debug.Assert(DOFs.ContainsKey(fieldName));
                    Debug.Assert(DOFs[fieldName].Length == resolution.Length);

                    //double[][] resolutionsAndErrors = new double[2][] {
                    //    xAxis_Is_hOrDof ? resolution : DOFs[fieldName].Select(ix => (double)ix).ToArray(),
                    //    errors[fieldName] };

                    double[] xValues = xAxis_Is_hOrDof ? resolution : DOFs[fieldName].Select(ix => Math.Pow((double)ix, 1.0 / dim)).ToArray();
                    double[] yValues = errors[fieldName];
                    if (xAxis_Is_hOrDof == false)
                        // data is sorted according to mesh width, this may not be equal to sorting according to No. of. DOF 
                        Array.Sort(xValues, yValues);

                    dataGroups.Add(group.Key.ToString(), new double[2][] { xValues, yValues });
                }
>>>>>>> 66fdd681

                return new Plot2Ddata(dataGroups.ToArray()).WithLogX().WithLogY();
            }
        }

        /// <summary>
        /// Extracts time-steps with a time-step number greater than or equal
        /// to <paramref name="number"/> from the given list of
        /// <paramref name="sortedTimesteps"/>.
        /// </summary>
        /// <param name="sortedTimesteps">
        /// A list of time-steps, in ascending order of their time-step number
        /// </param>
        /// <param name="number">
        /// The minimum time-step number to be selected.
        /// </param>
        /// <returns>
        /// The time-steps with a time-step number greater than or equal
        /// to <paramref name="number"/>.
        /// </returns>
        public static IEnumerable<ITimestepInfo> From(this IEnumerable<ITimestepInfo> sortedTimesteps, TimestepNumber number) {
            var enumerator = sortedTimesteps.GetEnumerator();
            while (enumerator.MoveNext()) {
                if (enumerator.Current.TimeStepNumber.CompareTo(number) >= 0) {
                    yield return enumerator.Current;
                    break;
                }
            }

            while (enumerator.MoveNext()) {
                yield return enumerator.Current;
            }
        }

        /// <summary>
        /// Extracts time-steps with a time-step number smaller than or equal
        /// to <paramref name="number"/> from the given list of
        /// <paramref name="sortedTimesteps"/>.
        /// </summary>
        /// <param name="sortedTimesteps">
        /// A list of time-steps, in ascending order of their time-step number
        /// </param>
        /// <param name="number">
        /// The minimum time-step number to be selected.
        /// </param>
        /// <returns>
        /// The time-steps with a time-step number greater than or equal
        /// to <paramref name="number"/>.
        /// </returns>
        public static IEnumerable<ITimestepInfo> To(this IEnumerable<ITimestepInfo> sortedTimesteps, TimestepNumber number) {
            var enumerator = sortedTimesteps.GetEnumerator();
            while (enumerator.MoveNext() && enumerator.Current.TimeStepNumber.CompareTo(number) <= 0) {
                yield return enumerator.Current;
            }
        }


        /// <summary>
        /// returns the DG field from some timestep
        /// </summary>
        public static DGField GetField(this ITimestepInfo tsi, string Identification, bool ignoreCase = true) {
            if(ignoreCase)
                return tsi.Fields.Single(f => f.Identification.ToLowerInvariant().Equals(Identification.ToLowerInvariant()));
            else 
                return tsi.Fields.Single(f => f.Identification.Equals(Identification));
        }
    }
}<|MERGE_RESOLUTION|>--- conflicted
+++ resolved
@@ -680,81 +680,6 @@
         /// the result.
         /// </returns>
         public static Plot2Ddata ToEstimatedGridConvergenceData(this IEnumerable<ITimestepInfo> timesteps, string fieldName, bool xAxis_Is_hOrDof = true, NormType normType = NormType.L2_approximate) {
-<<<<<<< HEAD
-            Dictionary<string, double[][]> dataGroups = new Dictionary<string, double[][]>();
-            foreach (var group in timesteps.GroupBy(t => t.Fields.Find(fieldName).Basis.Degree)) {
-
-                Dictionary<string, long[]> DOFs;
-                Dictionary<string, double[]> errors;
-                double[] resolution;
-                Guid[] tsiIds;
-
-                //if(normType == NormType.L2_embedded) {
-                //    DGFieldComparisonEmbedded.ComputeErrors_L2(
-                //        new string[] { fieldName },
-                //        group.ToArray(),
-                //        out resolution,
-                //        out DOFs,
-                //        out errors,
-                //        out tsiIds);
-                //} else if(normType == NormType.L2_approximate) {
-                //    DGFieldComparisonNonEmb.ComputeErrors_L2(
-                //        new string[] { fieldName },
-                //        group.ToArray(),
-                //        out resolution,
-                //        out DOFs,
-                //        out errors,
-                //        out tsiIds);
-                //} else if(normType == NormType.L2noMean_approximate) {
-                //    DGFieldComparisonNonEmb.ComputeErrors_L2noMean(
-                //        new string[] { fieldName },
-                //        group.ToArray(),
-                //        out resolution,
-                //        out DOFs,
-                //        out errors,
-                //        out tsiIds);
-                //} else if(normType == NormType.H1_approximate) {
-                //    DGFieldComparisonNonEmb.ComputeErrors_H1(
-                //        new string[] { fieldName },
-                //        group.ToArray(),
-                //        out resolution,
-                //        out DOFs,
-                //        out errors,
-                //        out tsiIds);
-                //} else {
-                //    throw new NotImplementedException();
-                //}
-                DGFieldComparison.ComputeErrors(new string[] { fieldName },
-                        group.ToArray(),
-                        out resolution,
-                        out DOFs,
-                        out errors,
-                        out tsiIds,
-                        normType);
-
-
-                double dim = timesteps.First().Grid.SpatialDimension;
-
-                Debug.Assert(errors.ContainsKey(fieldName));
-                Debug.Assert(errors[fieldName].Length == resolution.Length);
-
-                Debug.Assert(DOFs.ContainsKey(fieldName));
-                Debug.Assert(DOFs[fieldName].Length == resolution.Length);
-
-
-                //double[][] resolutionsAndErrors = new double[2][] {
-                //    xAxis_Is_hOrDof ? resolution : DOFs[fieldName].Select(ix => (double)ix).ToArray(),
-                //    errors[fieldName] };
-
-                double[] xValues = xAxis_Is_hOrDof ? resolution : DOFs[fieldName].Select(ix => Math.Pow((double)ix, 1.0 / dim)).ToArray();
-                double[] yValues = errors[fieldName];
-                if(xAxis_Is_hOrDof == false)
-                    // data is sorted according to mesh width, this may not be equal to sorting according to No. of. DOF 
-                    Array.Sort(xValues, yValues);
-
-                dataGroups.Add(group.Key.ToString(), new double[2][] { xValues, yValues });
-            }
-=======
             using (var tr = new FuncTrace()) {
                 Dictionary<string, double[][]> dataGroups = new Dictionary<string, double[][]>();
                 foreach (var group in timesteps.GroupBy(t => t.Fields.Find(fieldName).Basis.Degree)) {
@@ -828,7 +753,6 @@
 
                     dataGroups.Add(group.Key.ToString(), new double[2][] { xValues, yValues });
                 }
->>>>>>> 66fdd681
 
                 return new Plot2Ddata(dataGroups.ToArray()).WithLogX().WithLogY();
             }
