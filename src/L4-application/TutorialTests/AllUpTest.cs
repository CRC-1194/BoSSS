--- conflicted
+++ resolved
@@ -87,23 +87,15 @@
             //"ParameterStudy/ParameterStudy.tex"
             )] string TexFileName) {
 
-<<<<<<< HEAD
-            // remove - if present - any pre-existing default database
-            string preExistingDb =BoSSS.Application.BoSSSpad.InteractiveShell.GetDefaultDatabaseDir();
-=======
 
             // remove - if present - any pre-existing default database
 
             string preExistingDb = BoSSS.Application.BoSSSpad.InteractiveShell.GetDefaultDatabaseDir();
->>>>>>> 23097ed1
             if (Directory.Exists(preExistingDb)) {
                 Directory.Delete(preExistingDb, true);
             }
             
-<<<<<<< HEAD
-=======
 
->>>>>>> 23097ed1
             // run test:
             string FullTexName = Path.Combine(DirectoryOffset, TexFileName);
             Assert.IsTrue(File.Exists(FullTexName), "unable to find TeX source: " + FullTexName);
