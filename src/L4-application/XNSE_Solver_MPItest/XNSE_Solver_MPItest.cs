﻿/* =======================================================================
Copyright 2017 Technische Universitaet Darmstadt, Fachgebiet fuer Stroemungsdynamik (chair of fluid dynamics)

Licensed under the Apache License, Version 2.0 (the "License");
you may not use this file except in compliance with the License.
You may obtain a copy of the License at

    http://www.apache.org/licenses/LICENSE-2.0

Unless required by applicable law or agreed to in writing, software
distributed under the License is distributed on an "AS IS" BASIS,
WITHOUT WARRANTIES OR CONDITIONS OF ANY KIND, either express or implied.
See the License for the specific language governing permissions and
limitations under the License.
*/

using BoSSS.Foundation.Grid;
using BoSSS.Foundation.Grid.Classic;
using BoSSS.Platform;
using BoSSS.Solution.Control;
using BoSSS.Solution.AdvancedSolvers;
using BoSSS.Solution.NSECommon;
using BoSSS.Solution.XdgTimestepping;
using BoSSS.Solution.XNSECommon;
using ilPSP.Utils;
using MPI.Wrappers;
using NUnit.Framework;
using System;
using ilPSP;
using System.Diagnostics;
using BoSSS.Solution.Timestepping;
using BoSSS.Solution.LevelSetTools;
using BoSSS.Solution.LevelSetTools.SolverWithLevelSetUpdater;
using BoSSS.Foundation;
using BoSSS.Foundation.XDG;
using System.Linq;
using BoSSS.Application.XNSE_Solver.LoadBalancing;
using System.Collections.Generic;

namespace BoSSS.Application.XNSE_Solver {

    /// <summary>
    /// Tests whether the XNSE solver (<see cref="XNSE_SolverMain"/>) also works MPI-parallel for 
    /// non-trivial cases.
    /// </summary>
    [TestFixture]
    public class XNSE_Solver_MPItest {

        [Test]
        static public void ParallelRisingDroplet([Values(3)] int p) {
            var C = RisingBubble(p: p);
            C.TracingNamespaces = "*";

            C.ImmediatePlotPeriod = 1;
            C.SuperSampling = 3;

            using (var solver = new XNSE()) {
                solver.Init(C);
                solver.RunSolverMode();
            }
        }

        [Test]
        static public void RotCube_GetSpeciesIDError() {
            // Tritt nur mit 4 cores auf !!!
            // Fixed: Bei AMR wird LevelsetTracker "genullt", dieser wurde bis dato noch vollständig an die Flüsse übergeben
            var C = Rotating_Cube(4, 30, 2, true);

            using (var solver = new XNSE()) {
                solver.Init(C);
                solver.RunSolverMode();
            }
        }

        [Test]
        static public void RotCube_DomainDecompoitionError() {
            // error occurs only with 3 processors and AMR true

            var C = HardcodedControl.RotCubeDomainDecompoitionError();

            using (var solver = new XNSE()) {
                solver.Init(C);
                solver.RunSolverMode();
            }
        }

        [Test]
        static public void RotCube_OrderNotSupportedInHMF() {
            // in 3D partially HMF was executed for surface integration, although Saye was selected 
            // For Saye the order is raised internally, to get same accuracy as with HMF
            // This higher order may not be supported by HMF
            // Fixed: in 3D now Saye is used everywhere

            var C = Rotating_Cube(4, 10, 3, false);
            C.ImmediatePlotPeriod = 1;
            C.SuperSampling = 2;
            using (var solver = new XNSE()) {
                solver.Init(C);
                solver.RunSolverMode();
            }
        }

        [Test]
        public static void BadInitiallyDistributionTest(
            [Values(true,false)] bool useAMR) {
            var C = Rotating_Cube(k: 1, Res: 10, SpaceDim: 3, useAMR, useLoadBal: true , UsePredefPartitioning: true);
            // dbg_launch();
            using (var solver = new XNSE()) {
                solver.Init(C);
                solver.RunSolverMode();
            }
        }

        [Test]
        public static void SayeBug() {
            // fallback method (which was not implemented at this point), would have been triggered in Saye quadrature
            var C = Rotating_Cube(1, 20, 3, true, false);
            using (var solver = new XNSE()) {
                solver.Init(C);
                solver.RunSolverMode();
            }
        }

        //[Test]
        //public static void PardisoFailsInProjection() {
        //    // 4 cores
        //    var C = Rotating_Sphere(1, 10, 3, false, false, false);
        //    using (var solver = new XNSE()) {
        //        solver.Init(C);
        //        solver.RunSolverMode();
        //    }
        //}

        [Test]
        public static void EmptyMaskInSchwarz() {
            //--test=BoSSS.Application.XNSE_Solver.XNSE_Solver_MPItest.EmptyMaskInSchwarz

            // This test simulates bad initial distribution of void cells over ranks
            // which would lead to an error within Schwarz solver
            // because of voidcells Schwarzblocks would be empty
            // Remedy: force repartitioning at startup and fallback in schwarz if only some blocks are empty 
            var C = PartlyCoverdDomain(2, 50, 2, false, true, false);
            C.LinearSolver = new Solution.AdvancedSolvers.OrthoMGSchwarzConfig() {
                TargetBlockSize = 1000
            };
            C.GridPartType = GridPartType.clusterHilbert;
            C.DynamicLoadbalancing_ClassifierType = ClassifierType.CutCells;
            C.DynamicLoadBalancing_On = true;
            C.DynamicLoadBalancing_RedistributeAtStartup = true;
            C.DynamicLoadBalancing_Period = 1;
            C.DynamicLoadBalancing_CellCostEstimatorFactories = Loadbalancing.XNSECellCostEstimator.Factory().ToList();
            C.DynamicLoadBalancing_ImbalanceThreshold = 0;

            //this test takes too much time with 3 procs and exceed the 4 hr limit.
            int NoOfCores = ilPSP.Environment.MPIEnv.MPI_Size;

            C.NoOfTimesteps = 50;
            using (var solver = new XNSE()) {
                solver.Init(C);
                solver.RunSolverMode();
            }
        }

        /// <summary>
        /// 
        /// </summary>
        static void Main(string[] args) {
            
            BoSSS.Solution.Application.InitMPI();
            //ParallelRisingDroplet(1);
            //ParallelRisingDroplet(2);
            //ParallelRisingDroplet(3);
            //BoSSS.Application.XNSE_Solver.XNSE_Solver_MPItest.BadInitiallyDistributionTest(true);
            //BoSSS.Application.XNSE_Solver.XNSE_Solver_MPItest.RotCube_OrderNotSupportedInHMF();
<<<<<<< HEAD
            BoSSS.Application.XNSE_Solver.XNSE_Solver_MPItest.EmptyMaskInSchwarz();

            BoSSS.Solution.Application.FinalizeMPI();
=======
            Console.WriteLine("Finished Regularly");
            
            BoSSS.Solution.Application.FinalizeMPI();            
>>>>>>> 0e2a43d8
        }




        /// <summary>
        /// Configuration which performs three timesteps of the rising droplet;
        /// uses a pre-defined partitioning for 4 processors.
        /// </summary>
        public static XNSE_Control RisingBubble(int p = 3, int kelem = 20, string _DbPath = null) {

            XNSE_Control C = new XNSE_Control();

            //_DbPath =  @" C.NoOfTimesteps = 10;";

            // basic database options
            // ======================
            #region db

            C.DbPath = _DbPath;//@"\\fdyprime\userspace\nietz\databases\big_test";
            C.savetodb = C.DbPath != null;
            C.ProjectName = "XNSE/Bubble";
            C.ProjectDescription = "rising bubble";

            #endregion


            // DG degrees
            // ==========
            #region degrees

            C.FieldOptions.Add("VelocityX", new FieldOpts() {
                Degree = p,
                SaveToDB = FieldOpts.SaveToDBOpt.TRUE
            });
            C.FieldOptions.Add("VelocityY", new FieldOpts() {
                Degree = p,
                SaveToDB = FieldOpts.SaveToDBOpt.TRUE
            });
            C.FieldOptions.Add("GravityY", new FieldOpts() {
                SaveToDB = FieldOpts.SaveToDBOpt.TRUE
            });
            C.FieldOptions.Add("Pressure", new FieldOpts() {
                Degree = p - 1,
                SaveToDB = FieldOpts.SaveToDBOpt.TRUE
            });
            C.FieldOptions.Add("PhiDG", new FieldOpts() {
                SaveToDB = FieldOpts.SaveToDBOpt.TRUE
            });
            C.FieldOptions.Add("Phi", new FieldOpts() {
                Degree = p,
                SaveToDB = FieldOpts.SaveToDBOpt.TRUE
            });
            C.FieldOptions.Add("Curvature", new FieldOpts() {
                Degree = p,
                SaveToDB = FieldOpts.SaveToDBOpt.TRUE
            });
            /*C.FieldOptions.Add("FilteredVelocityX", new FieldOpts()
            {
                Degree = p,
                SaveToDB = FieldOpts.SaveToDBOpt.TRUE
            });
            C.FieldOptions.Add("FilteredVelocityY", new FieldOpts()
            {
                Degree = p,
                SaveToDB = FieldOpts.SaveToDBOpt.TRUE
            });*/
            C.FieldOptions.Add("DivergenceVelocity", new FieldOpts() {
                Degree = p,
                SaveToDB = FieldOpts.SaveToDBOpt.TRUE
            });

            #endregion


            // Physical Parameters
            // ===================
            #region physics

            C.Tags.Add("Testcase 1");
            C.PhysicalParameters.rho_A = 100;
            C.PhysicalParameters.rho_B = 1000;
            C.PhysicalParameters.mu_A = 1;
            C.PhysicalParameters.mu_B = 10;
            C.PhysicalParameters.Sigma = 24.5; //2.0*




            C.PhysicalParameters.IncludeConvection = true;
            C.PhysicalParameters.Material = true;

            #endregion

            // grid generation
            // ===============
            #region grid


            double xSize = 1.0;
            double ySize = 2.0;


            //int kelem = 40;

            C.GridFunc = delegate () {
                double[] Xnodes = GenericBlas.Linspace(0, xSize, kelem + 1); //ohne 2*
                double[] Ynodes = GenericBlas.Linspace(0, ySize, 2 * kelem + 1);
                var grd = Grid2D.Cartesian2DGrid(Xnodes, Ynodes, periodicX: true);


                grd.EdgeTagNames.Add(1, "wall_lower");
                grd.EdgeTagNames.Add(2, "wall_upper");

                //grd.EdgeTagNames.Add(3, "wall_left");
                //grd.EdgeTagNames.Add(4, "wall_right");
                //grd.EdgeTagNames.Add(3, "freeslip_left");
                //grd.EdgeTagNames.Add(4, "freeslip_right");

                grd.DefineEdgeTags(delegate (double[] X) {
                    byte et = 0;
                    if(Math.Abs(X[1]) <= 1.0e-8)
                        et = 1;
                    if(Math.Abs(X[1] - ySize) <= 1.0e-8)
                        et = 2;
                    if(Math.Abs(X[0]) <= 1.0e-8)
                        et = 3;
                    if(Math.Abs(X[0] - xSize) <= 1.0e-8)
                        et = 4;

                    return et;
                });

                grd.AddPredefinedPartitioning("ZwoProcSplit", delegate (double[] X) {
                    int rank;
                    double x = X[0];
                    if(x < 0.5)
                        rank = 0;
                    else
                        rank = 1;

                    return rank;
                });

                grd.AddPredefinedPartitioning("VierProcSplit", delegate (double[] X) {
                    int rank;
                    double x = X[0];
                    if(x < 0.35)
                        rank = 0;
                    else if(x < 0.5)
                        rank = 1;
                    else if(x < 0.75)
                        rank = 2;
                    else
                        rank = 3;

                    return rank;
                });


                return grd;
            };

            int MpiSize;
            csMPI.Raw.Comm_Size(csMPI.Raw._COMM.WORLD, out MpiSize);
            switch(MpiSize) {
                case 4:
                C.GridPartType = GridPartType.Predefined;
                C.GridPartOptions = "VierProcSplit";
                break;

                case 2:
                C.GridPartType = GridPartType.Predefined;
                C.GridPartOptions = "ZwoProcSplit";
                break;

                default:
                C.GridPartType = GridPartType.METIS;
                break;
            }

            #endregion



            // Initial Values
            // ==============
            #region init

            double[] center = new double[] { 0.5, 0.5 }; //0.5,0.5
            double radius = 0.25;


            //Func<double[], double> PhiFunc = (X => (X[0] - center[0]).Pow2() + (X[1] - center[1]).Pow2() - radius.Pow2()); // quadratic form
            Func<double[], double> PhiFunc = (X => ((X[0] - center[0]).Pow2() + (X[1] - center[1]).Pow2()).Sqrt() - radius); // signed-distance form
            C.InitSignedDistance = false;

            C.InitialValues_Evaluators.Add("Phi", PhiFunc);

            Func<double, double> PeriodicFunc = x => radius;

            C.InitialValues_Evaluators.Add("VelocityX#A", X => 0.0);
            C.InitialValues_Evaluators.Add("VelocityX#B", X => 0.0);

            C.InitialValues_Evaluators.Add("GravityY#A", X => -9.81e-1);
            C.InitialValues_Evaluators.Add("GravityY#B", X => -9.81e-1);


            //var database = new DatabaseInfo(_DbPath);
            //Guid restartID = new Guid("cd1a6c18-2659-4405-bf56-1e461441c0a0");
            //C.RestartInfo = new Tuple<Guid, Foundation.IO.TimestepNumber>(restartID, null);

            #endregion

            // boundary conditions
            // ===================
            #region BC

            C.AddBoundaryValue("wall_lower");
            C.AddBoundaryValue("wall_upper");


            C.AddBoundaryValue("wall_lower", VariableNames.LevelSet, PhiFunc);

            #endregion

            // Level-Set
            // =================
            #region Fourier

            int numSp = 1024;
            double[] FourierP = new double[numSp];
            double[] samplP = new double[numSp];
            for(int sp = 0; sp < numSp; sp++) {
                FourierP[sp] = sp * (2 * Math.PI / (double)numSp);
                samplP[sp] = radius;
            }

            //double circum = 2.0 * Math.PI * radius;
            //double filter = (circum * 20.0) / ((double)numSp / 2.0);
            //C.FourierLevSetControl = new FourierLevSetControl(FourierType.Polar, 2 * Math.PI, FourierP, samplP, 1.0 / (double)kelem)
            //{
            //    center = center,
            //    FourierEvolve = Fourier_Evolution.FourierPoints,
            //    //Timestepper = FourierLevelSet_Timestepper.AdamsBashforth2,
            //    //UnderRelax = underrelax
            //    centerMove = CenterMovement.Reconstructed,
            //    //curvComp_extended = false
            //};


            #endregion

            C.Option_LevelSetEvolution = LevelSetEvolution.FastMarching; // Test with old XNSE_SolverMain was using ScalarConvection

            // misc. solver options
            // ====================
            #region solver


            //C.AdvancedDiscretizationOptions.CellAgglomerationThreshold = 0.2;
            //C.AdvancedDiscretizationOptions.PenaltySafety = 40;
            //C.AdvancedDiscretizationOptions.UseGhostPenalties = true;


            C.NonLinearSolver.MaxSolverIterations = 50;
            C.NonLinearSolver.ConvergenceCriterion = 1e-8;
            C.LevelSet_ConvergenceCriterion = 1e-6;
            C.LinearSolver = LinearSolverCode.direct_pardiso.GetConfig();

            C.AdvancedDiscretizationOptions.ViscosityMode = ViscosityMode.FullySymmetric;

            //C.Option_LevelSetEvolution = LevelSetEvolution.Fourier;
            //C.AdvancedDiscretizationOptions.surfTensionMode = SurfaceTensionMode.Curvature_Fourier;
            //C.Option_LevelSetEvolution = LevelSetEvolution.FastMarching;
            //C.AdvancedDiscretizationOptions.FilterConfiguration = CurvatureAlgorithms.FilterConfiguration.Default;
            C.AdvancedDiscretizationOptions.SST_isotropicMode = Solution.XNSECommon.SurfaceStressTensor_IsotropicMode.Curvature_Projected;
            C.AdvancedDiscretizationOptions.FilterConfiguration.FilterCurvatureCycles = 1;

            #endregion


            // Timestepping
            // ============
            #region time

            C.TimeSteppingScheme = TimeSteppingScheme.ImplicitEuler;
            C.Timestepper_BDFinit = TimeStepperInit.SingleInit;
            C.Timestepper_LevelSetHandling = LevelSetHandling.LieSplitting;
            //C.Timestepper_MassMatrix = MassMatrixShapeandDependence.IsTimeAndSolutionDependent;

            C.TimesteppingMode = AppControl._TimesteppingMode.Transient;
            //C.TimeStepper = XNSE_Control._Timestepper.BDF2;
            //double dt = 75e-4; // (1.0 / (double)kelem) / 16.0;
            //CFL condition > capillary time-step constraint
            double dt = 0.25 * Math.Sqrt((C.PhysicalParameters.rho_A + C.PhysicalParameters.rho_B) * Math.Pow((Math.Min(xSize, ySize) / kelem), 3) / (4 * Math.PI * C.PhysicalParameters.Sigma));

            C.dtMax = dt;
            C.dtMin = dt;
            C.Endtime = 1000;
            C.NoOfTimesteps = 3;
            C.saveperiod = 1;



            #endregion

            return C;

        }

        public static XNSE_Control PartlyCoverdDomain(int k = 4, int Res = 30, int SpaceDim = 2, bool useAMR = true, bool useLoadBal = false, bool UsePredefPartitioning = false) {
            return Rotating_Something(k, Res, SpaceDim, useAMR, useLoadBal, Geometry.Parted, UsePredefPartitioning);
        }

        public static XNSE_Control Rotating_Cube(int k = 4, int Res = 30, int SpaceDim = 2, bool useAMR = true, bool useLoadBal = false, bool UsePredefPartitioning = false) {
            return Rotating_Something(k, Res, SpaceDim, useAMR, useLoadBal, Geometry.Cube, UsePredefPartitioning);
        }

        public static XNSE_Control Rotating_Sphere(int k = 4, int Res = 30, int SpaceDim = 2, bool useAMR = true, bool useLoadBal = false, bool UsePredefPartitioning = false) {
            return Rotating_Something(k, Res, SpaceDim, useAMR, useLoadBal, Geometry.Sphere, UsePredefPartitioning);
        }

        enum Geometry {
            Cube = 0,
            Sphere = 1,
            Parted = 2
        }

        public static Func<IGrid> GridFuncFactory(int SpaceDim, int Res, bool UsePredefPartitioning) {
            double xMin = -1, yMin = -1, zMin = -1;
            double xMax = 1, yMax = 1, zMax = 1;

            // Predefined Partitioning
            Func<double[], int> MakeDebugPart = delegate (double[] X) {
                double x = X[0];
                double range = xMax - xMin;
                double interval = range * 0.9 / (ilPSP.Environment.MPIEnv.MPI_Size-1); // last rank gets only a 10% stripe of the domain
                return (int)((x - xMin) / interval);
            };

            // The Grid Function
            return delegate {
                
                var _xNodes = GenericBlas.Linspace(xMin, xMax, Res + 1);
                var _yNodes = GenericBlas.Linspace(yMin, yMax, Res + 1);
                var _zNodes = GenericBlas.Linspace(zMin, zMax, Res + 1);

                GridCommons grd;
                switch (SpaceDim) {
                    case 2:
                    grd = Grid2D.Cartesian2DGrid(_xNodes, _yNodes);
                    break;
                    case 3:
                    grd = Grid3D.Cartesian3DGrid(_xNodes, _yNodes, _zNodes, Foundation.Grid.RefElements.CellType.Cube_Linear, false, false, false);
                    break;
                    default:
                    throw new ArgumentOutOfRangeException();
                }
                if(UsePredefPartitioning) grd.AddPredefinedPartitioning("testgrid", MakeDebugPart);
                grd.EdgeTagNames.Add(2, "Wall");
                grd.DefineEdgeTags(delegate (double[] _X) {
                    return 2;
                });
                return grd;
            };
        }

        private static Func<double[], double, double> GenPhiFunc(double anglev, Geometry Gshape, int SpaceDim, double particleRad, double[] pos) {
            return delegate (double[] X, double t) {
                double angle = -(anglev * t) % (2 * Math.PI);
                switch (Gshape) {
                    case Geometry.Cube:
                    switch (SpaceDim) {
                        case 2:
                        return -Math.Max(Math.Abs((X[0] - pos[0]) * Math.Cos(angle) - (X[1] - pos[1]) * Math.Sin(angle)),
                            Math.Abs((X[0] - pos[0]) * Math.Sin(angle) + (X[1] - pos[1]) * Math.Cos(angle)))
                            + particleRad;
                        case 3:
                        return -Math.Max(Math.Abs((X[0] - pos[0]) * Math.Cos(angle) - (X[1] - pos[1]) * Math.Sin(angle)),
                                                Math.Max(Math.Abs((X[0] - pos[0]) * Math.Sin(angle) + (X[1] - pos[1]) * Math.Cos(angle)), Math.Abs(X[2] - pos[2])))
                                                + particleRad;
                        default:
                        throw new NotImplementedException("Dimension not supported");
                    };
                    case Geometry.Sphere:
                    switch (SpaceDim) {
                        case 2:
                        return -X[0] * X[0] - X[1] * X[1] + particleRad * particleRad;
                        case 3:
                        return -X[0] * X[0] - X[1] * X[1] - X[2] * X[2] + particleRad * particleRad;
                        default:
                        throw new NotImplementedException("Dimension not supported");
                    }
                    case Geometry.Parted:
                        return -X[0] + 0.7;
                    default:
                    throw new NotImplementedException("Shape unknown");
                }
            };
        }

        private static XNSE_Control Rotating_Something(int k, int Res, int SpaceDim, bool useAMR, bool useLoadBal, Geometry Gshape, bool UsePredefPartitioning) {
            XNSE_Control C = new XNSE_Control();
            // basic database options
            // ======================

            C.savetodb = false;
            //C.DbPath = @"D:\trash_db";
            C.ProjectName = "XNSE/IBM_test";
            C.ProjectDescription = "rotating cube";
            C.Tags.Add("rotating");
            C.Tags.Add("level set");
            C.Tags.Add(String.Format("{0}D", SpaceDim));

            // DG degrees
            // ==========

            C.SetFieldOptions(k, Math.Max(2, k * 2));
            if(UsePredefPartitioning) {
                C.GridPartType = GridPartType.Predefined;
                C.GridPartOptions = "testgrid";
            } else
                C.GridPartType = GridPartType.clusterHilbert;

            C.SessionName = "XNSE_rotcube_test";
            C.saveperiod = 1;


            // grid and boundary conditions
            // ============================

            //// Create Grid
            C.GridFunc = GridFuncFactory(SpaceDim, Res, UsePredefPartitioning);

            // Physical Parameters
            // ===================
            const double rhoA = 1;
            const double muA = 1;

            C.PhysicalParameters.IncludeConvection = false;
            C.PhysicalParameters.Material = true;
            C.PhysicalParameters.rho_A = rhoA;
            C.PhysicalParameters.mu_A = muA;
            double anglev = 10;
            double[] pos = new double[SpaceDim];
            double particleRad = 0.261;

            var PhiFunc = GenPhiFunc(anglev, Gshape, SpaceDim, particleRad, pos);

            Func<double[], double, double[]> VelocityAtIB = delegate (double[] X, double time) {

                if(pos.Length != X.Length)
                    throw new ArgumentException("check dimension of center of mass");

                Vector angVelo = new Vector(new double[] { 0, 0, anglev });
                Vector CenterofMass = new Vector(pos);
                Vector radialVector = new Vector(X) - CenterofMass;
                Vector transVelocity = new Vector(new double[SpaceDim]);
                Vector pointVelocity;

                switch(SpaceDim) {
                    case 2:
                    pointVelocity = new Vector(transVelocity[0] - angVelo[2] * radialVector[1], transVelocity[1] + angVelo[2] * radialVector[0]);
                    break;
                    case 3:
                    pointVelocity = transVelocity + angVelo.CrossProduct(radialVector);
                    break;
                    default:
                    throw new NotImplementedException("this number of dimensions is not supported");
                }

                return pointVelocity;
            };

            Func<double[], double, double> VelocityX = delegate (double[] X, double time) { return VelocityAtIB(X, time)[0]; };
            Func<double[], double, double> VelocityY = delegate (double[] X, double time) { return VelocityAtIB(X, time)[1]; };
            Func<double[], double, double> VelocityZ = delegate (double[] X, double time) { return VelocityAtIB(X, time)[2]; };

            var PhiFuncDelegate = BoSSS.Solution.Utils.NonVectorizedScalarFunction.Vectorize(PhiFunc);

            C.InitialValues_Evaluators.Add(VariableNames.LevelSetCGidx(0), X => -1);
            C.UseImmersedBoundary = true;
            if(C.UseImmersedBoundary) {
                //C.InitialValues_Evaluators_TimeDep.Add(VariableNames.LevelSetCGidx(1), PhiFunc);
                C.InitialValues_EvaluatorsVec.Add(VariableNames.LevelSetCGidx(1), PhiFuncDelegate);
                C.InitialValues_Evaluators_TimeDep.Add("VelocityX@Phi2", VelocityX);
                C.InitialValues_Evaluators_TimeDep.Add("VelocityY@Phi2", VelocityY);
                if(SpaceDim == 3)
                    C.InitialValues_Evaluators_TimeDep.Add("VelocityZ@Phi2", VelocityZ);
            }
            C.InitialValues_Evaluators.Add("Pressure", X => 0);
            C.AddBoundaryValue("Wall");

            // misc. solver options
            // ====================

            C.CutCellQuadratureType = Foundation.XDG.XQuadFactoryHelper.MomentFittingVariants.Saye;
            C.UseSchurBlockPrec = true;
            C.AgglomerationThreshold = 0.1;
            C.AdvancedDiscretizationOptions.ViscosityMode = ViscosityMode.Standard;
            C.Option_LevelSetEvolution2 = LevelSetEvolution.Prescribed;
            C.Option_LevelSetEvolution = LevelSetEvolution.None;
            C.Timestepper_LevelSetHandling = LevelSetHandling.LieSplitting;
            C.LinearSolver = new Solution.AdvancedSolvers.OrthoMGSchwarzConfig() {
                NoOfMultigridLevels = 5,
                ConvergenceCriterion = 1E-8,
                MaxSolverIterations = 100,
                //MaxKrylovDim = 30,
                TargetBlockSize = 10000,
                //verbose = true
            };
            C.NonLinearSolver.SolverCode = NonLinearSolverCode.Picard;
            C.NonLinearSolver.MaxSolverIterations = 50;
            C.NonLinearSolver.verbose = true;

            C.AdaptiveMeshRefinement = useAMR;
            if (useAMR) {
                C.activeAMRlevelIndicators.Add(new AMRonNarrowband() { maxRefinementLevel = 1 });
                C.AMR_startUpSweeps = 1;
            }

            C.DynamicLoadBalancing_On = useLoadBal;
            C.DynamicLoadBalancing_RedistributeAtStartup = true;
            C.DynamicLoadBalancing_Period = 1;
            C.DynamicLoadBalancing_CellCostEstimatorFactories = Loadbalancing.XNSECellCostEstimator.Factory().ToList();
            C.DynamicLoadBalancing_ImbalanceThreshold = 0;

            // Timestepping
            // ============
            C.TimesteppingMode = AppControl._TimesteppingMode.Transient;
            C.TimeSteppingScheme = TimeSteppingScheme.ImplicitEuler;
            double dt = 0.01;
            C.dtMax = dt;
            C.dtMin = dt;
            C.dtFixed = dt;
            C.NoOfTimesteps = 1;

            return C;
        }

        public Func<double[], double, double> GetPhi() {
            throw new NotImplementedException();
        }

        public GridCommons CreateGrid(int Resolution) {
            throw new NotImplementedException();
        }

        public IDictionary<string, AppControl.BoundaryValueCollection> GetBoundaryConfig() {
            throw new NotImplementedException();
        }
    }
}<|MERGE_RESOLUTION|>--- conflicted
+++ resolved
@@ -172,15 +172,9 @@
             //ParallelRisingDroplet(3);
             //BoSSS.Application.XNSE_Solver.XNSE_Solver_MPItest.BadInitiallyDistributionTest(true);
             //BoSSS.Application.XNSE_Solver.XNSE_Solver_MPItest.RotCube_OrderNotSupportedInHMF();
-<<<<<<< HEAD
             BoSSS.Application.XNSE_Solver.XNSE_Solver_MPItest.EmptyMaskInSchwarz();
-
-            BoSSS.Solution.Application.FinalizeMPI();
-=======
-            Console.WriteLine("Finished Regularly");
-            
             BoSSS.Solution.Application.FinalizeMPI();            
->>>>>>> 0e2a43d8
+
         }
 
 
