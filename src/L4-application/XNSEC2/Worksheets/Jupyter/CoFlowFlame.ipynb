--- conflicted
+++ resolved
@@ -370,8 +370,6 @@
     {
       "cell_type": "code",
       "execution_count": null,
-<<<<<<< HEAD
-=======
       "source": [
         "static XNSEC_Control GiveMeTheCtrlFile(int dg, int nCells, bool isMF, double massFuelIn, double massAirIn, bool parabolicVelocityProfile, bool UsefullGeometry, bool wallBounded) {\r\n",
         "    var CC = new ChemicalConstants();\r\n",
@@ -502,7 +500,6 @@
         "}"
       ],
       "outputs": [],
->>>>>>> 253ce6ff
       "metadata": {
         "dotnet_interactive": {
           "language": "csharp"
@@ -772,8 +769,6 @@
     {
       "cell_type": "code",
       "execution_count": null,
-<<<<<<< HEAD
-=======
       "source": [
         "static XNSEC_Control GiveMeTheFullCtrlFile(int dg, int nCells, double massFuelIn, double massAirIn, ISessionInfo SessionToRestart, bool parabolicVelocityProfile, bool chemReactionActive, bool useFullGeometry, bool wallBounded, int mult, int counter) {\r\n",
         "    var C_OneStep = GiveMeTheCtrlFile(dg, nCells, false, massFuelIn, massAirIn, parabolicVelocityProfile, useFullGeometry, wallBounded);\r\n",
@@ -864,7 +859,6 @@
         "}"
       ],
       "outputs": [],
->>>>>>> 253ce6ff
       "metadata": {
         "dotnet_interactive": {
           "language": "csharp"
