--- conflicted
+++ resolved
@@ -67,12 +67,8 @@
             C.TimesteppingMode = AppControl._TimesteppingMode.Steady;
             C.NonLinearSolver.verbose = true;
             C.NonLinearSolver.SolverCode = NonLinearSolverCode.Newton;
-<<<<<<< HEAD
             C.NonLinearSolver.ConvergenceCriterion = 1e-9;
             C.LinearSolver = LinearSolverCode.direct_pardiso.GetConfig();
-=======
-            C.LinearSolver = LinearSolverCode.classic_pardiso.GetConfig();
->>>>>>> db38707c
             C.PhysicalParameters.IncludeConvection = false;
             if (powerLaw) { 
             C.MatParamsMode = MaterialParamsMode.PowerLaw;
