--- conflicted
+++ resolved
@@ -755,11 +755,7 @@
                 throw new ApplicationException($"Execution queue #{ExecutionQueueNo} does not exist on this machine/account (see configuration file ~/.BoSSS/etc/BatchProcessorConfig.json).");
             BatchProcessorClient bpc = InteractiveShell.ExecutionQueues[ExecutionQueueNo];
             Console.WriteLine($"Using batch queue {ExecutionQueueNo}: {bpc.ToString()}");
-<<<<<<< HEAD
-            //Debugger.Launch();
-=======
-            
->>>>>>> bf1320c7
+
             FileStream ServerMutex;
             string DateNtime = null;
             try {
