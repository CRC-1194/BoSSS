--- conflicted
+++ resolved
@@ -3558,14 +3558,6 @@
             c.Endtime = 0.25;
             c.NoOfTimesteps = Tsteps;
 
-<<<<<<< HEAD
-            //c.ProjectName = "Shock tube";
-            //if (true1D) {
-            //    c.SessionName = String.Format("Shock tube, 1D, dgDegree = {0}, noOfCellsX = {1}, sensorLimit = {2:0.00E-00}", dgDegree, numOfCellsX, sensorLimit);
-            //} else {
-            //    c.SessionName = String.Format("Shock tube, 2D, dgDegree = {0}, noOfCellsX = {1}, noOfCellsX = {2}, sensorLimit = {3:0.00E-00}, CFLFraction = {4:0.00E-00}, ALTS {5}/{6}, GridPartType {7}, NoOfCores {8}", dgDegree, numOfCellsX, numOfCellsY, sensorLimit, c.CFLFraction, c.ExplicitOrder, c.NumberOfSubGrids, c.GridPartType, ilPSP.Environment.MPIEnv.MPI_Size);
-            //}
-=======
             string LoadbalancingType = "None";
             if (LTSON) {
                 LoadbalancingType = "LTS-Cluster";
@@ -3576,12 +3568,9 @@
             }
             if (prjname == null) {
                 c.ProjectName = LoadbalancingType;
-            } else {
                 c.ProjectName = prjname;
-            }
             c.SessionName = String.Format("DMR, dgDegree = {0}, noOfCellsX = {1}, noOfCellsX = {2}, GridPartType {3}, LoadbalancingType {4}", dgDegree, numOfCellsX, numOfCellsY, c.GridPartType, LoadbalancingType);
 
->>>>>>> aab45a65
 
             return c;
         }
@@ -3830,10 +3819,6 @@
             c.CFLFraction = 0.3;
             c.NoOfTimesteps = Tsteps;
 
-<<<<<<< HEAD
-            //c.ProjectName = "Double Mach reflection";
-            //c.SessionName = String.Format("DMR, dgDegree = {0}, numOfCellsX = {1}, numOfCellsY = {2}, sensorLimit = {3:0.00E-00}, CFLFraction = {4:0.00E-00}, ALTS {5}/{6}, lamdaMax = {7}", dgDegree, numOfCellsX, numOfCellsY, sensorLimit, c.CFLFraction, c.ExplicitOrder, c.NumberOfSubGrids, lambdaMax);
-=======
             string LoadbalancingType = "None";
             if (LTSON) {
                 LoadbalancingType = "LTS-Cluster";
@@ -3848,7 +3833,6 @@
                 c.ProjectName = prjname;
             }
             c.SessionName = String.Format("DMR, dgDegree = {0}, noOfCellsX = {1}, noOfCellsX = {2}, GridPartType {3}, LoadbalancingType {4}", dgDegree, numOfCellsX, numOfCellsY, c.GridPartType, LoadbalancingType);
->>>>>>> aab45a65
 
             return c;
         }
