﻿/* =======================================================================
Copyright 2017 Technische Universitaet Darmstadt, Fachgebiet fuer Stroemungsdynamik (chair of fluid dynamics)

Licensed under the Apache License, Version 2.0 (the "License");
you may not use this file except in compliance with the License.
You may obtain a copy of the License at

    http://www.apache.org/licenses/LICENSE-2.0

Unless required by applicable law or agreed to in writing, software
distributed under the License is distributed on an "AS IS" BASIS,
WITHOUT WARRANTIES OR CONDITIONS OF ANY KIND, either express or implied.
See the License for the specific language governing permissions and
limitations under the License.
*/

using System;
using System.Collections.Generic;
using System.Linq;
using BoSSS.Foundation.XDG;
using BoSSS.Solution.NSECommon;
using BoSSS.Solution;
using BoSSS.Foundation;
using BoSSS.Foundation.Grid;
using BoSSS.Solution.Tecplot;
using ilPSP.Utils;
using ilPSP.Tracing;
using BoSSS.Platform;
using ilPSP.LinSolvers;
using BoSSS.Solution.Utils;
using BoSSS.Foundation.SpecFEM;
using MPI.Wrappers;
using BoSSS.Foundation.IO;
using System.Diagnostics;
using System.IO;
using BoSSS.Foundation.Quadrature;
using BoSSS.Solution.Multigrid;
using ilPSP;
using BoSSS.Solution.XdgTimestepping;
using BoSSS.Foundation.Grid.Aggregation;
using BoSSS.Foundation.Grid.Classic;
using NUnit.Framework;
using BoSSS.Solution.XNSECommon;

namespace BoSSS.Application.IBM_Solver {

    /// <summary>
    /// A incompressible Navier-Stokes solver with the possibility of using non moving immersed boundaries.
    /// </summary>
    public class IBM_SolverMain : Application<IBM_Control> {

        /// <summary>
        /// Application entry point.
        /// </summary>
        static void Main(string[] args) {

            BoSSS.Solution.Application<IBM_Control>._Main(args, false, delegate () {
                var p = new IBM_SolverMain();
                return p;
            });
            //Console.ReadKey();
        }

        #region instantiation
#pragma warning disable 649
        /// <summary>
        /// Pressure
        /// </summary>
        [InstantiateFromControlFile(VariableNames.Pressure, null, IOListOption.ControlFileDetermined)]
        public SinglePhaseField Pressure;

        /// <summary>
        /// velocity
        /// </summary>
        [InstantiateFromControlFile(new string[] { VariableNames.VelocityX, VariableNames.VelocityY, VariableNames.VelocityZ },
            null,
            true, true,
            IOListOption.ControlFileDetermined)]
        public VectorField<SinglePhaseField> Velocity;

        /// <summary>
        /// Level-Set tracker
        /// </summary>
        [LevelSetTracker("-:A +:B", 2)]
        public LevelSetTracker LevsetTracker;

        /// <summary>
        /// the DG representation of the level set.
        /// This one is used for level-set evolution in time; it is in general discontinuous.
        /// </summary>
        [InstantiateFromControlFile("PhiDG", "PhiDG", IOListOption.ControlFileDetermined)]
        public ScalarFieldHistory<SinglePhaseField> DGLevSet;

        /// <summary>
        /// The  continuous level set field which defines the XDG space; 
        /// it is obtained from the projection of the discontinuous <see cref="DGLevSet"/> onto the 
        /// continuous element space.
        /// </summary>
        [InstantiateFromControlFile("Phi", "Phi", IOListOption.ControlFileDetermined)]
        public LevelSet LevSet;

        ///// <summary>
        ///// Curvature; DG-polynomial degree should be 2 times the polynomial degree of <see cref="LevSet"/>.
        ///// </summary>
        //[InstantiateFromControlFile("Curvature", "Curvature", IOListOption.ControlFileDetermined)]
        //public SinglePhaseField Curvature;

        /// <summary>
        /// Residual of the continuity equation
        /// </summary>
        [InstantiateFromControlFile("ResidualConti", VariableNames.Pressure, IOListOption.ControlFileDetermined)]
        public SinglePhaseField ResidualContinuity;


        /// <summary>
        /// Residual in the momentum equation.
        /// </summary>
        [InstantiateFromControlFile(new string[] { "ResidualMomentumX", "ResidualMomentumY", "ResidualMomentumZ" },
            new string[] { VariableNames.VelocityX, VariableNames.VelocityY, VariableNames.VelocityZ },
            true, true,
            IOListOption.ControlFileDetermined)]
        public VectorField<SinglePhaseField> ResidualMomentum;
        


#pragma warning restore 649
        #endregion

        IDictionary<SpeciesId, IEnumerable<double>> Rho {
            get {
                double rho = this.Control.PhysicalParameters.rho_A;

                int D = this.GridData.SpatialDimension;

                double[] _rho = new double[D];
                _rho.SetAll(rho);

                Dictionary<SpeciesId, IEnumerable<double>> R = new Dictionary<SpeciesId, IEnumerable<double>>();
                R.Add(this.LsTrk.GetSpeciesId("A"), _rho);
                return R;
            }
        }

        /// <summary>
        /// Block scaling of the mass matrix: for each species $\frakS$, a vector $(\rho_\frakS, \ldots, \rho_frakS, 0 )$.
        /// </summary>
        protected IDictionary<SpeciesId, IEnumerable<double>> MassScale {
            get {
                double rho = this.Control.PhysicalParameters.rho_A;

                int D = this.GridData.SpatialDimension;

                double[] _rho = new double[D + 1];
                _rho.SetAll(rho);
                //No MassMatrix for the pressure
                _rho[D] = 0;

                Dictionary<SpeciesId, IEnumerable<double>> R = new Dictionary<SpeciesId, IEnumerable<double>>();
                R.Add(this.LsTrk.GetSpeciesId("A"), _rho);

                return R;
            }
        }

        ///// <summary>
        ///// Continuous high-order finite element representation of the level-set field.
        ///// </summary>
        //SpecFemField SmoothedLevelSet;

        /// <summary>
        /// Links edge tags (<see cref="IGeometricalEdgeData.EdgeTags"/>) and
        /// boundary conditions in the control object (<see cref="BoSSS.Solution.Control.AppControl.BoundaryValues"/>).
        /// </summary>
        protected IncompressibleBoundaryCondMap BcMap;

        CoordinateVector m_CurrentSolution;

        /// <summary>
        /// Current velocity and pressure.
        /// </summary>
        protected CoordinateVector CurrentSolution {
            get {
                if (m_CurrentSolution == null) {
                    m_CurrentSolution = new CoordinateVector(ArrayTools.Cat(this.Velocity, this.Pressure));
                } else {
                    for (int d = 0; d < base.GridData.SpatialDimension; d++) {
                        Debug.Assert(object.ReferenceEquals(m_CurrentSolution.Mapping.Fields[d], this.Velocity[d]));
                    }
                }

                return m_CurrentSolution;
            }
        }


        CoordinateVector m_CurrentResidual;

        /// <summary>
        /// Residual vector (residual of momentum and continuity equation) for the current solution.
        /// </summary>
        CoordinateVector CurrentResidual {
            get {
                if (m_CurrentResidual == null) {
                    m_CurrentResidual = new CoordinateVector(ArrayTools.Cat(ResidualMomentum, ResidualContinuity));
                }
                return m_CurrentResidual;
            }
        }

        /// <summary>
        /// output of <see cref="AssembleMatrix"/>;
        /// </summary>
        protected MsrMatrix SaddlePointMatrix;

        /// <summary>
        /// output of <see cref="AssembleMatrix"/>;
        /// </summary>
        protected double[] SaddlePointRHS;

        protected bool U0MeanRequired = false;


        protected XSpatialOperator IBM_Op;

        public string SessionPath;

        /// <summary>
        /// Integration degree of HMF used throughout the application: this should ensure that
        /// only one HMF rule is created.
        /// </summary>
        public int HMForder {
            get {
                int VelDeg = this.Velocity.Max(field => field.Basis.Degree);
                int Order = (VelDeg * (this.Control.PhysicalParameters.IncludeConvection ? 3 : 2));
                Order += 1; // safety factor
                return Order;
            }
        }

        protected XdgBDFTimestepping m_BDF_Timestepper;

        //SinglePhaseField[] MGColoring;

        protected override void CreateEquationsAndSolvers(GridUpdateDataVaultBase L) {

            //// Write out Multigrid Levels
            //this.MGColoring = new SinglePhaseField[base.MultigridSequence.Length];
            //for (int iLevel = 0; iLevel < base.MultigridSequence.Length; iLevel++) {
            //    this.MGColoring[iLevel] = new SinglePhaseField(new Basis(this.GridData, 0), "MGColoring_level_" + iLevel);
            //    base.MultigridSequence[iLevel].ColorDGField(this.MGColoring[iLevel]);
            //}
            //Tecplot.PlotFields(MGColoring, "MultigridLevels", 0, 0);

            // =================================
            // create operator
            // =================================

            if (IBM_Op == null) {

                string[] CodNameSelected = new string[0];
                string[] DomNameSelected = new string[0];

                int D = this.GridData.SpatialDimension;
                BcMap = new IncompressibleBoundaryCondMap(this.GridData, this.Control.BoundaryValues, PhysicsMode.Incompressible);

                int degU = this.Velocity[0].Basis.Degree;
                var IBM_Op_config = new NSEOperatorConfiguration {
                    convection = this.Control.PhysicalParameters.IncludeConvection,
                    continuity = true,
                    Viscous = true,
                    PressureGradient = true,
                    Transport = true,
                    CodBlocks = new bool[] { true, true },
                    DomBlocks = new bool[] { true, true },
                };

                // full operator:
                var CodName = ((new string[] { "momX", "momY", "momZ" }).GetSubVector(0, D)).Cat("div");
                var Params = ArrayTools.Cat(
                     VariableNames.Velocity0Vector(D),
                     VariableNames.Velocity0MeanVector(D));
                var DomName = ArrayTools.Cat(VariableNames.VelocityVector(D), VariableNames.Pressure);

                // selected part:
                if (IBM_Op_config.CodBlocks[0])
                    CodNameSelected = ArrayTools.Cat(CodNameSelected, CodName.GetSubVector(0, D));
                if (IBM_Op_config.CodBlocks[1])
                    CodNameSelected = ArrayTools.Cat(CodNameSelected, CodName.GetSubVector(D, 1));

                if (IBM_Op_config.DomBlocks[0])
                    DomNameSelected = ArrayTools.Cat(DomNameSelected, DomName.GetSubVector(0, D));
                if (IBM_Op_config.DomBlocks[1])
                    DomNameSelected = ArrayTools.Cat(DomNameSelected, DomName.GetSubVector(D, 1));

                IBM_Op = new XSpatialOperator(DomNameSelected, Params, CodNameSelected,
                    (A, B, C) => this.HMForder);
                
                // Momentum equation
                // =================

                // convective part:
                if (IBM_Op_config.convection) {
                    for (int d = 0; d < D; d++) {

                        var comps = IBM_Op.EquationComponents[CodName[d]];

                        //var ConvBulk = new Solution.XNSECommon.Operator.Convection.ConvectionInBulk_LLF(D, BcMap, d, this.Control.PhysicalParameters.rho_A, 1, IBM_Op_config.dntParams.LFFA, IBM_Op_config.dntParams.LFFB, LsTrk);
                        var ConvBulk = new Solution.NSECommon.LinearizedConvection(D, BcMap, d);
                        //IBM_Op.OnIntegratingBulk += ConvBulk.SetParameter;
                        comps.Add(ConvBulk); // bulk component

                        var ConvIB = new BoSSS.Solution.NSECommon.Operator.Convection.ConvectionAtIB(d, D, LsTrk, this.Control.AdvancedDiscretizationOptions.LFFA, BcMap,
                            delegate (double[] X, double time) { return new double[] { 0.0, 0.0, 0.0, 0.0 }; }, this.Control.PhysicalParameters.rho_A, false);

                        comps.Add(ConvIB); // immersed boundary component
                    }
                    this.U0MeanRequired = true;
                }

                // pressure part:
                if (IBM_Op_config.PressureGradient) {
                    for (int d = 0; d < D; d++) {
                        var comps = IBM_Op.EquationComponents[CodName[d]];
                        var pres = new PressureGradientLin_d(d, BcMap);
                        //var pres = new Solution.XNSECommon.Operator.Pressure.PressureInBulk(d, BcMap, 1, 1);
                        //IBM_Op.OnIntegratingBulk += pres.SetParameter;
                        comps.Add(pres); // bulk component

                        var presLs = new BoSSS.Solution.NSECommon.Operator.Pressure.PressureFormAtIB(d, D, LsTrk);
                        comps.Add(presLs); // immersed boundary component


                        // if periodic boundary conditions are applied a fixed pressure gradient drives the flow
                        if (this.Control.FixedStreamwisePeriodicBC) {
                            var presSource = new SrcPressureGradientLin_d(this.Control.SrcPressureGrad[d]);
                            comps.Add(presSource);
                        }

                    }
                }

                // viscous part:
                if (IBM_Op_config.Viscous) {
                    for (int d = 0; d < D; d++) {
                        var comps = IBM_Op.EquationComponents[CodName[d]];
                        double _D = D;
                        double penalty_mul = this.Control.AdvancedDiscretizationOptions.PenaltySafety;
                        double _p = degU;
                        double penalty_base = (_p + 1) * (_p + _D) / D;
                        double penalty = penalty_base * penalty_mul;
                        double penalty_bulk = this.Control.AdvancedDiscretizationOptions.PenaltySafety;


                        //var Visc = new Solution.XNSECommon.Operator.Viscosity.ViscosityInBulk_GradUTerm(penalty, 1.0, BcMap, d, D, this.Control.PhysicalParameters.mu_A, 1, ViscosityImplementation.H);
                        var Visc = new swipViscosity_Term1(penalty_bulk, d, D, BcMap,
                            ViscosityOption.ConstantViscosity,
                            this.Control.PhysicalParameters.mu_A / this.Control.PhysicalParameters.rho_A,
                            double.NaN, null);
                        //delegate (double p, int i, int j, double[] cell) { return ComputePenalty(p, i, j, cell); });
                        // IBM_Op.OnIntegratingBulk += Visc.SetParameter;
                        comps.Add(Visc); // bulk component GradUTerm 
                        var ViscLs = new BoSSS.Solution.NSECommon.Operator.Viscosity.ViscosityAtIB(d, D, LsTrk,
                            penalty, this.ComputePenaltyIB,
                            this.Control.PhysicalParameters.mu_A / this.Control.PhysicalParameters.rho_A,
                            delegate (double[] X, double time) { return new double[] { 0.0, 0.0, 0.0, 0.0 }; });
                        comps.Add(ViscLs); // immersed boundary component
                    }
                }

                // Continuum equation
                // ==================
                if (IBM_Op_config.continuity) {
                    for (int d = 0; d < D; d++) {

                        //var src = new Solution.XNSECommon.Operator.Continuity.DivergenceInBulk_Volume(d, D, 1, 0, 1, false);
                        var src = new Divergence_DerivativeSource(d, D);
                        //IBM_Op.OnIntegratingBulk += src.SetParameter;
                        var flx = new Divergence_DerivativeSource_Flux(d, BcMap);
                        //IBM_Op.OnIntegratingBulk += flx.SetParameter;
                        IBM_Op.EquationComponents["div"].Add(src);
                        IBM_Op.EquationComponents["div"].Add(flx);

                        //var presStab = new PressureStabilization(1, this.GridData.Edges.h_max_Edge, 1 / this.Control.PhysicalParameters.mu_A);
                        //IBM_Op.EquationComponents["div"].Add(presStab);
                    }

                    var divPen = new BoSSS.Solution.NSECommon.Operator.Continuity.DivergenceAtIB(D, LsTrk, 1,
                        delegate (double[] X, double time) { return new double[] { 0.0, 0.0, 0.0, 0.0 }; });
                    IBM_Op.EquationComponents["div"].Add(divPen); // immersed boundary component 


                    //IBM_Op.EquationComponents["div"].Add(new PressureStabilization(1, 1.0 / this.Control.PhysicalParameters.mu_A));
                }
                IBM_Op.Commit();
            }

            // ==========================
            // create timestepper
            // ==========================

            var Unknowns = ArrayTools.Cat(this.Velocity, this.Pressure);
            var Residual = ArrayTools.Cat(this.ResidualMomentum, this.ResidualContinuity);

            if (L == null) {
                // +++++++++++++++++++++++++++++++++++++++++++++++++++
                // Creation of time-integrator (initial, no balancing)
                // +++++++++++++++++++++++++++++++++++++++++++++++++++

                if (m_BDF_Timestepper == null) {
                    LevelSetHandling lsh = LevelSetHandling.None;
                    SpatialOperatorType SpatialOp = SpatialOperatorType.LinearTimeDependent;

                    if (this.Control.PhysicalParameters.IncludeConvection) {
                        SpatialOp = SpatialOperatorType.Nonlinear;
                    }

                    int bdfOrder;
                    if (this.Control.Timestepper_Scheme == IBM_Control.TimesteppingScheme.CrankNicolson)
                        bdfOrder = -1;
                    else if (this.Control.Timestepper_Scheme == IBM_Control.TimesteppingScheme.ImplicitEuler)
                        bdfOrder = 1;
                    else if (this.Control.Timestepper_Scheme.ToString().StartsWith("BDF"))
                        bdfOrder = Convert.ToInt32(this.Control.Timestepper_Scheme.ToString().Substring(3));
                    else
                        throw new NotImplementedException("todo");

                    m_BDF_Timestepper = new XdgBDFTimestepping(
                        Unknowns, Residual,
                        LsTrk, true,
                        DelComputeOperatorMatrix, DelUpdateLevelset,
                        bdfOrder,
                        lsh,
                        MassMatrixShapeandDependence.IsTimeDependent,
                        SpatialOp,
                        MassScale,
                        this.MultigridOperatorConfig, base.MultigridSequence,
                        this.FluidSpecies, this.HMForder,
                        this.Control.AdvancedDiscretizationOptions.CellAgglomerationThreshold, false);

                    m_BDF_Timestepper.m_ResLogger = base.ResLogger;
                    m_BDF_Timestepper.m_ResidualNames = ArrayTools.Cat(this.ResidualMomentum.Select(f => f.Identification), this.ResidualContinuity.Identification);
                    m_BDF_Timestepper.Config_SolverConvergenceCriterion = this.Control.Solver_ConvergenceCriterion;
                    m_BDF_Timestepper.Config_MaxIterations = this.Control.MaxSolverIterations;
                    m_BDF_Timestepper.Config_MinIterations = this.Control.MinSolverIterations;
                    m_BDF_Timestepper.SessionPath = SessionPath;
                    m_BDF_Timestepper.Timestepper_Init = Solution.Timestepping.TimeStepperInit.MultiInit;

                    SolverChooser.ChooseSolver(this.Control, ref m_BDF_Timestepper);

                }

            } else {
                // +++++++++++++++++++++++++++++++++++++++++++++++++++++++++++++++++++++++++++
                // restore BDF time-stepper after grid redistribution (dynamic load balancing)
                // +++++++++++++++++++++++++++++++++++++++++++++++++++++++++++++++++++++++++++
                m_BDF_Timestepper.DataRestoreAfterBalancing(L, Unknowns, Residual, this.LsTrk, base.MultigridSequence);
            }

            Debug.Assert(m_BDF_Timestepper != null);
        }

        public override void DataBackupBeforeBalancing(GridUpdateDataVaultBase L) {
            m_BDF_Timestepper.DataBackupBeforeBalancing(L);
            m_CurrentResidual = null;
            m_CurrentSolution = null;
            IBM_Op = null;
        }


        int DelComputeOperatorMatrix_CallCounter = 0;

        protected virtual void DelComputeOperatorMatrix(BlockMsrMatrix OpMatrix, double[] OpAffine, UnsetteledCoordinateMapping Mapping, DGField[] CurrentState, Dictionary<SpeciesId, MultidimensionalArray> AgglomeratedCellLengthScales, double phystime) {
            DelComputeOperatorMatrix_CallCounter++;

            // compute operator
            //Debug.Assert(OpMatrix.InfNorm() == 0.0);
            //Debug.Assert(OpAffine.L2Norm() == 0.0);

            // parameters...
            int D = this.LsTrk.GridDat.SpatialDimension;
            var U0 = new VectorField<SinglePhaseField>(CurrentState.Take(D).Select(F => (SinglePhaseField)F).ToArray());
            SinglePhaseField[] U0_U0mean;
            if (this.U0MeanRequired) {
                Basis U0meanBasis = new Basis(GridData, 0);
                VectorField<SinglePhaseField> U0mean = new VectorField<SinglePhaseField>(D, U0meanBasis, "U0mean_", SinglePhaseField.Factory);
                U0mean.Clear();

                if (this.Control.PhysicalParameters.IncludeConvection)
                    ComputeAverageU(U0, U0mean);

                U0_U0mean = ArrayTools.Cat<SinglePhaseField>(U0, U0mean);
            } else {
                U0_U0mean = new SinglePhaseField[2 * D];
            }
            var Params = ArrayTools.Cat<SinglePhaseField>(
                U0_U0mean);

            m_LenScales = AgglomeratedCellLengthScales[FluidSpecies[0]];

            // create matrix and affine vector:
            if (OpMatrix != null) {
                //IBM_Op.ComputeMatrixEx(LsTrk,
                //    Mapping, Params, Mapping,
                //    OpMatrix, OpAffine, false, phystime, true,
                //    AgglomeratedCellLengthScales,
                //    FluidSpecies);

                var mtxBuilder = IBM_Op.GetMatrixBuilder(LsTrk, Mapping, Params, Mapping, FluidSpecies);
                mtxBuilder.time = phystime;
                mtxBuilder.SpeciesOperatorCoefficients[FluidSpecies[0]].CellLengthScales = AgglomeratedCellLengthScales[FluidSpecies[0]];

                mtxBuilder.ComputeMatrix(OpMatrix, OpAffine);

            } else {
                var eval = IBM_Op.GetEvaluatorEx(LsTrk, CurrentState, Params, Mapping, FluidSpecies);
                eval.time = phystime;
                eval.SpeciesOperatorCoefficients[FluidSpecies[0]].CellLengthScales = AgglomeratedCellLengthScales[FluidSpecies[0]];

                eval.Evaluate(1.0, 1.0, OpAffine);

#if DEBUG
                // remark: remove this piece in a few months from now on (09may18) if no problems occur
                {
                    var check = IBM_Op.GetMatrixBuilder(LsTrk, Mapping, Params, Mapping, FluidSpecies);
                    check.time = phystime;
                    check.SpeciesOperatorCoefficients[FluidSpecies[0]].CellLengthScales = AgglomeratedCellLengthScales[FluidSpecies[0]];

                    BlockMsrMatrix checkOpMatrix = new BlockMsrMatrix(Mapping, Mapping);
                    double[] checkAffine = new double[OpAffine.Length];
                    check.ComputeMatrix(checkOpMatrix, checkAffine);

                    double[] checkResult = checkAffine.CloneAs();
                    var currentVec = new CoordinateVector(CurrentState);
                    checkOpMatrix.SpMV(1.0, new CoordinateVector(CurrentState), 1.0, checkResult);

                    double L2_dist = GenericBlas.L2DistPow2(checkResult, OpAffine).MPISum().Sqrt();
                    double RefNorm = (new double[] { checkResult.L2NormPow2(), OpAffine.L2NormPow2(), currentVec.L2NormPow2() }).MPISum().Max().Sqrt();

                    Assert.LessOrEqual(L2_dist, RefNorm * 1.0e-6);
                    Debug.Assert(L2_dist < RefNorm * 1.0e-6);
                }
#endif
            }

            m_LenScales = null;

#if DEBUG
            if (DelComputeOperatorMatrix_CallCounter == 1 && OpMatrix != null) {
                int[] Uidx = SaddlePointProblemMapping.GetSubvectorIndices(true, D.ForLoop(i => i));
                int[] Pidx = SaddlePointProblemMapping.GetSubvectorIndices(true, D);
                CoordinateMapping Umap = this.Velocity.Mapping;
                CoordinateMapping Pmap = this.Pressure.Mapping;

                var pGrad = new BlockMsrMatrix(Umap, Pmap);
                var divVel = new BlockMsrMatrix(Pmap, Umap);
                OpMatrix.AccSubMatrixTo(1.0, pGrad, Uidx, default(int[]), Pidx, default(int[]));
                OpMatrix.AccSubMatrixTo(1.0, divVel, Pidx, default(int[]), Uidx, default(int[]));

                var pGradT = pGrad.Transpose();
                var Err = divVel.CloneAs();
                Err.Acc(+1.0, pGradT);
                double ErrInfAbs = Err.InfNorm();
                double denom = Math.Max(pGradT.InfNorm(), Math.Max(pGrad.InfNorm(), divVel.InfNorm()));
                double ErrInfRel = ErrInfAbs / denom;
                if (ErrInfRel >= 1e-8)
                    throw new ArithmeticException("Stokes discretization error: | div + grad^t |oo is high; absolute: " + ErrInfAbs + ", relative: " + ErrInfRel + " (denominator: " + denom + ")");
                //Console.WriteLine("Stokes discretization error: | div - grad ^ t |oo is high; absolute: " + ErrInfAbs + ", relative: " + ErrInfRel + " (denom: " + denom + ")");
            }
#endif
            if (OpMatrix != null)
                OpMatrix.CheckForNanOrInfM();
            OpAffine.CheckForNanOrInfV();



            // Set Pressure Reference Point
            if (!this.BcMap.DirichletPressureBoundary) {
                if (OpMatrix != null) {

                    IBMSolverUtils.SetPressureReferencePoint(
                        CurrentSolution.Mapping,
                        this.GridData.SpatialDimension,
                        this.LsTrk,
                        OpMatrix, OpAffine);
                    //OpMatrix.SaveToTextFileSparse("OpMatrix_3D");
                } else {
                    IBMSolverUtils.SetPressureReferencePointResidual(
                        new CoordinateVector(CurrentState),
                        this.GridData.SpatialDimension,
                        this.LsTrk,
                        OpAffine);
                }
            }


        }



        public virtual double DelUpdateLevelset(DGField[] CurrentState, double phystime, double dt, double UnderRelax, bool incremental) {

            //this.LevSet.ProjectField(X => this.Control.Ph(X, phystime + dt));
            //this.LsTrk.UpdateTracker(incremental: true);

            //LevsetEvo(phystime, dt, null);

            return 0.0;
        }

        //public virtual CutCellMetrics DelUpdateCutCellMetrics() {
        //    return new CutCellMetrics(momentFittingVariant, this.HMForder, LsTrk, this.FluidSpecies);
        //}

        protected TextWriter Log_DragAndLift,Log_DragAndLift_P1;
        protected double[] force = new double[3];
        protected double torque = new double();
        protected double oldtorque = new double();

<<<<<<< HEAD
        SinglePhaseField blocking = null;
=======
        //SinglePhaseField blocking = null;
>>>>>>> 0eb9de02

        /// <summary>
        /// Depending on settings <see cref="IBM_Control.Option_Timestepper"/>, computs either one timestep or a steady-state solution.
        /// </summary>
        protected override double RunSolverOneStep(int TimestepInt, double phystime, double dt) {
            using (new FuncTrace()) {
                TimestepNumber TimestepNo = new TimestepNumber(TimestepInt, 0);
                int D = this.GridData.SpatialDimension;

                base.ResLogger.TimeStep = TimestepInt;

                dt = base.GetFixedTimestep();

                Console.WriteLine("Instationary solve, timestep #{0}, dt = {1} ...", TimestepNo, dt);

                m_BDF_Timestepper.Solve(phystime, dt);

                // Residual();
                this.ResLogger.NextTimestep(false);

                // L2 error against exact solution
                // ===============================
                this.ComputeL2Error();

                #region Get Drag and Lift Coefficiant
                if (phystime == 0) {
                    if ((base.MPIRank == 0) && (CurrentSessionInfo.ID != Guid.Empty)) {
                        Log_DragAndLift = base.DatabaseDriver.FsDriver.GetNewLog("PhysicalData", CurrentSessionInfo.ID);
                        string firstline;
                        if (this.GridData.SpatialDimension == 3) {
                            firstline = String.Format("{0}\t{1}\t{2}\t{3}\t{4}", "#Timestep", "#Time", "x-Force", "y-Force", "z-Force");
                        } else {
                            firstline = String.Format("{0}\t{1}\t{2}\t{3}", "#Timestep", "#Time", "x-Force", "y-Force");
                        }
                        Log_DragAndLift.WriteLine(firstline);
                    }
                }

                force = IBMSolverUtils.GetForces(Velocity, Pressure, this.LsTrk, this.Control.PhysicalParameters.mu_A/this.Control.PhysicalParameters.rho_A);
                //oldtorque = torque;
                torque = IBMSolverUtils.GetTorque(Velocity, Pressure, this.LsTrk, this.Control.PhysicalParameters.mu_A / this.Control.PhysicalParameters.rho_A, this.Control.particleRadius);

                if ((base.MPIRank == 0) && (Log_DragAndLift != null)) {
                    string line;
                    if (this.GridData.SpatialDimension == 3) {
                        line = String.Format("{0}\t{1}\t{2}\t{3}\t{4}", TimestepNo, phystime, force[0], force[1], force[2]);
                    } else {
                        line = String.Format("{0}\t{1}\t{2}\t{3}", TimestepNo, phystime, force[0], force[1]);
                    }
                    Log_DragAndLift.WriteLine(line);
                    Log_DragAndLift.Flush();
                }
                
                Console.WriteLine("x-Force:   {0}", force[0]);
                Console.WriteLine("y-Force:   {0}", force[1]);
                if (this.GridData.SpatialDimension == 3)
                    Console.WriteLine("z-Force:   {0}", force[2]);
                Console.WriteLine("Torqe:   {0}", torque);
                Console.WriteLine();


                // Save for NUnit Test
                base.QueryHandler.ValueQuery("C_Drag", 2 * force[0], true); // Only for Diameter 1 (TestCase NSE stationary)
                base.QueryHandler.ValueQuery("C_Lift", 2 * force[1], true); // Only for Diameter 1 (TestCase NSE stationary)
                #endregion

                return dt;
            }
        }

        /// <summary>
        /// Variable mapping of test and trial-space.
        /// </summary>
        protected UnsetteledCoordinateMapping SaddlePointProblemMapping {
            get {
                return this.CurrentResidual.Mapping;
            }
        }

        protected double hack_phystime;

        /// <summary>
        /// Species which represents the flow domain.
        /// </summary>
        protected SpeciesId[] FluidSpecies {
            get {
                return new SpeciesId[] { LsTrk.GetSpeciesId("A") }; // wir rechnen nur species A
            }
        }

        MultidimensionalArray m_LenScales;


        /*
        /// <summary>
        /// Custom Function to compute penalty factor for viscous terms, for bulk terms
        /// </summary>
        /// <param name="jCellIn"></param>
        /// <param name="jCellOut"></param>
        /// <param name="cj"></param>
        /// <param name="penalty">base factor</param>
        /// <returns></returns>
        protected double ComputePenaltyBulk(double penalty, int jCellIn, int jCellOut, MultidimensionalArray cj) {
            double muFactor; // the WTF factor
            if (jCellOut >= 0)
                muFactor = 1.0;
            else
                //muFactor = Math.Max(1, 0) / this.Control.PhysicalParameters.mu_A; // Hardcoded for single phase flows
                muFactor = Math.Max(this.Control.PhysicalParameters.mu_A, 0) / this.Control.PhysicalParameters.mu_A; // Hardcoded for single phase flows
            double penaltySizeFactor_A = 1.0 / this.m_LenScales[jCellIn];
            double penaltySizeFactor_B = jCellOut >= 0 ? 1.0 / this.m_LenScales[jCellOut] : 0;
            double penaltySizeFactor = Math.Max(penaltySizeFactor_A, penaltySizeFactor_B);

            //if(once <= 0) {
            //    once++;
            //    Console.WriteLine("penalty: " + penalty);
            //    Console.WriteLine("penaltySizeFactor: " + penaltySizeFactor);
            //    Console.WriteLine("muFactor: " + muFactor);
            //    Console.WriteLine("total penalty: " + (penalty * penaltySizeFactor * muFactor));
            //}

            return penalty * penaltySizeFactor * muFactor;
        }
        */

        /// <summary>
        /// Custom Function to compute penalty factor for viscous terms at the immersed boundary
        /// </summary>
        /// <param name="jCellIn"></param>
        /// <param name="jCellOut"></param>
        /// <param name="cj"></param>
        /// <param name="penalty">base factor</param>
        /// <returns></returns>
        protected double ComputePenaltyIB(double penalty_base, int jCell) {
            var __gridData = (GridData)GridData;

            double hCutCellMin = m_LenScales[jCell]; // for IBM, there is no positive species!
            double hCellMin = __gridData.Cells.h_min[jCell];
            if (hCutCellMin <= 1.0e-10 * hCellMin)
                // very small cell -- clippling
                hCutCellMin = hCellMin;

            double µ = penalty_base / hCutCellMin;
            Debug.Assert(!(double.IsNaN(µ) || double.IsInfinity(µ)));
            return µ;
        }


        /// <summary>
        /// Computes average velocity in case of Navier-Stokes Equations
        /// </summary>
        /// <param name="U0"></param>
        /// <param name="U0mean"></param>
        private void ComputeAverageU(VectorField<SinglePhaseField> U0, VectorField<SinglePhaseField> U0mean) {
            using (FuncTrace ft = new FuncTrace()) {
                var CC = this.LsTrk.Regions.GetCutCellMask();
                int D = this.LsTrk.GridDat.SpatialDimension;
                double minvol = Math.Pow(this.LsTrk.GridDat.Cells.h_minGlobal, D);

                int QuadDegree = this.HMForder;

                //var qh = new XQuadSchemeHelper(LsTrk, momentFittingVariant, this.FluidSpecies);
                var qh = LsTrk.GetXDGSpaceMetrics(this.FluidSpecies, QuadDegree, 1).XQuadSchemeHelper;
                foreach (var Spc in this.FluidSpecies) { // loop over species...
                    //var Spc = this.LsTrk.GetSpeciesId("B"); {
                    // shadow fields
                    var U0_Spc = U0.ToArray();
                    var U0mean_Spc = U0mean.ToArray();


                    // normal cells:
                    for (int d = 0; d < D; d++) {
                        U0mean_Spc[d].AccLaidBack(1.0, U0_Spc[d], this.LsTrk.Regions.GetSpeciesMask(Spc));
                    }


                    // cut cells
                    var scheme = qh.GetVolumeQuadScheme(Spc, IntegrationDomain: this.LsTrk.Regions.GetCutCellMask());

                    var rule = scheme.Compile(this.LsTrk.GridDat, QuadDegree);
                    CellQuadrature.GetQuadrature(new int[] { D + 1 }, // vector components: ( avg_vel[0], ... , avg_vel[D-1], cell_volume )
                        this.LsTrk.GridDat,
                        rule,
                        delegate (int i0, int Length, QuadRule QR, MultidimensionalArray EvalResult) {
                            EvalResult.Clear();
                            for (int d = 0; d < D; d++)
                                U0_Spc[d].Evaluate(i0, Length, QR.Nodes, EvalResult.ExtractSubArrayShallow(-1, -1, d));
                            var Vol = EvalResult.ExtractSubArrayShallow(-1, -1, D);
                            Vol.SetAll(1.0);
                        },
                        delegate (int i0, int Length, MultidimensionalArray ResultsOfIntegration) {
                            for (int i = 0; i < Length; i++) {
                                int jCell = i + i0;

                                double Volume = ResultsOfIntegration[i, D];
                                if (Math.Abs(Volume) < minvol * 1.0e-12) {
                                    // keep current value
                                    // since the volume of species 'Spc' in cell 'jCell' is 0.0, the value in this cell should have no effect
                                } else {
                                    for (int d = 0; d < D; d++) {
                                        double IntVal = ResultsOfIntegration[i, d];
                                        U0mean_Spc[d].SetMeanValue(jCell, IntVal / Volume);
                                    }
                                }

                            }
                        }).Execute();

                }

#if DEBUG
                {
                    var Uncut = LsTrk.Regions.GetCutCellMask().Complement();


                    VectorField<SinglePhaseField> U0mean_check = new VectorField<SinglePhaseField>(D, new Basis(LsTrk.GridDat, 0), SinglePhaseField.Factory);
                    for (int d = 0; d < D; d++) {
                        U0mean_check[d].ProjectField(1.0, U0[d].Evaluate,
                            new CellQuadratureScheme(false, Uncut).AddFixedOrderRules(LsTrk.GridDat, U0[d].Basis.Degree + 1));
                    }

                    foreach (var _Spc in this.LsTrk.SpeciesIdS) { // loop over species...
                        for (int d = 0; d < D; d++) {
                            U0mean_check[d].AccLaidBack(-1.0, U0mean[d]);
                        }
                    }

                    double checkNorm = U0mean_check.L2Norm();
                    //Debug.Assert(checkNorm < 1.0e-6);
                }
#endif


                U0mean.ForEach(F => F.CheckForNanOrInf(true, true, true));

            }
        }

        /// <summary>
        /// Tecplot output.
        /// </summary>
        protected override void PlotCurrentState(double physTime, TimestepNumber timestepNo, int superSampling) {
            Tecplot.PlotFields(ArrayTools.Cat<DGField>(this.Velocity, this.Pressure, this.LevSet, this.DGLevSet.Current, this.ResidualMomentum, this.ResidualContinuity), "IBM_Solver" + timestepNo, physTime, superSampling);
        }

        /// <summary>
        /// DG field instantiation.
        /// </summary>
        protected override void CreateFields() {
            using (new FuncTrace()) {
                base.CreateFields();
                base.LsTrk = this.LevsetTracker;
                if (Control.CutCellQuadratureType != this.LevsetTracker.CutCellQuadratureType)
                    throw new ApplicationException();
                //if (this.Control.LevelSetSmoothing) {
                //    SmoothedLevelSet = new SpecFemField(new SpecFemBasis((GridData)LevSet.GridDat, LevSet.Basis.Degree + 1));
                //}
            }
        }

        /// <summary>
        /// Setting initial values.
        /// </summary>
        protected override void SetInitial() {

            if (true) {
                DGField mpiRank = new SinglePhaseField(new Basis(GridData, 0), "rank");
                m_IOFields.Add(mpiRank);

                for (int j = 0; j < GridData.iLogicalCells.NoOfLocalUpdatedCells; j++) {
                    mpiRank.SetMeanValue(j, DatabaseDriver.MyRank);
                }

                ilPSP.Environment.StdoutOnlyOnRank0 = false;
                Console.WriteLine("Total number of cells:    {0}", Grid.NumberOfCells);
                Console.WriteLine("Total number of DOFs:     {0}", CurrentSolution.Count());
                Console.WriteLine("Total number of cut cells:     {0}", LsTrk.Regions.GetCutCellMask().NoOfItemsLocally);

                ilPSP.Environment.StdoutOnlyOnRank0 = true;
            }

            // Using defauls CellCostEstimateFactories          
            if (this.Control.DynamicLoadBalancing_CellCostEstimatorFactories.Count == 0) {
                Console.WriteLine("Using standard CellCostEstimatorFactories");
                Control.DynamicLoadBalancing_CellCostEstimatorFactories.Add(delegate (IApplication app, int noOfPerformanceClasses) {
                    Console.WriteLine("i was called");
                    int[] map = new int[] { 1, 1, 10 };
                    return new StaticCellCostEstimator(map); 
                });
                Control.DynamicLoadBalancing_CellCostEstimatorFactories.Add(delegate (IApplication app, int noOfPerformanceClasses) {
                    Console.WriteLine("i was called");
                    int[] map = new int[] { 1, 10, 1 };
                    return new StaticCellCostEstimator(map);
                });
                Control.DynamicLoadBalancing_CellCostEstimatorFactories.Add(delegate (IApplication app, int noOfPerformanceClasses) {
                    Console.WriteLine("i was called");
                    int[] map = new int[] { 10, 1, 1 };
                    return new StaticCellCostEstimator(map);
                });
            }

            // Set particle radius for exact circle integration
            if (this.Control.CutCellQuadratureType == XQuadFactoryHelper.MomentFittingVariants.ExactCircle)
                BoSSS.Foundation.XDG.Quadrature.HMF.ExactCircleLevelSetIntegration.RADIUS = new double[] { this.Control.particleRadius };
            
            Console.WriteLine("Total number of cells:    {0}", Grid.NumberOfCells);
            Console.WriteLine("Total number of DOFs:     {0}", CurrentSolution.Count().MPISum());
            base.SetInitial();

            double LevsetMin, LevsetMax;
            this.LevSet.GetExtremalValues(out LevsetMin, out LevsetMax);
            if (LevsetMax == 0.0 && LevsetMin == 0.0) {
                // User probably does not want to use Levelset, but forgot to set it.
                LevSet.AccConstant(-1.0);
            }


            // =======================OUTPUT FOR GMRES=====================================
            //if(this.MPISize == 1) {
            //    Console.WriteLine("!!!GMRES solver stats are saved in .txt file!!!");
            //    if(this.Control.savetodb) {
            //        SessionPath = this.Control.DbPath + "\\sessions\\" + this.CurrentSessionInfo.ID;
            //        using(StreamWriter writer = new StreamWriter(SessionPath + "\\GMRES_Stats.txt", true)) {
            //            writer.WriteLine("#GMRESIter" + "   " + "error");
            //        }
            //    } else {
            //        SessionPath = Directory.GetCurrentDirectory();
            //        if(File.Exists("GMRES_Stats.txt")) {
            //            File.Delete("GMRES_Stats.txt");
            //        }
            //        using(StreamWriter writer = new StreamWriter("GMRES_Stats.txt", true)) {
            //            writer.WriteLine("#GMRESIter" + "   " + "error");
            //        }
            //    }
            //}

            CreateEquationsAndSolvers(null);
            After_SetInitialOrLoadRestart();
            m_BDF_Timestepper.SingleInit();

        }

        /// <summary>
        /// delegate for the initialization of previous timesteps from restart session
        /// </summary>
        /// <param name="TimestepIndex"></param>
        /// <param name="time"></param>
        /// <param name="St"></param>
        private void BDFDelayedInitLoadRestart(int TimestepIndex, double time, DGField[] St) {

            Console.WriteLine("Timestep index {0}, time {1} ", TimestepIndex, time);

            ITimestepInfo tsi_toLoad;
            if (TimestepIndex < 0) {
                throw new ArgumentOutOfRangeException("Not enough Timesteps to restart with desired Timestepper");
            } else {
                ISessionInfo reloadSession = GetDatabase().Controller.GetSessionInfo(this.CurrentSessionInfo.RestartedFrom);
                tsi_toLoad = reloadSession.Timesteps.Single(t => t.TimeStepNumber.Equals(new TimestepNumber(TimestepIndex)));
            }
            DatabaseDriver.LoadFieldData(tsi_toLoad, this.GridData, this.IOFields);

            // level-set
            // ---------
            this.DGLevSet.Current.Clear();
            this.DGLevSet.Current.AccLaidBack(1.0, this.LevSet);

            this.LsTrk.UpdateTracker(incremental: true);

            // solution
            // --------
            int D = this.LsTrk.GridDat.SpatialDimension;

            for (int d = 0; d < D; d++) {
                St[d] = this.Velocity[d].CloneAs();
            }
            St[D] = this.Pressure.CloneAs();
        }

        private void After_SetInitialOrLoadRestart() {
            using (new FuncTrace()) {
                int D = this.GridData.SpatialDimension;

                this.DGLevSet.Current.Clear();
                this.DGLevSet.Current.AccLaidBack(1.0, this.LevSet);
                if (this.Control.LevelSetSmoothing) {
                    //SpecFemSmoothing.Execute(this.DGLevSet.Current, this.LevSet, this.SmoothedLevelSet);
                    throw new NotImplementedException("todo");
                }

                this.LsTrk.UpdateTracker();
                this.DGLevSet.IncreaseHistoryLength(1);
                this.LsTrk.PushStacks();
                this.DGLevSet.Push();

            }
        }

        /// <summary>
        /// BDF timestepper init after restart
        /// </summary>
        protected override void LoadRestart(out double Time, out TimestepNumber TimestepNo) {
            base.LoadRestart(out Time, out TimestepNo);
            this.CreateEquationsAndSolvers(null);

            // =========================================
            // XDG Timestepper initialization
            // =========================================

            if (this.Control.TimeStepper_Init == Solution.Timestepping.TimeStepperInit.MultiInit) {
                // =========================================
                // XDG BDF Timestepper initialization
                // =========================================

                if (m_BDF_Timestepper != null) {
                    m_BDF_Timestepper.DelayedTimestepperInit(Time, TimestepNo.MajorNumber, this.Control.GetFixedTimestep(),
                        // delegate for the initialization of previous timesteps from restart session
                        BDFDelayedInitLoadRestart);
                }

                After_SetInitialOrLoadRestart();
            } else {
                if (m_BDF_Timestepper != null) {
                    After_SetInitialOrLoadRestart();
                    m_BDF_Timestepper.SingleInit();
                }
            }

        }


        /// <summary>
        /// configuration options for <see cref="MultigridOperator"/>.
        /// </summary>
        protected MultigridOperator.ChangeOfBasisConfig[][] MultigridOperatorConfig {
            get {
                int pVel = this.Velocity[0].Basis.Degree;
                int pPrs = this.Pressure.Basis.Degree;
                int D = this.GridData.SpatialDimension;

                if (this.Control.VelocityBlockPrecondMode != MultigridOperator.Mode.SymPart_DiagBlockEquilib_DropIndefinite
                    && this.Control.VelocityBlockPrecondMode != MultigridOperator.Mode.IdMass_DropIndefinite) {
                    throw new NotSupportedException("Invalid option for block-preconditioning of momentum equation: " + this.Control.VelocityBlockPrecondMode
                        + ". Valid options are " + MultigridOperator.Mode.SymPart_DiagBlockEquilib_DropIndefinite + " and " + MultigridOperator.Mode.IdMass_DropIndefinite + ".");

                }


                // set the MultigridOperator configuration for each level:
                // it is not necessary to have exactly as many configurations as actual multigrid levels:
                // the last configuration enty will be used for all higher level
                MultigridOperator.ChangeOfBasisConfig[][] configs = new MultigridOperator.ChangeOfBasisConfig[3][];
                for (int iLevel = 0; iLevel < configs.Length; iLevel++) {
                    configs[iLevel] = new MultigridOperator.ChangeOfBasisConfig[D + 1];

                    // configurations for velocity
                    for (int d = 0; d < D; d++) {
                        configs[iLevel][d] = new MultigridOperator.ChangeOfBasisConfig() {
                            Degree = Math.Max(1, pVel - iLevel),
                            mode = this.Control.VelocityBlockPrecondMode,
                            VarIndex = new int[] { d }
                        };
                    }
                    // configuration for pressure
                    configs[iLevel][D] = new MultigridOperator.ChangeOfBasisConfig() {
                        Degree = Math.Max(0, pPrs - iLevel),
                        mode = MultigridOperator.Mode.IdMass_DropIndefinite,
                        VarIndex = new int[] { D }
                    };
                }


                return configs;
            }
        }

        /// <summary>
        /// L2 norm of current solution against <see cref="IBM_Control.ExSol_Velocity"/> resp. <see cref="IBM_Control.ExSol_Pressure"/>.
        /// </summary>
        protected void ComputeL2Error() {
            if (this.Control.ExSol_Velocity_Evaluator == null && this.Control.ExSol_Pressure_Evaluator == null)
                // nothing to do
                return;


            int D = this.GridData.SpatialDimension;
            int order = 0;
            if (LsTrk.GetCachedOrders().Count > 0) {
                order = LsTrk.GetCachedOrders().Max();
            } else {
                order = 1;
            }

            //var SchemeHelper = new XQuadSchemeHelper(LsTrk, momentFittingVariant, LsTrk.GetSpeciesId("A"));
            var SchemeHelper = LsTrk.GetXDGSpaceMetrics(FluidSpecies, order, 1).XQuadSchemeHelper;

            // Velocity error
            // ==============
            if (this.Control.ExSol_Velocity_Evaluator != null) {
                double[] L2Error = new double[D];

                var spId = this.FluidSpecies.Single();


                var scheme = SchemeHelper.GetVolumeQuadScheme(spId);


                for (int d = 0; d < D; d++) {
                    L2Error[d] = this.Velocity[d].L2Error(this.Control.ExSol_Velocity_Evaluator[d].Vectorize(0.0), order, scheme);
                    base.QueryHandler.ValueQuery("L2err_" + VariableNames.Velocity_d(d), L2Error[d], true);
                }
            }


            // pressure error
            // ==============
            if (this.Control.ExSol_Pressure_Evaluator != null) {

                // pass 1: mean value of pressure difference
                double DiffInt = 0;
                foreach (var spId in FluidSpecies) {

                    string spc = this.LsTrk.GetSpeciesName(spId);
                    var scheme = SchemeHelper.GetVolumeQuadScheme(spId);
                    var rule = scheme.Compile(this.GridData, order);

                    DiffInt += this.Pressure.LxError(this.Control.ExSol_Pressure_Evaluator.Vectorize(0.0), (X, a, b) => (a - b), rule);
                    //Volume +=  this.Pressure.GetSpeciesShadowField(spc).LxError(null, (a, b) => (1.0), rule);
                }
                double Volume2 = (new SubGrid(CellMask.GetFullMask(this.GridData))).Volume;
                double PressureDiffMean = DiffInt / Volume2;


                double L2Error = 0;
                Dictionary<string, double> L2Error_Species = new Dictionary<string, double>();

                foreach (var spId in this.FluidSpecies) {

                    //SpeciesId spId = this.LsTrk.GetSpeciesId(spc);
                    string spc = this.LsTrk.GetSpeciesName(spId);
                    var scheme = SchemeHelper.GetVolumeQuadScheme(spId);
                    var rule = scheme.Compile(this.GridData, order);

                    double IdV = this.Pressure.LxError(this.Control.ExSol_Pressure_Evaluator.Vectorize(0.0), (X, a, b) => (a - b - PressureDiffMean).Pow2(), rule);
                    L2Error += IdV;
                    L2Error_Species.Add(spc, IdV.Sqrt());

                    base.QueryHandler.ValueQuery("L2err_" + VariableNames.Pressure + "#" + spc, L2Error_Species[spc], true);
                }


                L2Error = L2Error.Sqrt();
                base.QueryHandler.ValueQuery("L2err_" + VariableNames.Pressure, L2Error, true);
            }
        }

        /// <summary>
        /// Cell-performance classes:
        /// - void cells are 0
        /// - non-cut fluid cells are 1
        /// - cut cells are 2
        /// </summary>
        protected override void GetCellPerformanceClasses(out int NoOfClasses, out int[] CellPerfomanceClasses, int TimeStepNo, double physTime) {
            NoOfClasses = 3;
            int J = this.GridData.iLogicalCells.NoOfLocalUpdatedCells;
            CellPerfomanceClasses = new int[J];
            foreach (int j in LsTrk.Regions.GetSpeciesMask("B").ItemEnum)
                CellPerfomanceClasses[j] = 0;
            foreach (int j in LsTrk.Regions.GetSpeciesMask("A").ItemEnum)
                CellPerfomanceClasses[j] = 1;
            foreach (int j in LsTrk.Regions.GetCutCellMask().ItemEnum)
                CellPerfomanceClasses[j] = 2;
        }

        public override void PostRestart(double time, TimestepNumber timestep) {
            // Find path to PhysicalData.txt
            var fsDriver = this.DatabaseDriver.FsDriver;
            string pathToOldSessionDir = System.IO.Path.Combine(
                fsDriver.BasePath, "sessions", this.CurrentSessionInfo.RestartedFrom.ToString());
            string pathToPhysicalData = System.IO.Path.Combine(pathToOldSessionDir, "PhysicalData.txt");
            string[] records = File.ReadAllLines(pathToPhysicalData);

            string line1 = File.ReadLines(pathToPhysicalData).Skip(1).Take(1).First();
            string line2 = File.ReadLines(pathToPhysicalData).Skip(2).Take(1).First();
            string[] fields_line1 = line1.Split('\t');
            string[] fields_line2 = line2.Split('\t');

            double dt = Convert.ToDouble(fields_line2[1]) - Convert.ToDouble(fields_line1[1]);

            //int idx_restartLine = Convert.ToInt32(time / dt + 1.0);
            //string restartLine = File.ReadLines(pathToPhysicalData).Skip(idx_restartLine - 1).Take(1).First();
            //double[] values = Array.ConvertAll<string, double>(restartLine.Split('\t'), double.Parse);

            /* string restartLine = "";
              Calculcation of dt 
             var physicalData = File.ReadLines(pathToPhysicalData);
             int count = 0;
             foreach (string line in physicalData)
             {
                 string[] fields = line.Split('\t');
                 restartLine = line;
                 if (count != 0) { 
                 if (Convert.ToDouble(fields[1]) > time)
                 {
                     break;
                 }
             }
             count++;
             }


             double dt = Convert.ToDouble(fields_line2[1]) - Convert.ToDouble(fields_line1[1]);

              Using dt to find line of restart time
             int idx_restartLine = Convert.ToInt32(time / dt + 1.0);
             string restartLine = File.ReadLines(pathToPhysicalData).Skip(idx_restartLine - 1).Take(1).First();
             double[] values = Array.ConvertAll<string, double>(restartLine.Split('\t'), double.Parse);*/

            //Adding PhysicalData.txt
            if ((base.MPIRank == 0) && (CurrentSessionInfo.ID != Guid.Empty)) {
                Log_DragAndLift = base.DatabaseDriver.FsDriver.GetNewLog("PhysicalData", CurrentSessionInfo.ID);
                string firstline;
                if (this.GridData.SpatialDimension == 3) {
                    firstline = String.Format("{0}\t{1}\t{2}\t{3}\t{4}", "#Timestep", "#Time", "x-Force", "y-Force", "z-Force");
                } else {
                    firstline = String.Format("{0}\t{1}\t{2}\t{3}", "#Timestep", "#Time", "x-Force", "y-Force");
                }
                Log_DragAndLift.WriteLine(firstline);
                //Log_DragAndLift.WriteLine(restartLine);
            }
        }

        protected override void Bye() {
            if(Log_DragAndLift != null) {
                try {
                    Log_DragAndLift.Flush();
                    Log_DragAndLift.Close();
                    Log_DragAndLift.Dispose();
                } catch (Exception) { }
                Log_DragAndLift = null;
            }

            if(Log_DragAndLift_P1 != null) {
                try {
                    Log_DragAndLift_P1.Flush();
                    Log_DragAndLift_P1.Close();
                    Log_DragAndLift_P1.Dispose();
                } catch (Exception) { }
                Log_DragAndLift_P1 = null;
            }
        }

        /// <summary>
        /// Attention: SENSITIVE TO LEVEL INDICATOR
        /// </summary>
        bool debug = true;

        /// <summary>
        /// Very primitive refinement indicator, works on a LevelSet criterion.
        /// </summary>
        /// 
        int LevelIndicator(int j, int CurrentLevel)
        {
            var LevSetCells = LsTrk.Regions.GetCutCellMask();
            var LevSetNeighbours = LsTrk.Regions.GetNearFieldMask(1);
            int DesiredLevel_j = 0;

            if (!debug) {
                if (LevSetCells.Contains(j))
                    DesiredLevel_j = 1;
            } else {
                if (LevSetCells.Contains(j)) {
                    DesiredLevel_j = 2;
                    Console.WriteLine(" ich störe");
                } else
                    if (LevSetNeighbours.Contains(j)) { DesiredLevel_j = 2; }
            }

            return DesiredLevel_j;
        }

        protected override void AdaptMesh(int TimestepNo, out GridCommons newGrid, out GridCorrelation old2NewGrid) {

            if (this.Control.AdaptiveMeshRefinement) {

                //if (TimestepNo > 3 && TimestepNo % 3 != 0) {
                //    newGrid = null;
                //    old2NewGrid = null;
                //    return;
                //}

                // Check grid changes
                // ==================

                //// compute curvature for levelindicator 
                //CurvatureAlgorithms.CurvatureDriver(
                //SurfaceStressTensor_IsotropicMode.Curvature_Projected,
                //CurvatureAlgorithms.FilterConfiguration.Default,
                //this.Curvature, out VectorField<SinglePhaseField> LevSetGradient, this.LsTrk,
                //this.HMForder, this.DGLevSet.Current);

                CellMask CutCells = LsTrk.Regions.GetCutCellMask();
                //CellMask CutCellNeighbors = LsTrk.Regions.GetNearFieldMask(1);
                //var CutCellArray = CutCells.ItemEnum.ToArray();
                //var CutCellNeighborsArray = CutCellNeighbors.ItemEnum.ToArray();
                //var AllCells = CutCellArray.Concat(CutCellNeighborsArray).ToArray();
                //var NoCoarseningcells = new CellMask(this.GridData, AllCells);

                // Only CutCells are NoCoarseningCells 
                bool AnyChange = GridRefinementController.ComputeGridChange((GridData)(this.GridData), CutCells, LevelIndicator, out List<int> CellsToRefineList, out List<int[]> Coarsening);
                int NoOfCellsToRefine = 0;
                int NoOfCellsToCoarsen = 0;
                if (AnyChange) {
                    int[] glb = (new int[] {
                    CellsToRefineList.Count,
                    Coarsening.Sum(L => L.Length),
                }).MPISum();
                    NoOfCellsToRefine = glb[0];
                    NoOfCellsToCoarsen = glb[1];
                }
                int oldJ = this.GridData.CellPartitioning.TotalLength;

                // Update Grid
                // ===========

                if (AnyChange) {

                    Console.WriteLine("       Refining " + NoOfCellsToRefine + " of " + oldJ + " cells");
                    Console.WriteLine("       Coarsening " + NoOfCellsToCoarsen + " of " + oldJ + " cells");

                    newGrid = ((GridData)(this.GridData)).Adapt(CellsToRefineList, Coarsening, out old2NewGrid);

                    if (this.Control.savetodb == true) {
                        //Console.WriteLine("Save adaptive Mesh...");
                        //Console.WriteLine("GridGUID:   " + newGrid.GridGuid);
                        //DatabaseDriver.SaveGrid(newGrid, base.GetDatabase());
                        //Console.WriteLine("...done");
                    }
                } else {

                    Console.WriteLine("No changes in Grid");
                    newGrid = null;
                    old2NewGrid = null;
                }

                //debug = false;

            } else {

                newGrid = null;
                old2NewGrid = null;
            }
        }

    }
}<|MERGE_RESOLUTION|>--- conflicted
+++ resolved
@@ -616,11 +616,8 @@
         protected double torque = new double();
         protected double oldtorque = new double();
 
-<<<<<<< HEAD
-        SinglePhaseField blocking = null;
-=======
+
         //SinglePhaseField blocking = null;
->>>>>>> 0eb9de02
 
         /// <summary>
         /// Depending on settings <see cref="IBM_Control.Option_Timestepper"/>, computs either one timestep or a steady-state solution.
