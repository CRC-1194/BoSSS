--- conflicted
+++ resolved
@@ -100,10 +100,6 @@
             _y = y.ToArray();
             return N;
         }
-<<<<<<< HEAD
-
-=======
->>>>>>> b5e3bb35
        
 
         enum VertexType {
