﻿/* =======================================================================
Copyright 2017 Technische Universitaet Darmstadt, Fachgebiet fuer Stroemungsdynamik (chair of fluid dynamics)

Licensed under the Apache License, Version 2.0 (the "License");
you may not use this file except in compliance with the License.
You may obtain a copy of the License at

    http://www.apache.org/licenses/LICENSE-2.0

Unless required by applicable law or agreed to in writing, software
distributed under the License is distributed on an "AS IS" BASIS,
WITHOUT WARRANTIES OR CONDITIONS OF ANY KIND, either express or implied.
See the License for the specific language governing permissions and
limitations under the License.
*/

using System;
using System.Collections.Generic;
using System.Linq;
using System.Text;
using BoSSS.Foundation;
using BoSSS.Foundation.Grid.Classic;
using BoSSS.Solution.Control;
using ilPSP.Utils;
using ilPSP;
using BoSSS.Foundation.Grid.RefElements;
using BoSSS.Foundation.Grid.Aggregation;
using ilPSP.Connectors.Matlab;
using BoSSS.Platform.LinAlg;
using System.Diagnostics;
using BoSSS.Platform.Utils.Geom;
using BoSSS.Solution.Gnuplot;
using BoSSS.Foundation.Grid;

namespace BoSSS.Application.SipPoisson {

    /// <summary>
    /// predefined control-objects
    /// </summary>
    static public class SipHardcodedControl {

        /// <summary>
        /// Test on a curved grid.
        /// </summary>
        public static SipControl TestCurved() {
            var R = new SipControl();
            R.ProjectName = "ipPoison/curved";
            R.savetodb = false;

            R.FieldOptions.Add("T", new FieldOpts() { Degree = 2, SaveToDB = FieldOpts.SaveToDBOpt.TRUE });
            R.FieldOptions.Add("Tex", new FieldOpts() { Degree = 15 });
            R.InitialValues_Evaluators.Add("RHS", X => 0.0);
            R.InitialValues_Evaluators.Add("Tex", X => (Math.Log(X[0].Pow2() + X[1].Pow2()) / Math.Log(4.0)) + 1.0);
            R.ExactSolution_provided = true;

            R.GridFunc = delegate() {
                var grd = Grid2D.CurvedSquareGrid(GenericBlas.Linspace(1, 2, 3), GenericBlas.Linspace(0, 1, 11), CellType.Square_9, true);
                grd.EdgeTagNames.Add(1, BoundaryType.Dirichlet.ToString());
                grd.DefineEdgeTags(X => 1);
                return grd;
            };

            R.AddBoundaryValue(BoundaryType.Dirichlet.ToString(), "T",
                 delegate (double[] X) {
                     double x = X[0], y = X[1];
                     return Math.Sqrt(x * x + y * y);
                 });


            return R;
        }

        /// <summary>
        /// Creates Nodes, yes it really does!
        /// </summary>
        /// <param name="res"></param>
        /// <param name="stetch">
        /// Factor which determines how much the intervals in the output grow; 1.0 is no stretching.
        /// </param>
        /// <param name="min"></param>
        /// <param name="max"></param>
        /// <returns></returns>
        static double[] CreateNodes(int res, double stetch, double min, double max) {
            if(stetch == 1.0)
                return GenericBlas.Linspace(min, max, res + 1);
            else
                return Grid1D.ExponentialSpaceing(min, max, res + 1, stetch); // without proper preconditioning,
            // a stretched grid is much more expensive than
            // an equidistant grid !!!
        }

        /// <summary>
        /// Test on a Cartesian grid, with an exact polynomial solution.
        /// </summary>
        public static SipControl TestCartesian1(int xRes = 32, double xStretch = 1.0, int yRes = 16, double yStretch = 1.01, int pDG = 2) {
            var RR = new SipControl();
            RR.ProjectName = "ipPoison/cartesian";
            RR.savetodb = false;

            RR.FieldOptions.Add("T", new FieldOpts() { Degree = pDG, SaveToDB = FieldOpts.SaveToDBOpt.TRUE });
            RR.FieldOptions.Add("Tex", new FieldOpts() { Degree = pDG * 2 });
            RR.InitialValues_Evaluators.Add("RHS", X => 1.0);
            RR.InitialValues_Evaluators.Add("Tex", X => (0.5 * X[0].Pow2() - 10 * X[0]));
            RR.ExactSolution_provided = true;

            RR.GridFunc = delegate() {
                double[] xNodes = CreateNodes(xRes, xStretch, 0, 10);
                double[] yNodes = CreateNodes(yRes, yStretch, -1, +1);

                var grd = Grid2D.Cartesian2DGrid(xNodes, yNodes);
                grd.EdgeTagNames.Add(1, BoundaryType.Dirichlet.ToString());
                grd.EdgeTagNames.Add(2, BoundaryType.Neumann.ToString());
                grd.DefineEdgeTags(delegate (double[] X) {
                    byte ret;
                    if(Math.Abs(X[0] - 0.0) <= 1.0e-6)
                        ret = 1;
                    else
                        ret = 2;
                    return ret;
                });
                
                return grd;
            };


            RR.AddBoundaryValue(BoundaryType.Dirichlet.ToString());
            RR.AddBoundaryValue(BoundaryType.Neumann.ToString());


            RR.GridPartType = BoSSS.Foundation.Grid.GridPartType.none;


            return RR;
        }

        /// <summary>
        /// Test on a Cartesian grid, with an exact polynomial solution.
        /// </summary>
        public static SipControl TestCartesian3D(int xRes = 32, double xStretch = 1.0, int yRes = 16, double yStretch = 1.0, int zRes = 16, double zStretch = 1.0) {
            var R = new SipControl();
            R.ProjectName = "ipPoison/cartesian";
            R.savetodb = false;

            R.FieldOptions.Add("T", new FieldOpts() { Degree = 6, SaveToDB = FieldOpts.SaveToDBOpt.TRUE });
            R.FieldOptions.Add("Tex", new FieldOpts() { Degree = 6 });
            R.InitialValues_Evaluators.Add("RHS", X => 1.0);
            R.InitialValues_Evaluators.Add("Tex", X => (0.5 * X[0].Pow2() - 10 * X[0]));
            R.ExactSolution_provided = true;

            R.GridFunc = delegate() {
                double[] xNodes = CreateNodes(xRes, xStretch, 0, 10);
                double[] yNodes = CreateNodes(yRes, yStretch, -1, +1);
                double[] zNodes = CreateNodes(zRes, zStretch, -1, +1);

                var grd = Grid3D.Cartesian3DGrid(xNodes, yNodes, zNodes);
                grd.EdgeTagNames.Add(1, BoundaryType.Dirichlet.ToString());
                grd.EdgeTagNames.Add(2, BoundaryType.Neumann.ToString());
                grd.DefineEdgeTags(delegate (double[] X) {
                    byte ret;
                    if(Math.Abs(X[0] - 0.0) <= 1.0e-6)
                        ret = 1;
                    else
                        ret = 2;
                    return ret;
                });

                return grd;
            };
            
            R.AddBoundaryValue(BoundaryType.Dirichlet.ToString());
            R.AddBoundaryValue(BoundaryType.Neumann.ToString());


            return R;
        }


     


        /// <summary>
        /// Test on a Cartesian grid, with a sinusodial solution.
        /// </summary>
        /// <param name="Res">
        /// Grid resolution
        /// </param>
        /// <param name="Dim">
        /// spatial dimension
        /// </param>
        /// <param name="deg">
        /// polynomial degree
        /// </param>
        /// <param name="solver_name">
        /// Name of solver to use.
        /// </param>
        public static SipControl TestCartesian2(int Res, int Dim, SolverCodes solver_name = SolverCodes.exp_softpcg_mg, int deg = 3) {
            if(Dim != 2 && Dim != 3)
                throw new ArgumentOutOfRangeException();
            
            var R = new SipControl();
            R.ProjectName = "ipPoison/cartesian";
            R.savetodb = false;

            R.FieldOptions.Add("T", new FieldOpts() { Degree = deg, SaveToDB = FieldOpts.SaveToDBOpt.TRUE });
            R.FieldOptions.Add("Tex", new FieldOpts() { Degree = deg*2 });
            R.InitialValues_Evaluators.Add("RHS", X => -Math.Sin(X[0]));
            R.InitialValues_Evaluators.Add("Tex", X => Math.Sin(X[0]));
            R.ExactSolution_provided = true;
            R.NoOfMultigridLevels = int.MaxValue;
            R.solver_name = solver_name;
            //R.TargetBlockSize = 100;

            R.TracingNamespaces = "BoSSS,ilPSP";
            

            R.GridFunc = delegate() {
                GridCommons grd = null;
                if(Dim == 2) {
                    double[] xNodes = GenericBlas.Linspace(0, 10, Res*5 + 1);
                    double[] yNodes = GenericBlas.SinLinSpacing(-1, +1, 0.6, Res + 1);
                    
                    grd = Grid2D.Cartesian2DGrid(xNodes, yNodes);
                } else if(Dim == 3) {
                    double[] xNodes = GenericBlas.Linspace(0, 10, Res*5 + 1);
                    double[] yNodes = GenericBlas.SinLinSpacing(-1, +1, 0.6, Res + 1);
                    double[] zNodes = GenericBlas.SinLinSpacing(-1, +1, 0.6, Res + 1);

                    grd = Grid3D.Cartesian3DGrid(xNodes, yNodes, zNodes);
                } else {
                    throw new NotSupportedException();
                }
                grd.EdgeTagNames.Add(1, BoundaryType.Dirichlet.ToString());
                grd.EdgeTagNames.Add(2, BoundaryType.Neumann.ToString());
                grd.DefineEdgeTags(delegate (double[] X) {
                    byte ret;
                    if(Math.Abs(X[0] - 0.0) <= 1.0e-6)
                        ret = 1;
                    else
                        ret = 2;
                    return ret;
                });

                return grd;
            };

            R.AddBoundaryValue(BoundaryType.Dirichlet.ToString(), "T",
                 delegate (double[] X) {
                     double x = X[0], y = X[1];

                     if(Math.Abs(X[0] - (0.0)) < 1.0e-8)
                         return 0.0;

                     throw new ArgumentOutOfRangeException();
                 });

            R.AddBoundaryValue(BoundaryType.Neumann.ToString(), "T",
                 delegate (double[] X) {
                     if(Math.Abs(X[1] - 1.0) < 1.0e-8 || Math.Abs(X[1] + 1.0) < 1.0e-8) // y = -1, y = +1
                         return 0;

                     if(X.Length > 2 && (Math.Abs(X[2] - 1.0) < 1.0e-8 || Math.Abs(X[2] + 1.0) < 1.0e-8)) // z = -1, z = +1
                         return 0;

                     if(Math.Abs(X[0] - (+10.0)) < 1.0e-8)
                         return Math.Cos(10.0);

                     throw new ArgumentOutOfRangeException();
                 });



           
            return R;
        }


        /// <summary>
        /// Poisson Equation on a (-1,1)x(-1,1), Dirichlet everywhere
        /// </summary>
        public static SipControl Square(int xRes = 5, int yRes = 5, int deg = 5) {

            //Func<double[], double> exRhs = X => 2 * X[0] * X[0] + 2 * X[1] * X[1] - 4;
            //Func<double[], double> exSol = X => (1.0 - X[0] * X[0]) * (1.0 - X[1] * X[1]);

            //Func<double[], double> exSol = X => (1.0 - X[1]);
            //Func<double[], double> exRhs = X => 0.0;

            Func<double[], double> exSol = X => -Math.Cos(X[0] * Math.PI * 0.5) * Math.Cos(X[1] * Math.PI * 0.5);
            Func<double[], double> exRhs = X => (Math.PI * Math.PI * 0.5 * Math.Cos(X[0] * Math.PI * 0.5) * Math.Cos(X[1] * Math.PI * 0.5)); // == - /\ exSol


            var R = new SipControl();
            R.ProjectName = "ipPoison/square";
            R.savetodb = false;
            //R.DbPath = "D:\\BoSSS-db";

            R.FieldOptions.Add("T", new FieldOpts() { Degree = deg, SaveToDB = FieldOpts.SaveToDBOpt.TRUE });
            R.FieldOptions.Add("Tex", new FieldOpts() { Degree = 4 });
            R.InitialValues_Evaluators.Add("RHS", exRhs);
            R.InitialValues_Evaluators.Add("Tex", exSol);
            R.ExactSolution_provided = true;

            R.GridFunc = delegate() {
                double[] xNodes = GenericBlas.Linspace(-1,1,xRes);
                double[] yNodes = GenericBlas.Linspace(-1,1,yRes);
                var grd = Grid2D.Cartesian2DGrid(xNodes, yNodes);

                grd.EdgeTagNames.Add(1, BoundaryType.Dirichlet.ToString());
                grd.DefineEdgeTags(delegate (double[] X) {
                    byte ret = 1;
                    return ret;
                });


                return grd;
            };

            R.AddBoundaryValue(BoundaryType.Dirichlet.ToString(), "T", exSol);

            R.NoOfSolverRuns = 1;

            R.AdaptiveMeshRefinement = true;
            R.NoOfTimesteps = 5; 


            return R;
        }

        /*

        /// <summary>
        /// Test on a 2D Voronoi mesh
        /// </summary>
        /// <param name="Res">
        /// number of randomly chosen Delaunay vertices
        /// </param>
        /// <param name="deg">
        /// polynomial degree
        /// </param>
        /// <param name="solver_name">
        /// Name of solver to use.
        /// </param>
        public static SipControl TestVoronoiOld(int Res, SolverCodes solver_name = SolverCodes.classic_pardiso, int deg = 3) {
            
             if (System.Environment.MachineName.ToLowerInvariant().EndsWith("rennmaschin")
                //|| System.Environment.MachineName.ToLowerInvariant().Contains("jenkins")
                ) {
                // This is Florians Laptop;
                // he is to poor to afford MATLAB, so he uses OCTAVE
                BatchmodeConnector.Flav = BatchmodeConnector.Flavor.Octave;
                BatchmodeConnector.MatlabExecuteable = "C:\\cygwin64\\bin\\bash.exe";
            } 

            
            var R = new SipControl();
            R.ProjectName = "SipPoisson-Voronoi";
            R.SessionName = "testrun";
            R.savetodb = false;

            R.FieldOptions.Add("T", new FieldOpts() { Degree = deg, SaveToDB = FieldOpts.SaveToDBOpt.TRUE });
            R.FieldOptions.Add("Tex", new FieldOpts() { Degree = deg*2 });
            R.InitialValues_Evaluators.Add("RHS", X => 1.0);
            R.InitialValues_Evaluators.Add("Tex", X => 0.0);
            R.ExactSolution_provided = false;
            R.NoOfMultigridLevels = int.MaxValue;
            R.solver_name = solver_name;
            //R.TargetBlockSize = 100;


            

            bool IsIn(double xi, double yi) {
                
                //for(int l = 0; l < bndys.Length; l++) {
                //    Debug.Assert(bndys[l].Normal.Length == 2);
                //    if (bndys[l].PointDistance(xi, yi) > 0.0)
                //        return false;
                //}
                if (xi > 1.0)
                    return false;
                if (yi > 1.0)
                    return false;
                if (xi < 0 && yi < 0)
                    return false;
                if (xi < -1)
                    return false;
                if (yi < -1)
                    return false;

                return true;
            }

            bool IsInV(Vector X) {
                Debug.Assert(X.Dim == 2);
                return IsIn(X.x, X.y);
            }

            int Mirror(ref double[] _x, ref double[] _y, AffineManifold[] bndys) {
                if (_x.Length != _y.Length)
                    throw new ArgumentException();
                var x = _x.ToList();
                var y = _y.ToList();
                int N = _x.Length;



                // filter all points that are outside of the domain
                for (int n = 0; n < N; n++) {
                    if (!IsIn(x[n], y[n])) {
                        x.RemoveAt(n);
                        y.RemoveAt(n);
                        N--;
                        n--;
                    }
                }
                Debug.Assert(x.Count == N);
                Debug.Assert(y.Count == N);
                for (int n = 0; n < N; n++) {
                    Debug.Assert(IsIn(x[n], y[n]));
                }

                // mirror each point 
                for(int n = 0; n < N; n++) {
                    double xn = x[n];
                    double yn = y[n];
                    for(int l = 0; l < bndys.Length; l++) {
                        var bndy_l = bndys[l];

                        double dist = bndy_l.PointDistance(xn, yn);
                        
                        if(dist < 0) {
                            double xMirr = xn - bndy_l.Normal[0] * dist*2;
                            double yMirr = yn - bndy_l.Normal[1] * dist*2;

                            Debug.Assert(bndy_l.PointDistance(xMirr, yMirr) > 0);

                            if(!IsIn(xMirr, yMirr)) {
                                x.Add(xMirr);
                                y.Add(yMirr);
                            }
                        }
                    }
                }

                // return
                _x = x.ToArray();
                _y = y.ToArray();
                return N;
            }

            
            IGrid GridFunc() {
                GridCommons grd = null;

                var Matlab = new BatchmodeConnector();

                // boundaries for L-domain
                AffineManifold[] Boundaries = new AffineManifold[6];
                Boundaries[0] = new AffineManifold(new[] { 0.0, 1.0 }, new[] { 0.0, 1.0 });
                Boundaries[1] = new AffineManifold(new[] { 1.0, 0.0 }, new[] { 1.0, 0.0 });
                Boundaries[2] = new AffineManifold(new[] { -1.0, 0.0 }, new[] { -1.0, 0.0 });
                Boundaries[3] = new AffineManifold(new[] { -1.0, 0.0 }, new[] { 0.0, 0.0 });
                Boundaries[4] = new AffineManifold(new[] { 0.0, -1.0 }, new[] { 0.0, -1.0 });
                Boundaries[5] = new AffineManifold(new[] { 0.0, -1.0 }, new[] { 0.0, 0.0 });

                
                // generate Delaunay vertices
                Random rnd = new Random(0);
                double[] xNodes = Res.ForLoop(idx => rnd.NextDouble()*2 - 1);
                double[] yNodes = Res.ForLoop(idx => rnd.NextDouble()*2 - 1);
                int ResFix = Mirror(ref xNodes, ref yNodes, Boundaries);

                
                var Nodes = MultidimensionalArray.Create(xNodes.Length, 2);
                Nodes.SetColumn(0, xNodes);
                Nodes.SetColumn(1, yNodes);
                
                Matlab.PutMatrix(Nodes, "Nodes");
               
                // compute Voronoi diagramm
                Matlab.Cmd("[V, C] = voronoin(Nodes);");

                // output (export from matlab)
                int[][] OutputVertexIndex = new int[Nodes.NoOfRows][];
                Matlab.GetStaggeredIntArray(OutputVertexIndex, "C");
                Matlab.GetMatrix(null, "V");

                 // run matlab
                Matlab.Execute(false);

                // import here
                MultidimensionalArray VertexCoordinates = (MultidimensionalArray)(Matlab.OutputObjects["V"]);

                // correct indices (1-based index to 0-based index)
                foreach(int[] cell in OutputVertexIndex) {
                    int K = cell.Length;
                    for (int k = 0; k < K; k++) {
                        cell[k]--;
                    }
                }

                // tessellation
                List<Cell> cells = new List<Cell>();
                List<int[]> aggregation = new List<int[]>();
                for(int jV = 0; jV < ResFix; jV++) { // loop over Voronoi Cells
                    Debug.Assert(IsInV(Nodes.GetRowPt(jV)));

                    int[] iVtxS = OutputVertexIndex[jV];
                    int NV = iVtxS.Length;

                    List<int> Agg2Pt = new List<int>();

                    for(int iTri = 0; iTri < NV - 2; iTri++) { // loop over triangles of voronoi cell
                        int iV0 = iVtxS[0];
                        int iV1 = iVtxS[iTri + 1];
                        int iV2 = iVtxS[iTri + 2];

                        Vector V0 = VertexCoordinates.GetRowPt(iV0);
                        Vector V1 = VertexCoordinates.GetRowPt(iV1);
                        Vector V2 = VertexCoordinates.GetRowPt(iV2);

                        double[] D1 = V1 - V0;
                        double[] D2 = V2 - V0;
                        Debug.Assert(D1.CrossProduct2D(D2).Abs() > 1.0e-8);
                        if(D1.CrossProduct2D(D2) < 0) {
                            Vector T = V2;
                            int t = iV2;
                            V2 = V1;
                            iV2 = iV1;
                            V1 = T;
                            iV1 = t;
                        }

                        //double[] Center = V0.Plus(V1).Plus(V2).Mul(1.0 / 3.0);
                        //Debug.Assert(IsIn(Center[0], Center[1]));

                        Cell Cj = new Cell();
                        Cj.GlobalID = cells.Count;
                        Cj.Type = CellType.Triangle_3;
                        Cj.TransformationParams = MultidimensionalArray.Create(3, 2);
                        Cj.NodeIndices = new int[] { iV0, iV1, iV2 };
                        Cj.TransformationParams.SetRowPt(0, V0);
                        Cj.TransformationParams.SetRowPt(1, V1);
                        Cj.TransformationParams.SetRowPt(2, V2);

                        Agg2Pt.Add(cells.Count);

                        cells.Add(Cj);
                    }

                    aggregation.Add(Agg2Pt.ToArray());
                }

                // return grid
                grd = new Grid2D(Triangle.Instance);
                grd.Cells = cells.ToArray();
                grd.EdgeTagNames.Add(1, BoundaryType.Dirichlet.ToString());
                grd.DefineEdgeTags(X => (byte)1);

                //grd.Plot2DGrid();

                // create aggregation grid
                var agrd = new AggregationGrid(grd, aggregation.ToArray());
                return agrd;

            };
            R.GridFunc = GridFunc;

            R.AddBoundaryValue(BoundaryType.Dirichlet.ToString(), "T",
                 delegate (double[] X) {
                     //double x = X[0], y = X[1];

                     return 0.0;
                     //if(Math.Abs(X[0] - (0.0)) < 1.0e-8)
                     //    return 0.0;
                     //
                     //throw new ArgumentOutOfRangeException();
                 });

            


           
            return R;
        }

        //*/

        /// <summary>
        /// Test on a 2D Voronoi mesh
        /// </summary>
        /// <param name="Res">
        /// number of randomly chosen Delaunay vertices
        /// </param>
        /// <param name="deg">
        /// polynomial degree
        /// </param>
        /// <param name="solver_name">
        /// Name of solver to use.
        /// </param>
        public static SipControl TestVoronoi(int Res, SolverCodes solver_name = SolverCodes.classic_pardiso, int deg = 3) {
            
             if (System.Environment.MachineName.ToLowerInvariant().EndsWith("rennmaschin")
                //|| System.Environment.MachineName.ToLowerInvariant().Contains("jenkins")
                ) {
                // This is Florians Laptop;
                // he is to poor to afford MATLAB, so he uses OCTAVE
                BatchmodeConnector.Flav = BatchmodeConnector.Flavor.Octave;
                BatchmodeConnector.MatlabExecuteable = "C:\\cygwin64\\bin\\bash.exe";
            }



            var R = new SipControl();
            R.ProjectName = "SipPoisson-Voronoi";
            R.SessionName = "testrun";
            R.savetodb = false;

            R.FieldOptions.Add("T", new FieldOpts() { Degree = deg, SaveToDB = FieldOpts.SaveToDBOpt.TRUE });
            R.FieldOptions.Add("Tex", new FieldOpts() { Degree = deg*2 });
            R.InitialValues_Evaluators.Add("RHS", X => -1.0 + X[0]*X[0] );
            R.InitialValues_Evaluators.Add("Tex", X => 0.0);
            R.ExactSolution_provided = false;
            R.NoOfMultigridLevels = int.MaxValue;
            R.solver_name = solver_name;
            R.NoOfMultigridLevels = 1;
            //R.TargetBlockSize = 100;


            
            
            bool IsIn(double xi, double yi) {
                
                //for(int l = 0; l < bndys.Length; l++) {
                //    Debug.Assert(bndys[l].Normal.Length == 2);
                //    if (bndys[l].PointDistance(xi, yi) > 0.0)
                //        return false;
                //}
                if (xi > 1.0)
                    return false;
                if (yi > 1.0)
                    return false;
                if (xi < 0 && yi < 0)
                    return false;
                if (xi < -1)
                    return false;
                if (yi < -1)
                    return false;

                return true;
            }

           

            Vector[] DomainBndyPolygon = new[] {
                new Vector(+0,+0),
                new Vector(-1,+0),
                new Vector(-1,+1),
                new Vector(+1,+1),
                new Vector(+1,-1),
                new Vector(+0,-1)
            };
            
<<<<<<< HEAD
            /*
=======
            //*/
>>>>>>> 7bad806f
            
            /*
            bool IsIn(double xi, double yi) {
                double myEps = 0.0;
                if (xi > 1.0 + myEps)
                    return false;
                if (yi > 1.0 + myEps)
                    return false;
                if (xi < -1 - myEps)
                    return false;
                if (yi < -1 - myEps)
                    return false;

                return true;
            }

           

            Vector[] DomainBndyPolygon = new[] {
                new Vector(-1,+1),
                new Vector(+1,+1),
                new Vector(+1,-1),
                new Vector(-1,-1)
            };
            //*/

            bool IsInV(Vector X) {
                Debug.Assert(X.Dim == 2);
                return IsIn(X.x, X.y);
            }

            bool Idenity(Vector A, Vector B) {
                bool t2 = (A - B).AbsSquare() < 1.0e-10;
                bool t1 = (A - B).AbsSquare() < 1.0e-15;
                //Debug.Assert(t1 == t2);
                return t1;
            }
            
            IGrid GridFunc() {
                                
                // generate Delaunay vertices
                Random rnd = new Random(0);
                int RR = Res ;
                var Node = MultidimensionalArray.Create(RR, 2);

                bool useMirror = false;
                double scl = useMirror ? 2.0 : 4.0;

                Node.SetColumn(0, RR.ForLoop(idx => rnd.NextDouble() * scl - 0.5*scl));
                Node.SetColumn(1, RR.ForLoop(idx => rnd.NextDouble() * scl - 0.5*scl));

                // generate mesh
                return Voronoi.VoronoiMeshGen.FromPolygonalDomain(Node, DomainBndyPolygon, useMirror, IsInV, Idenity);

            };
            R.GridFunc = GridFunc;

            R.AddBoundaryValue(BoundaryType.Dirichlet.ToString(), "T",
                 delegate (double[] X) {
                     //double x = X[0], y = X[1];

                     return 0.0;
                     //if(Math.Abs(X[0] - (0.0)) < 1.0e-8)
                     //    return 0.0;
                     //
                     //throw new ArgumentOutOfRangeException();
                 });

            


           
            return R;
        }

        /*
        static void VoronoiTestCode() { 
            Vector[] DomainBndy = new[] {
                new Vector(-1, 0), // 6
                new Vector(-1, 1), // 5
                new Vector(1, 1), // 4
                new Vector(1, -1), // 3
                new Vector(0, -1), // 2
                new Vector(0, 0), // 1
            };

            bool IsIn(double xi, double yi) {

                //for(int l = 0; l < bndys.Length; l++) {
                //    Debug.Assert(bndys[l].Normal.Length == 2);
                //    if (bndys[l].PointDistance(xi, yi) > 0.0)
                //        return false;
                //}
                if (xi > 1.0)
                    return false;
                if (yi > 1.0)
                    return false;
                if (xi < 0 && yi < 0)
                    return false;
                if (xi < -1)
                    return false;
                if (yi < -1)
                    return false;

                return true;
            }

            bool IsInV(Vector X) {
                Debug.Assert(X.Dim == 2);
                return IsIn(X.x, X.y);
            }

            Gnuplot gp = new Gnuplot();

            gp.PlotXY(DomainBndy.Select(X => X.x).ToArray(), DomainBndy.Select(X => X.y).ToArray(), "domain",
                new PlotFormat("-xk"));

            Vector[] VoronoiCell;

            int iTestCase = 3;
            switch (iTestCase) {
                case 1:
                VoronoiCell = new Vector[] {
                    new Vector(0.5, 0.5),
                    new Vector(0.5, -2),
                    new Vector(-2,-2),
                    new Vector(-2, 0.5)
                };
                break;

                case 2:
                VoronoiCell = new Vector[] {
                    new Vector(-0.7, 0.5),
                    new Vector(-0.2, 0.0),
                    new Vector(-0.8,0.0)
                };
                break;

                case 3:
                VoronoiCell = new Vector[] {
                    new Vector(-1.5, 0.5),
                    new Vector(-0.2, 0.5),
                    new Vector(-0.2, 0.0),
                    new Vector(-1.5, 0.0)
                };
                break;

                default:
                throw new ArgumentOutOfRangeException();
            }

            var org = VoronoiCell.CloneAs();
            var Test = Voronoi.PolygonClipping.WeilerAthertonClipping(DomainBndy, IsInV, VoronoiCell);
            
            gp.PlotXY(org.Select(X => X.x).ToArray(), org.Select(X => X.y).ToArray(), "org",
                new PlotFormat("-ob"));
            gp.PlotXY(Test.Select(X => X.x).ToArray(), Test.Select(X => X.y).ToArray(), "intersect",
                new PlotFormat("-or"));


            gp.SetXRange(-2.2, 2.2);
            gp.SetYRange(-2.2, 2.2);
            gp.Execute();
            Console.ReadKey();

            return;
        }
        */

    }
}<|MERGE_RESOLUTION|>--- conflicted
+++ resolved
@@ -661,11 +661,8 @@
                 new Vector(+0,-1)
             };
             
-<<<<<<< HEAD
-            /*
-=======
+
             //*/
->>>>>>> 7bad806f
             
             /*
             bool IsIn(double xi, double yi) {
