﻿/* =======================================================================
Copyright 2017 Technische Universitaet Darmstadt, Fachgebiet fuer Stroemungsdynamik (chair of fluid dynamics)

Licensed under the Apache License, Version 2.0 (the "License");
you may not use this file except in compliance with the License.
You may obtain a copy of the License at

    http://www.apache.org/licenses/LICENSE-2.0

Unless required by applicable law or agreed to in writing, software
distributed under the License is distributed on an "AS IS" BASIS,
WITHOUT WARRANTIES OR CONDITIONS OF ANY KIND, either express or implied.
See the License for the specific language governing permissions and
limitations under the License.
*/

using BoSSS.Foundation.Grid;
using BoSSS.Foundation.Quadrature;
using BoSSS.Platform;
using ilPSP;
using ilPSP.LinSolvers;
using ilPSP.Tracing;
using ilPSP.Utils;
using System;
using System.Collections.Generic;
using System.Diagnostics;
using System.Linq;

namespace BoSSS.Foundation.XDG {

    /// <summary>
    /// Creation of XDG mass-matrices.
    /// </summary>
    public class MassMatrixFactory {

        /// <summary>
        /// owner object.
        /// </summary>
        public XDGSpaceMetrics XDGSpaceMetrics {
            get;
            private set;
        }


        /// <summary>
        /// ctor.
        /// </summary>
        public MassMatrixFactory(XDGSpaceMetrics __XDGSpaceMetrics) {
            XDGSpaceMetrics = __XDGSpaceMetrics;
            this.MaxBasis = new Basis(XDGSpaceMetrics.GridDat, XDGSpaceMetrics.CutCellQuadOrder / 2);
        }

        /*
        /// <summary>
        /// quadrature order used for creating the volume rule
        /// </summary>
        public int QuadOrder {
            get {
                return m_quadorder;
            }
        }
        */

        /// <summary>
        /// the maximal supported basis if this factory
        /// </summary>
        public Basis MaxBasis {
            get;
            private set;
        }

        //Basis m_MaxNonXBasis {
        //    get {
        //        if (MaxBasis is XDGBasis) {
        //            return ((XDGBasis)MaxBasis).NonX_Basis;
        //        } else {
        //            return MaxBasis;
        //        }
        //    }
        //}


        //MultiphaseCellAgglomerator m_agglomerator;

        //LevelSetTracker m_LsTrk;

   

        //public XQuadFactoryHelper.MomentFittingVariants MomentFittingVariant {
        //    get;
        //    private set;
        //}

        ///// <summary>
        ///// Computes the mass matrices for a given mapping, for all species in <see cref="AvailableSpecies"/>
        ///// </summary>
        //public BlockDiagonalMatrix GetMassMatrix_depr(UnsetteledCoordinateMapping mapping, bool inverse) {
        //    double[] alpha = new double[mapping.BasisS.Count];
        //    alpha.SetAll(1.0);
        //    return GetMassMatrix_depr(mapping, alpha, inverse, this.AvailableSpecies.ToArray());
        //}

        ///// <summary>
        ///// Computes the mass matrices for a given mapping.
        ///// </summary>
        //public BlockDiagonalMatrix GetMassMatrix_depr(UnsetteledCoordinateMapping mapping, double[] _alpha, bool inverse, params SpeciesId[] Spc) {
        //    Dictionary<SpeciesId, IEnumerable<double>> alpha = new Dictionary<SpeciesId, IEnumerable<double>>();
        //    foreach (var species in Spc)
        //        alpha.Add(species, _alpha.CloneAs());
        //    return GetMassMatrix_depr(mapping, alpha, inverse);
        //}

        /// <summary>
        /// computes the mass matrices for a given mapping.
        /// </summary>
        /// <param name="mapping">
        /// </param>
        /// <param name="alpha">
        /// 'Fine-grained' scaling for blocks, for each species and each variable in the <paramref name="mapping"/>.
        /// The default value of null maps to 1.0 for each species and variable.
        /// </param>
        /// <param name="inverse">
        /// Return the inverse mass matrix.
        /// </param>
        /// <param name="agg">
        /// Required if an agglomerated Mass matrix is requested.
        /// </param>
        public BlockMsrMatrix GetMassMatrix(UnsetteledCoordinateMapping mapping, IDictionary<SpeciesId, IEnumerable<double>> alpha = null, bool inverse = false) {
            if (alpha == null) {
                int NoVar = mapping.NoOfVariables;
                alpha = new Dictionary<SpeciesId, IEnumerable<double>>();
                double[] AllOne = new double[NoVar];
                AllOne.SetAll(1.0);
                foreach (var spc in this.XDGSpaceMetrics.SpeciesList) {
                    alpha.Add(spc, AllOne);
                }
            }
            var Return = new BlockMsrMatrix(mapping, mapping);
            AccMassMatrix(Return, mapping, alpha, inverse);
            return Return;
        }

        /// <summary>
        /// Computes the mass matrices for a given mapping, for all species in <see cref="AvailableSpecies"/>
        /// </summary>
        public BlockMsrMatrix GetMassMatrix(UnsetteledCoordinateMapping mapping, bool inverse) {
            double[] alpha = new double[mapping.BasisS.Count];
            alpha.SetAll(1.0);
            return GetMassMatrix(mapping, alpha, inverse, this.AvailableSpecies.ToArray());
        }

        /// <summary>
        /// Computes the mass matrices for a given mapping.
        /// </summary>
        public BlockMsrMatrix GetMassMatrix(UnsetteledCoordinateMapping mapping, double[] _alpha, bool inverse, params SpeciesId[] Spc) {
            Dictionary<SpeciesId, IEnumerable<double>> alpha = new Dictionary<SpeciesId, IEnumerable<double>>();
            foreach (var species in Spc)
                alpha.Add(species, _alpha.CloneAs());
            return GetMassMatrix(mapping, alpha, inverse);
        }

        /*
        /// <summary>
        /// computes the mass matrices for a given mapping.
        /// </summary>
        /// <param name="mapping">
        /// </param>
        /// <param name="alpha">
        /// 'Fine-grained' scaling for blocks, for each species and each variable in the <paramref name="mapping"/>.
        /// The default value of null maps to 1.0 for each species and variable.
        /// </param>
        /// <param name="VariableAgglomerationSwitch">
        /// Switch to turn agglomeration on/off for each variable; default=null=on.
        /// </param>
        /// <param name="inverse">
        /// Return the inverse mass matrix.
        /// </param>
        public BlockDiagonalMatrix GetMassMatrix_depr(UnsetteledCoordinateMapping mapping, IDictionary<SpeciesId, IEnumerable<double>> alpha = null, bool inverse = false, bool[] VariableAgglomerationSwitch = null) {
            if (alpha == null) {
                int NoVar = mapping.NoOfVariables;
                alpha = new Dictionary<SpeciesId, IEnumerable<double>>();
                double[] AllOne = new double[NoVar];
                AllOne.SetAll(1.0);
                foreach (var spc in this.m_LsTrk.SpeciesIdS) {
                    alpha.Add(spc, AllOne);
                }
            }
            var Return = new BlockDiagonalMatrix(mapping.LocalLength, mapping.MaxTotalNoOfCoordinatesPerCell);
            AccMassMatrix(Return, mapping, alpha, inverse, VariableAgglomerationSwitch);
            return Return;
        }
        */

        /// <summary>
        /// Provides access to a 'raw' form of the mass matrix, where only blocks for the cut cells
        /// are stored
        /// </summary>
        /// <returns>
        /// don't mess with those values
        /// </returns>
        public MassMatrixBlockContainer GetMassMatrixBlocks(Basis b, SpeciesId spc) {
            if (!b.IsSubBasis(this.MaxBasis))
                throw new NotSupportedException("requested basis exceeds maximally supported basis.");

            UpdateBlocks(b.Degree, new SpeciesId[] { spc });

            var MMB = this.MassBlocks[spc];
//#if DEBUG
//            {
//                var CCBit = XDGSpaceMetrics.LevelSetRegions.GetCutCellMask().GetBitMask();
//                //var AggCells = this.Agglomerator.GetAgglomerator(spc).AggInfo.SourceCells;
//                //var AggCellsBit = AggCells.GetBitMask();
//                //var AggAffectedBit = this.Agglomerator.GetAgglomerator(spc).AggInfo.AllAffectedCells.GetBitMaskWithExternal();

//                int J = XDGSpaceMetrics.GridDat.Cells.NoOfLocalUpdatedCells;

//                int JSUB = MMB.jSub2jCell.Length;
//                for (int jSub = 0; jSub < JSUB; jSub++) {
//                    var Block = MMB.MassMatrixBlocks.ExtractSubArrayShallow(jSub, -1, -1);
//                    int jCell = MMB.jSub2jCell[jSub];
//                    double BlockNorm = Block.InfNorm();

//                    //if (jCell < J) {
//                    //    Debug.Assert(CCBit[jCell] || AggAffectedBit[jCell]);
//                    //    Debug.Assert(AggCellsBit[jCell] == (BlockNorm == 0));
//                    //}
//                }

//                //foreach (var jCellAgg in AggCells.ItemEnum) {
//                //    int jSub = MMB.jCell2jSub[jCellAgg];
//                //    var Block = MMB.MassMatrixBlocks.ExtractSubArrayShallow(jSub, -1, -1);
//                //    double BlockNorm = Block.InfNorm();

//                //    Debug.Assert(BlockNorm == 0.0);
//                //}
//            }

//#endif
            return MMB;
        }

        /// <summary>
        /// a collection of all species that are available 
        /// </summary>
        public IEnumerable<SpeciesId> AvailableSpecies {
            get {
                return this.XDGSpaceMetrics.SpeciesList;
            }
        }

        /// <summary>
        /// cached mass-matrix blocks for cut-cells
        /// </summary>
        Dictionary<SpeciesId, MassMatrixFactory.MassMatrixBlockContainer> MassBlocks;

        ///// <summary>
        ///// cached inverse mass-matrix blocks for cut-cells
        ///// </summary>
        //Dictionary<SpeciesId, MassMatrixFactory.MassMatrixBlockContainer> InverseMassBlocks;

        

        /// <summary>
        /// computes the mass matrices for a given mapping and accumulates the mass matrix to some other matrix.
        /// </summary>
        public void AccMassMatrix<T>(T M, UnsetteledCoordinateMapping mapping, IDictionary<SpeciesId, IEnumerable<double>> _alpha, bool inverse = false)
            where T : IMutableMatrixEx //
        {
            using (new FuncTrace()) {
                var _basisS = mapping.BasisS.ToArray();
                var ctx = _basisS[0].GridDat;
                int J = ctx.iLogicalCells.NoOfLocalUpdatedCells;

                //if (VariableAgglomerationSwitch == null) {
                //    VariableAgglomerationSwitch = new bool[mapping.BasisS.Count];
                //    VariableAgglomerationSwitch.SetAll(true);
                //} else {
                //    if (VariableAgglomerationSwitch.Length != mapping.BasisS.Count)
                //        throw new ArgumentException();
                //}

                //if(VariableAgglomerationSwitch.Any() && (agg == null)) {
                //    throw new ArgumentException("Cell Agglomerator is required.");
                //}

                if (!M.RowPartitioning.EqualsPartition(mapping))
                    throw new ArgumentException("Mismatch in row mapping.");
                if (!M.ColPartition.EqualsPartition(mapping))
                    throw new ArgumentException("Mismatch in column mapping.");

                if (!_alpha.Keys.IsSubsetOf(this.AvailableSpecies))
                    throw new ArgumentException("trying to obtain mass matrix for species that is not supported by this factory.");

                foreach (var __alpha in _alpha.Values) {
                    if (__alpha.Count() != _basisS.Length)
                        throw new ArgumentException("Number of alpha's must match number of variables/fields in mapping.");
                }

                LevelSetTracker.LevelSetRegions regions = null;// XDGSpaceMetrics.LevelSetRegions;


                // compute the Mass-Blocks for the cut cells...
                // --------------------------------------------
                int _MaxDeg = _basisS.Max(b => b.Degree);
                var RequestedSpecies = _alpha.Keys;
                UpdateBlocks(_MaxDeg, RequestedSpecies);

                Dictionary<SpeciesId, MassMatrixBlockContainer>[] invBlocks = null;
                if (inverse) {
                    invBlocks = GetInverseMassMatrixBlocks(RequestedSpecies, mapping.BasisS.Select(b => b.Degree).ToArray());
                    //VariableAgglomerationSwitch = new bool[VariableAgglomerationSwitch.Length];
                    //VariableAgglomerationSwitch.SetAll(true); // we already took care about this in the 'GetInverseMassMatrixBlocks'
                }

                // set the matrix
                // --------------

                for (int fld = 0; fld < _basisS.Length; fld++) { // loop over Variables in mapping...

                    // loop over species...
                    foreach (var species in _alpha.Keys) {

                        double alpha = _alpha[species].ElementAt(fld);
                        int[] jSub2jCell = this.MassBlocks[species].jSub2jCell;

                        if (alpha != 0.0) {

                            // properties of the basis
                            XDGBasis Xbasis = _basisS[fld] as XDGBasis;
                            Basis nonXbasis;
                            Basis basis = _basisS[fld];
                            if (Xbasis != null) {
                                nonXbasis = Xbasis.NonX_Basis;
                                regions = Xbasis.Tracker.Regions; // compute species indices with respect to **actual** regions !!!!
                                //if (!object.ReferenceEquals(Xbasis.Tracker, this.XDGSpaceMetrics.))
                                //    throw new ArgumentException();
                            } else {
                                nonXbasis = _basisS[fld];
                            }
                            int N = nonXbasis.Length;

                            // get Mass-Matrix subblock
                            MultidimensionalArray Mass;
                            if (!inverse) {
                                Mass = this.MassBlocks[species].MassMatrixBlocks;
                            } else {
                                Mass = invBlocks[fld][species].MassMatrixBlocks;
                                Debug.Assert(Mass.GetLength(1) == N);
                                Debug.Assert(Mass.GetLength(2) == N);
                            }

                            // set diagonal element 1.0 in all cells of the subgrid
                            // (later, we subtract 1.0 from the diagonal in cut cells)
                            var speciesMask = XDGSpaceMetrics.LevelSetRegions.GetSpeciesMask(species);
                            {

                                foreach (int jCell in speciesMask.ItemEnum) {

                                    int iSpc = 0;
                                    if (Xbasis != null) {
                                        int NoOfSpc = regions.GetNoOfSpecies(jCell);
                                        iSpc = regions.GetSpeciesIndex(species, jCell);
                                    }

                                    int n0 = mapping.GlobalUniqueCoordinateIndex(fld, jCell, N * iSpc);

                                    for (int n = 0; n < N; n++) {
                                        M[n0 + n, n0 + n] += alpha;
                                    }

                                }
                            }

                            // now, set then Non-Identity blocks in the cut cells
                            var speciesBitMask = speciesMask.GetBitMask();
                            {
                                int JSUB = jSub2jCell.Length;

                                for (int jsub = 0; jsub < JSUB; jsub++) { // loop over cut cells

                                    int jCell = jSub2jCell[jsub];
                                    if (!speciesBitMask[jCell])
                                        continue;


                                    int iSpc = 0;
                                    if (Xbasis != null) {
                                        int NoOfSpc = regions.GetNoOfSpecies(jCell);
                                        iSpc = regions.GetSpeciesIndex(species, jCell);
                                    }

                                    var MassSub = Mass.ExtractSubArrayShallow(new int[] { jsub, 0, 0 }, new int[] { jsub - 1, N - 1, N - 1 });
                                    //MultidimensionalArray MassSub;
                                    //if (VariableAgglomerationSwitch[fld] || (Mass_B4Agglom[jsub] == null)) {
                                    //    // block with agglomeration
                                    //    MassSub = Mass.ExtractSubArrayShallow(new int[] { jsub, 0, 0 }, new int[] { jsub - 1, N - 1, N - 1 });
                                    //} else {
                                    //    // block without agglomeration

                                    //    Debug.Assert(VariableAgglomerationSwitch[fld] == false);
                                    //    Debug.Assert(Mass_B4Agglom[jsub] != null);
                                    //    MassSub = Mass_B4Agglom[jsub].ExtractSubArrayShallow(new int[] { 0, 0 }, new int[] { N - 1, N - 1 });
                                    //}


                                    int i0 = mapping.GlobalUniqueCoordinateIndex(fld, jCell, N * iSpc);

                                    for (int n = 0; n < N; n++) { // loop over rows (within block)
                                        for (int m = 0; m < N; m++) { // loop over columns (within block)
                                            M[i0 + n, i0 + m] += alpha * MassSub[n, m] - (m == n ? alpha : 0.0);
                                        }
                                    }
                                }
                            }
                        }
                    }
                }

                //// cell-aglomeration
                //// -----------------

                //if (inverse == true)
                //    //throw new ApplicationException("todo: double-check with agglomeration");
                //    Console.WriteLine("todo: double-check with agglomeration");

                //this.m_agglomerator.ManipulateMassMatrix_Mk2(M, mapping);
            }
        }

        private void UpdateBlocks(int _MaxDeg, IEnumerable<SpeciesId> RequestedSpecies) {
            if (MassBlocks == null)
                MassBlocks = new Dictionary<SpeciesId, MassMatrixFactory.MassMatrixBlockContainer>();

            // ..., but only once: for the Basis with highest Polynomial Degree
<<<<<<< HEAD
            if (_MaxDeg > this.MaxBasis.Degree)
                throw new ArgumentException();
=======
            if (_MaxDeg > this.MaxBasis.Degree) {
                MassBlocks.Clear();
                this.MaxBasis = new Basis(this.MaxBasis.GridDat, _MaxDeg);
            }
>>>>>>> 0eb9de02

            Basis nonXbasis = this.MaxBasis;

            // compute Blocks
            {
                var SpeciesToDo = RequestedSpecies.Except(MassBlocks.Keys);
                if (SpeciesToDo.Count() > 0) {
                    // only for species that we haven't done/cached yet
                    Dictionary<SpeciesId, MassMatrixFactory.MassMatrixBlockContainer> _MassBlocks;
                    ComputeMassMatrixBlocks(SpeciesToDo, out _MassBlocks, nonXbasis, this.XDGSpaceMetrics); // m_quadorder, m_LsTrk, this.m_agglomerator, MomentFittingVariant);
                    this.MassBlocks.AddRange(_MassBlocks);
                }
            }


        }

        /// <summary>
        /// 
        /// </summary>
        /// <remarks>
        /// Note that due to cell agglomeration,
        /// there may be non-identity mass matrices in uncut cells:
        /// this happens when a cut cell is agglomerated to an un-cut cell.
        /// </remarks>
        public class MassMatrixBlockContainer {

            /// <summary>
            /// Mass matrix blocks, with agglomeration applied. 
            /// 1st index: subgrid cell index (which map to local cell indices by <see cref="jSub2jCell"/>)
            /// 2nd index: diagonal block row;
            /// 3rd index: diagonal block column;
            /// </summary>
            public MultidimensionalArray MassMatrixBlocks;

            /*
            /// <summary>
            /// 'Backup' of mass matrix blocks before agglomeration; if an entry is null, the corresponding cell is not affected by agglomeration.
            /// </summary>
            public MultidimensionalArray[] MassMatrixBlocks_B4Agglom;
            */

            /// <summary>
            /// mapping from sub-grid index (correlates to 1st index of <see cref="MassMatrixBlocks"/>) to local cell index
            /// </summary>
            public int[] jSub2jCell;

            ///// <summary>
            ///// the inverse mapping of <see cref="jSub2jCell"/>
            ///// </summary>
            //public Dictionary<int, int> jCell2jSub;


            /// <summary>
            /// The integration domain for mass matrices; this contains only cut cells.
            /// It may not correspond to <see cref="jSub2jCell"/>, since 
            /// some cut-cells may be agglomerated to uncut cells.
            /// </summary>
            internal CellMask IntegrationDomain;

        }

        static internal void ComputeMassMatrixBlocks(
            IEnumerable<SpeciesId> _SpeciesIds,
            out Dictionary<SpeciesId, MassMatrixBlockContainer> Result,
            Basis b,
            XDGSpaceMetrics homie) {

            using (var tracer = new FuncTrace()) {
                if (b is XDGBasis)
                    throw new ArgumentException();
                var ctx = homie.GridDat;

                Result = new Dictionary<SpeciesId, MassMatrixBlockContainer>();
                var schemeHelper = homie.XQuadSchemeHelper;
                int Nnx = b.Length;

                int quadorder = homie.CutCellQuadOrder;


                // define domains and allocate memory
                // ==================================


                foreach (var Species in _SpeciesIds) { // loop over species...

                    // interation dom
                    var _IntegrationDomain = homie.LevelSetRegions.GetSpeciesMask(Species).Intersect(homie.LevelSetRegions.GetCutCellMask());

                    // domain for mass-matrix blocks (include agglomeration targets)
                    var _BlockDomain = _IntegrationDomain; //.Union(Agg.GetAgglomerator(Species).AggInfo.AllAffectedCells);

                    // alloc mem for blocks
                    var _MassMatrixBlocksSpc = MultidimensionalArray.Create(_BlockDomain.NoOfItemsLocally, Nnx, Nnx);

                    // Subgrid index to cell index
                    int[] _jSub2jCell = _BlockDomain.ItemEnum.ToArray();

                    // cell to subgrid index
                    //Dictionary<int, int> _jCell2jSub;
                    //if (Agg.GetAgglomerator(Species).AggInfo.AgglomerationPairs.Length > 0) {
                    //    _jCell2jSub = new Dictionary<int, int>();
                    //    for (int i = 0; i < _jSub2jCell.Length; i++) {
                    //        _jCell2jSub.Add(_jSub2jCell[i], i);
                    //    }
                    //} else {
                    //    _jCell2jSub = null;
                    //}

                    Result.Add(Species, new MassMatrixBlockContainer() {
                        IntegrationDomain = _IntegrationDomain,
                        MassMatrixBlocks = _MassMatrixBlocksSpc,
                        //jCell2jSub = _jCell2jSub,
                        jSub2jCell = _jSub2jCell
                    });

                }

                // compute blocks
                // ==============

                foreach (var Species in _SpeciesIds) {
                    // get quad scheme
                    CellQuadratureScheme scheme = schemeHelper.GetVolumeQuadScheme(Species, IntegrationDomain: Result[Species].IntegrationDomain);

                    // result storage
                    var MassMatrixBlocksSpc = Result[Species].MassMatrixBlocks;

                    tracer.Info("mass matrix quad order: " + quadorder);

                    // compute the products of the basis functions:
                    int BlockCnt = -1;
                    int[] BlockCell = Result[Species].jSub2jCell;
                    CellMask speciesCells = homie.LevelSetRegions.GetSpeciesMask(Species);
                    CellQuadrature.GetQuadrature(
                        new int[] { Nnx, Nnx },
                        ctx,
                        scheme.Compile(ctx, quadorder),
                        delegate (int i0, int Length, QuadRule QR, MultidimensionalArray EvalResult) {
                            // Del_Evaluate
                            // ~~~~~~~~~~~~~
                            var BasisVal = b.CellEval(QR.Nodes, i0, Length);
                            EvalResult.Multiply(1.0, BasisVal, BasisVal, 0.0, "ikmn", "ikm", "ikn");

                        },
                        delegate (int i0, int Length, MultidimensionalArray ResultsOfIntegration) {
                            // Del_SaveIntegrationResults
                            // ~~~~~~~~~~~~~~~~~~~~~~~~~~

                            for (int i = 0; i < Length; i++) {
                                int jCell = i0 + i;
                                BlockCnt++;

                                // insert ID block in agglomeration target cells (if necessary):
                                // - - - - - - - - - - - - - - - - - - - - - - - - - - - - - - - 
                                var Block = MassMatrixBlocksSpc.ExtractSubArrayShallow(BlockCnt, -1, -1);
                                while (BlockCell[BlockCnt] < jCell) {
                                    // agglomeration source/target cell that is not cut
                                    // mass matrix is identity (full) or zero (void)
                                    Block.Clear();
                                    if (speciesCells.Contains(BlockCell[BlockCnt]))
                                    {
                                        // cell is full
                                        for (int nn = 0; nn < Nnx; nn++) {
                                            Block[nn, nn] = 1.0;
                                        }
                                    }
                                    BlockCnt++;
                                    Block = MassMatrixBlocksSpc.ExtractSubArrayShallow(BlockCnt, -1, -1);
                                }

                                // store computed block
                                // - - - - - - - - - - - 
                                Debug.Assert(BlockCell[BlockCnt] == jCell);
                                MassMatrixBlocksSpc.ExtractSubArrayShallow(BlockCnt, -1, -1)
                                    .Set(ResultsOfIntegration.ExtractSubArrayShallow(i, -1, -1));
#if DEBUG
                                for (int n = 0; n < Nnx; n++)
                                    for (int m = 0; m < Nnx; m++)
                                        Debug.Assert(Block[n, m] == Block[m, n]);
#endif
                            }
                        }).Execute();
                    // ------------------------------------ quadrature end.

                    BlockCnt++;
                    while (BlockCnt < MassMatrixBlocksSpc.GetLength(0)) {
                        // agglomeration source/target cell that is not cut
                        // mass matrix is identity (full) or zero (void)
                        var Block = MassMatrixBlocksSpc.ExtractSubArrayShallow(BlockCnt, -1, -1);
                        Block.Clear();
                        if (speciesCells.Contains(BlockCell[BlockCnt])) 
                        {
                            // cell is full
                            for (int nn = 0; nn < Nnx; nn++) {
                                Block[nn, nn] = 1.0;
                            }
                        }
                        BlockCnt++;
                    }


                    /*
                    // test mass matrix for positive definiteness
                    {
                        int JSUB = MassMatrixBlocksSpc.GetLength(0);
                        SubGrid Idom = null;

                        int failCount = 0;
                        var PosDefiniteTest = new FullMatrix(Nnx, Nnx);

                        for (int jsub = 0; jsub < JSUB; jsub++) {
                            PosDefiniteTest.Clear();
                            PosDefiniteTest.Acc(MassMatrixBlocksSpc.ExtractSubArrayShallow(jsub, -1, -1), 1.0);

                            try {
                                PosDefiniteTest.Clear();
                                PosDefiniteTest.Acc(MassMatrixBlocksSpc.ExtractSubArrayShallow(jsub, -1, -1), 1.0);
                                PosDefiniteTest.InvertSymmetrical();

                                //PosDefiniteTest.Clear();
                                //PosDefiniteTest.AccEye(1.0);
                                //PosDefiniteTest.Acc(MassMatrixBlocksSpc.ExtractSubArrayShallow(jsub, -1, -1), -1.0);
                                //PosDefiniteTest.InvertSymmetrical();
                            } catch (ArithmeticException ae) {
                                if (Idom == null)
                                    Idom = new SubGrid(scheme.Domain);

                                int jCell = Idom.SubgridIndex2LocalCellIndex[jsub];
                                long Gid = Tracker.GridDat.Cells.GetCell(jCell).GlobalID;


                                double volFrac = Tracker.GetSpeciesVolume(jCell, Species)/ctx.Cells.GetCellVolume(jCell);

                                var errString = string.Format("Indefinite mass matrix in cell: globalId = {0}, local index = {1}, species {2}; \n   cell volume fraction: {3};\n   [{4}]", Gid, jCell, Tracker.GetSpeciesName(Species), volFrac, ae.Message);
                                tracer.Logger.Error(errString);
                                //Console.WriteLine(errString);
                                failCount++;
                            }
                        }

                        if (failCount > 0) {
                            var errString = string.Format("Indefinite mass matrix in {0} of {1} cut cells", failCount, JSUB);
                            tracer.Logger.Error(errString);
                            Console.WriteLine(errString);
                        } else {
                            Console.WriteLine("No indefinite mass matrix blocks");
                        }

                    }
                    // */

                    // backup before agglomeration (required if we wanna treat e.g. velocity in DG and pressure in XDG)
                    //MultidimensionalArray[] massMatrixBlocksB4Agglom = new MultidimensionalArray[Result[Species].jSub2jCell.Length];
                    //Result[Species].MassMatrixBlocks_B4Agglom = massMatrixBlocksB4Agglom;
                    //var _jCell2jSub = Result[Species].jCell2jSub;
                    //int J = ctx.Cells.NoOfLocalUpdatedCells;
                    //foreach (var pair in Agg.GetAgglomerator(Species).AggInfo.AgglomerationPairs) {

                    //    foreach (int jCell in new int[] { pair.jCellSource, pair.jCellTarget }) { // create a backup of source and target cell
                    //        if (jCell >= J)
                    //            continue;

                    //        int jSub = _jCell2jSub[jCell];

                    //        if (massMatrixBlocksB4Agglom[jSub] == null) {
                    //            massMatrixBlocksB4Agglom[jSub] = MassMatrixBlocksSpc.ExtractSubArrayShallow(jSub, -1, -1).CloneAs();
                    //        }
                    //    }
                    //}

                    // agglomeration
                    //Agg.GetAgglomerator(Species).ManipulateMassMatrixBlocks(MassMatrixBlocksSpc, b, Result[Species].jSub2jCell, Result[Species].jCell2jSub);
                    //throw new NotImplementedException("todo");
                }
            }
        }

        Dictionary<SpeciesId, MassMatrixFactory.MassMatrixBlockContainer>[] GetInverseMassMatrixBlocks(IEnumerable<SpeciesId> RequestedSpecies, int[] Degrees) {
            int[] Ns = Degrees.Select(p => this.MaxBasis.Polynomials[0].Where(poly => poly.AbsoluteDegree <= p).Count()).ToArray();
            for(int iKref = 1; iKref < this.MaxBasis.Polynomials.Count; iKref++ ) {
                int[] _Ns = Degrees.Select(p => this.MaxBasis.Polynomials[0].Where(poly => poly.AbsoluteDegree <= p).Count()).ToArray();
                if(!ArrayTools.ListEquals(Ns, _Ns))
                    throw new NotSupportedException();
            }

            Dictionary<SpeciesId, MassMatrixFactory.MassMatrixBlockContainer>[] InvMassBlocks = new Dictionary<SpeciesId, MassMatrixBlockContainer>[Degrees.Length];

            for (int i = 0; i < Degrees.Length; i++) {
                int pSame = -1;
                //pSame = Array.IndexOf(Degrees, Degrees[i], 0, i);
                for (int j = 0; j < i; j++) {
                    if ((Degrees[j] == Degrees[i]) 
                        //&& (VariableAgglomerationSwitch[j] == VariableAgglomerationSwitch[i])
                        ) {
                        pSame = j;
                        break;
                    }
                }

                if (pSame >= 0) {
                    InvMassBlocks[i] = InvMassBlocks[pSame];
                } else {
                    InvertMassMatrixBlocks(out InvMassBlocks[i], this.MassBlocks, Ns[i]);
                }
            }

            return InvMassBlocks;
        }

        static internal void InvertMassMatrixBlocks(
            out Dictionary<SpeciesId, MassMatrixBlockContainer> MassMatrixBlocksInv,
            Dictionary<SpeciesId, MassMatrixBlockContainer> MassMatrixBlocks,
            int N) {
            using (new FuncTrace()) {

                MassMatrixBlocksInv = new Dictionary<SpeciesId, MassMatrixBlockContainer>();
                foreach (var Species in MassMatrixBlocks.Keys) {

                    var mblk = MassMatrixBlocks[Species].MassMatrixBlocks;
                    //var mblkB4agg = MassMatrixBlocks[Species].MassMatrixBlocks_B4Agglom;
                    var invmblk = MultidimensionalArray.Create(mblk.GetLength(0), N, N);
                    MassMatrixBlocksInv.Add(Species,
                        new MassMatrixBlockContainer() {
                            MassMatrixBlocks = invmblk,
                            //jCell2jSub = MassMatrixBlocks[Species].jCell2jSub,
                            jSub2jCell = MassMatrixBlocks[Species].jSub2jCell,
                            IntegrationDomain = MassMatrixBlocks[Species].IntegrationDomain
                        });

                    int B = mblk.GetLength(0);
                    Debug.Assert(mblk.GetLength(2) >= N);

                    MultidimensionalArray blk = MultidimensionalArray.Create(N, N);
                    MultidimensionalArray inv_Blk = MultidimensionalArray.Create(N, N);


                    // loop over all cut cells (mass matrix blocks)...
                    for (int b = 0; b < B; b++) {
                        MultidimensionalArray _blk;
                        //if ((aggSw == true) || (mblkB4agg[b] == null)) {
                        _blk = mblk.ExtractSubArrayShallow(new int[] { b, 0, 0 }, new int[] { b - 1, N - 1, N - 1 });
                        //} else {
                        //    Debug.Assert(aggSw == false);
                        //    Debug.Assert(mblkB4agg[b] != null);
                        //    _blk = mblkB4agg[b].ExtractSubArrayShallow(new int[] { 0, 0 }, new int[] { N - 1, N - 1 });
                        //}

                        blk.Set(_blk);
                        if (blk.ContainsNanOrInf(true, true))
                            throw new ArithmeticException("NAN/INF in mass matrix.");

                        if (blk.InfNorm() == 0.0) {
                            // a zero-block
                            invmblk.ExtractSubArrayShallow(b, -1, -1).Clear();
                        } else {
                            //blk.Invert(inv_Blk);
                            try {
                                inv_Blk.Clear();
                                inv_Blk.Acc(1.0, blk);
                                inv_Blk.InvertSymmetrical();

#if DEBUG
                                for (int n = 0; n < N; n++)
                                    for (int m = 0; m < N; m++)
                                        Debug.Assert(inv_Blk[n, m] == inv_Blk[m, n]);

#endif
                            } catch (ArithmeticException) {
                                Console.WriteLine("WARNING: indefinite mass matrix.");
                                blk.InvertTo(inv_Blk);
#if DEBUG
                                for (int n = 0; n < N; n++)
                                    for (int m = 0; m < N; m++)
                                        Debug.Assert(Math.Abs(inv_Blk[n, m] - inv_Blk[m, n]) / (Math.Abs(inv_Blk[n, m]) + Math.Abs(inv_Blk[m, n])) <= 1.0e-9);
#endif
                            }

                            if (blk.ContainsNanOrInf(true, true))
                                throw new ArithmeticException("NAN/INF in inverse mass matrix.");

                            invmblk.SetSubMatrix(inv_Blk, b, -1, -1);
                        }

                        /*
                        bool Choleski_failed = false;
                        bool Symmelim_failed = false;
                        try {
                            blk.Initialize(_blk);
                            blk.InvertSymmetrical();
                        } catch (ArithmeticException) {
                            Choleski_failed = true;
                        }
                        try {
                            blk.Initialize(_blk);
                            FullMatrix.TiredRoutine(blk);
                        } catch (ArithmeticException) {
                            Symmelim_failed = true;
                        }

                        if (Choleski_failed || Symmelim_failed) {
                            Console.WriteLine("Mass matrix defect ({0},{1}): species {2}, jsub = {3};", Choleski_failed, Symmelim_failed,  LsTrk.GetSpeciesName(Species), b);
                        
                            int J = LsTrk.Ctx.Grid.NoOfUpdateCells;
                            if (MassErrors == null) {
                                MassErrors = new Dictionary<SpeciesId, System.Collections.BitArray>();
                            }
                            if (!MassErrors.ContainsKey(Species)) {
                                MassErrors.Add(Species, new System.Collections.BitArray(J));
                            }
                            var _MassErrors = MassErrors[Species];

                            int[] globalIdx = cutted.SubgridIndex2LocalCellIndex;
                            int jCell = globalIdx[b];

                            _MassErrors[jCell] = true;

                        }
                        //*/
                    }


                }
            }

        }
    }
}<|MERGE_RESOLUTION|>--- conflicted
+++ resolved
@@ -432,15 +432,10 @@
                 MassBlocks = new Dictionary<SpeciesId, MassMatrixFactory.MassMatrixBlockContainer>();
 
             // ..., but only once: for the Basis with highest Polynomial Degree
-<<<<<<< HEAD
-            if (_MaxDeg > this.MaxBasis.Degree)
-                throw new ArgumentException();
-=======
             if (_MaxDeg > this.MaxBasis.Degree) {
                 MassBlocks.Clear();
                 this.MaxBasis = new Basis(this.MaxBasis.GridDat, _MaxDeg);
             }
->>>>>>> 0eb9de02
 
             Basis nonXbasis = this.MaxBasis;
 
