﻿using BoSSS.Foundation.Quadrature;
using System;
using System.Collections.Generic;
using System.Linq;
using System.Text;
using System.Threading.Tasks;
using BoSSS.Foundation.Grid.RefElements;
using ilPSP;
using System.Collections;
using System.Diagnostics;


namespace BoSSS.Foundation.XDG.Quadrature
{
    interface ISayeQuadRule
    {
        IEnumerable<Tuple<MultidimensionalArray,double>> IntegrationNodes 
        {
            get;
        }
        void AddRule(SayeQuadRule rule, bool deriveFromExistingNode);
        void RemoveActiveNode();
        QuadRule GetQuadRule();
    }

    interface ISortedBoundedList<T>
        : IEnumerable<T>
        where T : IComparable<T>
    {
        void SetBounds(T min, T max);
        void Add(params T[] arr);
        T this[int index] 
        {
            get;
        }
    }

    abstract class SayeArgument<S>
    {
        public enum Mode
        {
            Standard,
            GaussQuadrature,
            LowOrderQuadrature,
            DomainIsEmpty
        };

        public Mode Status = Mode.Standard;

        public abstract void RemoveDimension(int k);

        public abstract bool Surface {
            get;
            set;
        }
        public abstract int Dimension 
        {
            get;
        }
        public abstract IList<Tuple<S, int>> PsiAndS 
        {
            get;
        }
        public abstract int n 
        {
            get;
        }
        public abstract NodeSet GetCellCenter();
        public abstract int HeightDirection {
            get;
            set;
        }
        public abstract ISayeQuadRule NodesAndWeights {
            get;
        }
    }

    abstract class SayeIntegrand<S, T>
        where T : SayeArgument<S>
    {
        protected int cell;
        public SayeIntegrand()
        {
        }

        public QuadRule Evaluate(int Cell, T arg)
        {
            //Setup algorithm
            //----------------------------------------------------------------------
            cell = Cell;
            TreeNode<T> recursionTree = new TreeNode<T>();
            TreeNode<T> fullSpace = recursionTree.AddChild(arg);

            //Build Integrand
            //----------------------------------------------------------------------
            SayeRecursion(fullSpace, 0);

            //Evaluate Integrand
            //----------------------------------------------------------------------
            //Fill nodesAndWeights
            recursionTree.UnrollFunc(IntegrandEvaluation);
            //ConvertToQuadRule
            QuadRule toRuleThemAll = fullSpace.Value.NodesAndWeights.GetQuadRule();

            //Handle empty QuadRule
            if (toRuleThemAll.NoOfNodes == 0)
            {
                Debug.WriteLine("Evaluation of cell {0} returned empty Quadrule", cell);
                toRuleThemAll = CreateZeroQuadrule();
            }

            return toRuleThemAll;
        }

        protected abstract QuadRule CreateZeroQuadrule();

        #region Evaluate Integrand

        protected void IntegrandEvaluation(TreeNode<T> node)
        {
            T nodeArg = node.Value;

            //Check a bunch of stuff
            if (nodeArg == null)
            {
                return;
            }
            SayeQuadRule newRule;
            switch (nodeArg.Status)
            {
                case SayeArgument<S>.Mode.Standard:
                    SetStandartNodes(node);
                    break;
                case SayeArgument<S>.Mode.GaussQuadrature:
                    newRule = SetGaussQuadratureNodes(nodeArg);
                    nodeArg.NodesAndWeights.AddRule(newRule, false);
                    break;
                case SayeArgument<S>.Mode.LowOrderQuadrature:
                    newRule = SetLowOrderQuadratureNodes(nodeArg);
                    nodeArg.NodesAndWeights.AddRule(newRule, false);
                    break;
                case SayeArgument<S>.Mode.DomainIsEmpty:
                    break;
                default:
                    throw new NotSupportedException();
            }
        }

        private void SetStandartNodes(TreeNode<T> node)
        {
            T arg = node.Value;
            //Rekursionsanker
            if (arg.Dimension == 1)
            {
                MultidimensionalArray newNode = ((MultidimensionalArray)arg.GetCellCenter()).CloneAs();
                VolumeIntegrand(newNode, 1.0, arg, true);
            }
            else
            {
                Action<MultidimensionalArray, double, T, bool> integrand;
                if (arg.Surface)
                {
                    integrand = SurfaceIntegrand;
                }
                else
                {
                    integrand = VolumeIntegrand;
                }
                foreach (TreeNode<T> childNode in node.Children)
                {
                    T childArg = childNode.Value;
                    foreach (Tuple<MultidimensionalArray, double>
                        integrationNode in childArg.NodesAndWeights.IntegrationNodes)
                    {
                        integrand(integrationNode.Item1, integrationNode.Item2, arg, false);
                    }
                }
            }
        }

        //Algorithm 1
        //page: A1005
        private void VolumeIntegrand(MultidimensionalArray X, double X_weight, T arg, bool isNew)
        {
            //Calculate the set of roots and union with the interval endpoints ( line 1)
            int heightDirection = arg.HeightDirection;

            //Sort R into ascending order such that ... (line 2) : Implemented with a sortedList
            ISortedBoundedList<double> roots = new SayeSortedList(2 + arg.n,  1.0e-14);
            double[] bounds = GetBoundaries(arg, heightDirection);
            roots.SetBounds(bounds[0], bounds[1]);
            RestrictToBound(X, bounds[0], arg.HeightDirection);
            for (int i = 0; i < arg.n; ++i) 
            {
                S psi_i = arg.PsiAndS[i].Item1;
                double[] rootsInPsi = FindRoots(psi_i, X, heightDirection, bounds, this.cell);
                roots.Add(rootsInPsi);
            }
            
            //For j = 1 to l - 1 do (line 4)
            bool xIsUnchanged = true;
            for (int j = 0; j < roots.Count() - 1; ++j)
            {
                //Define L and x_c(line 5)
                double L = roots[j + 1] - roots[j];
                NodeSet x_c = NodeOnRay(X, heightDirection, roots[j] - roots[0] + L / 2.0);
                
                //If s_i * psi_i >= 0 for all i (line 6)
                bool updateIntegrand = true;
                foreach (Tuple<S, int> psiAndS in arg.PsiAndS)
                {
                    S psi_i = psiAndS.Item1;
                    int s_i = psiAndS.Item2;
                    updateIntegrand &= s_i * EvaluateAt(psi_i, x_c) >= 0;
                }
                //Update I = ...(line 7)
                if (updateIntegrand)
                {
                    SayeQuadRule newRule = BuildQuadRule(x_c, X_weight, heightDirection, L);
                    bool deriveFromExistingNode = !isNew && xIsUnchanged;
                    arg.NodesAndWeights.AddRule(newRule, deriveFromExistingNode);
                    xIsUnchanged = false;
                }    
            }
            if (xIsUnchanged && !isNew)
            {
                arg.NodesAndWeights.RemoveActiveNode();
            }
        }

        //Algorithm 2
        //page: A1005
        private void SurfaceIntegrand(MultidimensionalArray X, double X_weight, T arg, bool isNew)
        {
            Debug.Assert(arg.n == 1);
            //Calculate the roots of phi in the interval R = ... (line 1)
            S phi = arg.PsiAndS[0].Item1;
            int heightDirection = arg.HeightDirection;
            double[] bounds = GetBoundaries(arg, heightDirection);
            ISortedBoundedList<double> roots = new SayeSortedList(3, 1.0e-14);
            roots.SetBounds(bounds[0], bounds[1]);
            double[] newRoots = FindRoots(phi, X, heightDirection, bounds, this.cell);
            roots.Add(newRoots);

            //if there is a root, insert node 
            Debug.Assert(roots.Count() <= 3);
            if (roots.Count() > 2)
            {
                X[0, heightDirection] = roots[1];
                SayeQuadRule surfaceQuadNode = BuildSurfaceQuadRule(X, X_weight, heightDirection, this.cell);
                arg.NodesAndWeights.AddRule(surfaceQuadNode, true);
            }
            //else remove node
            else
            {
                arg.NodesAndWeights.RemoveActiveNode();
            }
        }

        #endregion

        #region Evaluate Integrand: Abstract Functions 

        protected abstract void RestrictToBound(MultidimensionalArray X, double bound, int direction);

        protected abstract SayeQuadRule SetLowOrderQuadratureNodes(T arg);

        protected abstract SayeQuadRule SetGaussQuadratureNodes(T arg);

        //Return 1 Root. If there isn't a root, return double.MaxValue 
        protected abstract double[] FindRoots(S psi, MultidimensionalArray X, int heightDirection, double[] bounds, int cell);

        protected abstract SayeQuadRule BuildQuadRule( MultidimensionalArray X, double X_weight, int heightDirection, double length);

        protected abstract SayeQuadRule BuildSurfaceQuadRule(MultidimensionalArray X, double X_weight, int heightDirection, int cell);

        public abstract double[] GetBoundaries(T arg, int heightDirection);

        public abstract NodeSet NodeOnRay(MultidimensionalArray X, int direction, double distance);

        #endregion

        #region BuildIntegrand

        //Algorithm 3
        //page: A1006
<<<<<<< HEAD
        protected void SayeRecursion(TreeNode<T> treeNode, int subDivisionCount)
=======
        protected void SayeRecursion(TreeNode<T> treeNode, int subdivisionCount)
>>>>>>> c5fa4443
        {
            T arg = treeNode.Value;

            //Assert ... (line 1)
            Debug.Assert(arg.Surface == false || (arg.Dimension > 1 && arg.n == 1));
            //Check treeNode : Prune
            //-----------------------------------------------------------------------------------------------
            // If d = 1 ... (line 2)
            if (arg.Dimension == 1)
            {
                return;
            }
            //Define x_c (line 3)
            NodeSet x_center = arg.GetCellCenter();

            //for i = n downto 1 do (line 4)
            for (int i = arg.n - 1 ; i >= 0;  --i)
            {
                Tuple<S, int> psiAndS = arg.PsiAndS[i];
                S psi_i = psiAndS.Item1;
                //Evaluate bounds on the value of psi_i on U such that sup_(x element U)|psi_i(x) - psi_i(x_c)| <= delta (line 5)
                double delta = EvaluateBounds(arg, psi_i, x_center);
                // if |psi_i(x_c)| >= delta then (line 6)
                if (delta <= Math.Abs(EvaluateAt(psi_i, x_center)))
                {
                    int s_i = psiAndS.Item2;
                    //if s_i * psi_i >= 0 (line 7)
                    if (s_i * EvaluateAt(psi_i, x_center) >= 0)
                    {
                        //Remove ψi from the list and decrement n by one. (line 8)
                        arg.PsiAndS.RemoveAt(i);
                    }
                    else
                    {
                        //The domain of integration is empty; return 0. (line 9,10)
                        arg.Status = SayeArgument<S>.Mode.DomainIsEmpty;
                        return;
                    }
                }
            }
            //if n = 0 then (line 11)
            if (arg.n == 0)
            {
                //If this is a Surface Integral, this Subcell is empty
                if (arg.Surface)
                {
                    arg.Status = SayeArgument<S>.Mode.DomainIsEmpty;
                }
                else
                {
                    //Apply a tensor - product Gaussian quadrature scheme (line 12)
                    arg.Status = SayeArgument<S>.Mode.GaussQuadrature;
                }
                return;
            }

            //Find new subspace
            //-----------------------------------------------------------------------------------------------
            //Set k = argmax_j|d_xj Psi_1(x_c)| and initialize Psi-tilde = empty (line 14)
            S psi_1 = arg.PsiAndS[0].Item1;
            int k = FindPromisingHeightDirection(psi_1, x_center);
            T subspaceArg = DeriveNewArgument(arg);
            //for i = 1 to n do (line 15)
            foreach (Tuple<S, int> psiAndS in arg.PsiAndS)
            {
                S psi_i = psiAndS.Item1;
                int s_i = psiAndS.Item2;
                //Evaluate g := gradient(Psi_i(x_c)) (line 16)
                MultidimensionalArray g = Gradient(psi_i, x_center);
                //Determine bounds and check bounds (line 17,18)
                if (HeightDirectionIsSuitable(arg, psi_i, x_center, k, g))
                {
                    //Define Psi_i^L and Psi_i^U (line 19)
                    S[] subPsis = ExtractSubPsis(psi_i, arg, k);
                    S psi_U = subPsis[1];
                    S psi_L = subPsis[0];
                    //Evaluate signs s_i^L and s_i^U (line 20)
                    int s_U = EvaluateSign(g, k, s_i, arg.Surface, 1);
                    int s_L = EvaluateSign(g, k, s_i, arg.Surface, -1);
                    //Add {Psi_i^L, s_i^L}  and {Psi_i^U, s_i^U} to the collection Psi-tilde (line 21)
                    Tuple<S, int> newPsiAndS_U = new Tuple<S, int>(psi_U, s_U);
                    Tuple<S, int> newPsiAndS_L = new Tuple<S, int>(psi_L, s_L);
                    subspaceArg.PsiAndS.Add(newPsiAndS_U);
                    subspaceArg.PsiAndS.Add(newPsiAndS_L);
                }
                else
                {
                    //The height function direction ek is not suitable for ψi. If already subdivided too
                    //many times, revert to a low - order method(see discussion).Otherwise split U (line 23)
<<<<<<< HEAD
                    if (SubdivideSuitable(subDivisionCount))
=======
                    if (SubdivideSuitable(subdivisionCount))
>>>>>>> c5fa4443
                    {
                        //Subdivide
                        T siblingArg = Subdivide(arg);
                        TreeNode<T>sibling = treeNode.AddSibling(siblingArg);
                        //Recalculate
<<<<<<< HEAD
                        SayeRecursion(treeNode, subDivisionCount++);
                        SayeRecursion(sibling, subDivisionCount++);
=======
                        SayeRecursion(treeNode, subdivisionCount++);
                        SayeRecursion(sibling, subdivisionCount++);
>>>>>>> c5fa4443
                    }
                    else
                    {
                        arg.Status = SayeArgument<S>.Mode.LowOrderQuadrature;
                    }
                    return;
                }
            }
            //Define a new integrand (line 24)
            arg.HeightDirection = k;
            //return I(...) (line 25)
            subspaceArg.Surface = false;
            subspaceArg.RemoveDimension(k);
            TreeNode<T> subSpaceNode = treeNode.AddChild(subspaceArg);
<<<<<<< HEAD
            SayeRecursion(subSpaceNode, subDivisionCount);
=======
            SayeRecursion(subSpaceNode, subdivisionCount);
>>>>>>> c5fa4443
        }

        #endregion

        #region BuildIntegrand: Wrappers for Readability

        double EvaluateAt(S Psi, NodeSet Point)
        {
            return EvaluateAt(Psi, Point, this.cell);
        }

        int FindPromisingHeightDirection(S psi, NodeSet Point)
        {
            return FindPromisingHeightDirection(psi, Point, this.cell);
        }

        bool HeightDirectionIsSuitable(T arg, S psi, NodeSet Point, int heightDirection, MultidimensionalArray gradient)
        {
            return HeightDirectionIsSuitable(arg, psi, Point, heightDirection, gradient,  this.cell);
        }

        MultidimensionalArray Gradient(S psi, NodeSet Node)
        {
            return Gradient(psi, Node, this.cell);
        }
        double EvaluateBounds(T arg, S psi, NodeSet x_center)
        {
            return EvaluateBounds(arg, psi, x_center, this.cell);
        }

        #endregion

        #region BuildIntegrand: Abstract Functions

        protected abstract MultidimensionalArray Gradient(S psi, NodeSet Node, int Cell);

        protected abstract double EvaluateAt(S Psi, NodeSet Point, int cell);

        protected abstract int EvaluateSign(MultidimensionalArray gradient, int heightDirection, int s_i, bool surface, int sigma);

        protected abstract S[] ExtractSubPsis(S psi_i, T arg, int heightDirection);

<<<<<<< HEAD
        protected abstract bool SubdivideSuitable(int numSubdivisions);
=======
        protected abstract bool SubdivideSuitable(int numberOfSubdivisions);
>>>>>>> c5fa4443

        protected abstract T Subdivide(T arg);

        protected abstract int FindPromisingHeightDirection(S psi, NodeSet Point, int cell);

        protected abstract bool HeightDirectionIsSuitable(T arg, S psi, NodeSet Point, int heightDirection, 
            MultidimensionalArray gradient, int cell);

        protected abstract double EvaluateBounds(T arg, S psi, NodeSet x_center, int cell);

        protected abstract T DeriveNewArgument(T arg);

        #endregion
        
    }
}<|MERGE_RESOLUTION|>--- conflicted
+++ resolved
@@ -284,11 +284,7 @@
 
         //Algorithm 3
         //page: A1006
-<<<<<<< HEAD
         protected void SayeRecursion(TreeNode<T> treeNode, int subDivisionCount)
-=======
-        protected void SayeRecursion(TreeNode<T> treeNode, int subdivisionCount)
->>>>>>> c5fa4443
         {
             T arg = treeNode.Value;
 
@@ -378,23 +374,14 @@
                 {
                     //The height function direction ek is not suitable for ψi. If already subdivided too
                     //many times, revert to a low - order method(see discussion).Otherwise split U (line 23)
-<<<<<<< HEAD
                     if (SubdivideSuitable(subDivisionCount))
-=======
-                    if (SubdivideSuitable(subdivisionCount))
->>>>>>> c5fa4443
                     {
                         //Subdivide
                         T siblingArg = Subdivide(arg);
                         TreeNode<T>sibling = treeNode.AddSibling(siblingArg);
                         //Recalculate
-<<<<<<< HEAD
                         SayeRecursion(treeNode, subDivisionCount++);
                         SayeRecursion(sibling, subDivisionCount++);
-=======
-                        SayeRecursion(treeNode, subdivisionCount++);
-                        SayeRecursion(sibling, subdivisionCount++);
->>>>>>> c5fa4443
                     }
                     else
                     {
@@ -409,11 +396,7 @@
             subspaceArg.Surface = false;
             subspaceArg.RemoveDimension(k);
             TreeNode<T> subSpaceNode = treeNode.AddChild(subspaceArg);
-<<<<<<< HEAD
             SayeRecursion(subSpaceNode, subDivisionCount);
-=======
-            SayeRecursion(subSpaceNode, subdivisionCount);
->>>>>>> c5fa4443
         }
 
         #endregion
@@ -456,11 +439,7 @@
 
         protected abstract S[] ExtractSubPsis(S psi_i, T arg, int heightDirection);
 
-<<<<<<< HEAD
         protected abstract bool SubdivideSuitable(int numSubdivisions);
-=======
-        protected abstract bool SubdivideSuitable(int numberOfSubdivisions);
->>>>>>> c5fa4443
 
         protected abstract T Subdivide(T arg);
 
