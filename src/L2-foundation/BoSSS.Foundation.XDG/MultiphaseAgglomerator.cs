﻿/* =======================================================================
Copyright 2017 Technische Universitaet Darmstadt, Fachgebiet fuer Stroemungsdynamik (chair of fluid dynamics)

Licensed under the Apache License, Version 2.0 (the "License");
you may not use this file except in compliance with the License.
You may obtain a copy of the License at

    http://www.apache.org/licenses/LICENSE-2.0

Unless required by applicable law or agreed to in writing, software
distributed under the License is distributed on an "AS IS" BASIS,
WITHOUT WARRANTIES OR CONDITIONS OF ANY KIND, either express or implied.
See the License for the specific language governing permissions and
limitations under the License.
*/

using BoSSS.Foundation.Comm;
using BoSSS.Foundation.Grid;
using BoSSS.Foundation.Grid.Classic;
using BoSSS.Foundation.Quadrature;
using BoSSS.Platform;
using ilPSP;
using ilPSP.LinSolvers;
using ilPSP.Tracing;
using ilPSP.Utils;
using MPI.Wrappers;
using System;
using System.Collections;
using System.Collections.Generic;
using System.Diagnostics;
using System.Linq;

namespace BoSSS.Foundation.XDG {

    /// <summary>
    /// algebraic cell agglomeration to avoid small cut-cells;
    /// </summary>
    public class MultiphaseCellAgglomerator : ICutCellMetrics {

        /// <summary>
        /// number of agglomerations in all species
        /// </summary>
        public int TotalNumberOfAgglomerations {
            get;
            private set;
        }

        /// <summary>
        /// threshold factor that determines when cells are agglomerated
        /// </summary>
        public double AgglomerationThreshold {
            get;
            private set;
        }

        /// <summary>
        /// similar to <see cref="AgglomerationThreshold"/>, but for old timesteps
        /// </summary>
        public double[] AgglomerationThreshold_Oldtimesteps {
            get;
            private set;
        }


        /// <summary>
        /// The quadrature order used for computing cell volumes and edge areas.
        /// </summary>
        public int CutCellQuadratureOrder {
            get {
                return NonAgglomeratedMetrics.CutCellQuadratureOrder;
            }
        }

        /// <summary>
        /// The kind of HMF which is be used for computing cell volumes.
        /// </summary>
        public XQuadFactoryHelper.MomentFittingVariants HMFvariant {
            get {
                return NonAgglomeratedMetrics.HMFvariant;
            }
        }

        /// <summary>
        /// All species for which agglomeration is available.
        /// </summary>
        public IEnumerable<SpeciesId> SpeciesList {
            get {
                return NonAgglomeratedMetrics.SpeciesList;
            }
        }

        /// <summary>
        /// Link to the tracker.
        /// </summary>
        public LevelSetTracker Tracker {
            get;
            private set;
        }

        /// <summary>
        /// Cut-cell length scales before agglomeration
        /// </summary>
        public CutCellMetrics NonAgglomeratedMetrics {
            get;
            private set;
        }

        public XDGSpaceMetrics XDGSpaceMetrics {
            get;
            private set;
        }


        /// <summary>
        /// ctor.
        /// </summary>
        /// <param name="__AgglomerationTreshold">see <see cref="AgglomerationThreshold"/></param>
        /// <param name="oldTs__AgglomerationTreshold">
        /// Agglomeration thresholds for   _previous_ timesteps, correlates with <paramref name="oldCcm"/>.
        /// </param>
        /// <param name="AgglomerateNewborn">
        /// 'Newborn' cut-cells 
        /// are agglomerated to cells which already exist in the previous  timestep.
        /// </param>
        /// <param name="AgglomerateDecased">
        /// 'Deceased' cut-cells are agglomerated to cells which exist in the next timestep.
        /// </param>
        /// <param name="ExceptionOnFailedAgglomeration">
        /// If true, an exception is thrown for 
        /// any cell which should be agglomerated, if no neighbour is found.
        /// </param>
        /// <param name="NewbornAndDecasedThreshold">
        /// Volume fraction threshold at which a cut-cell counts as newborn, resp. deceased, see <paramref name="AgglomerateNewbornAndDeceased"/>;
        /// </param>
        /// <param name="CutCellsQuadOrder"></param>
        /// <param name="CutCellsQuadType"></param>
        /// <param name="lsTrk"></param>
        internal MultiphaseCellAgglomerator(
            LevelSetTracker lsTrk,
            SpeciesId[] Spc, int CutCellsQuadOrder,
            double __AgglomerationTreshold,
            bool AgglomerateNewborn = false, bool AgglomerateDecased = false, bool ExceptionOnFailedAgglomeration = true,
            double[] oldTs__AgglomerationTreshold = null,
            double NewbornAndDecasedThreshold = 1.0e-6) {
            MPICollectiveWatchDog.Watch();
            if (__AgglomerationTreshold < 0.0 || __AgglomerationTreshold >= 1.0)
                throw new ArgumentOutOfRangeException();

            if (NewbornAndDecasedThreshold < 0.0 || NewbornAndDecasedThreshold >= 1.0)
                throw new ArgumentOutOfRangeException();

            this.Tracker = lsTrk;

            this.XDGSpaceMetrics = lsTrk.GetXDGSpaceMetrics(Spc, CutCellsQuadOrder, 1);
            this.NonAgglomeratedMetrics = lsTrk.GetXDGSpaceMetrics(Spc, CutCellsQuadOrder, 1).CutCellMetrics;
            this.AgglomerationThreshold = __AgglomerationTreshold;
            this.AgglomerationThreshold_Oldtimesteps = oldTs__AgglomerationTreshold;

            CutCellMetrics[] oldCcm;
            if (AgglomerateNewborn || AgglomerateDecased) {
                oldCcm = new CutCellMetrics[oldTs__AgglomerationTreshold.Length];
                for (int iHistory = 0; iHistory < oldCcm.Length; iHistory++) {
                    oldCcm[iHistory] = lsTrk.GetXDGSpaceMetrics(Spc, CutCellsQuadOrder, -iHistory).CutCellMetrics;
                }
            } else {
                oldCcm = null;
            }

            if ((oldCcm == null) != (oldTs__AgglomerationTreshold == null)) { 
                throw new ArgumentException();
            }

            if (oldCcm != null) {
                if (oldCcm.Length != oldTs__AgglomerationTreshold.Length)
                    throw new ArgumentException();

                foreach (double alpha in oldTs__AgglomerationTreshold) {
                    if (alpha < 0.0 || alpha >= 1.0)
                        throw new ArgumentOutOfRangeException();
                }
            }

 
            // perform agglomeration
            foreach (var spc in this.SpeciesList) {
                IEnumerable<Tuple<int, int>> ai = FindAgglomeration(
                    this.Tracker,
                    spc,
                    AgglomerationThreshold,
                    this.NonAgglomeratedMetrics.CutCellVolumes[spc],
                    this.NonAgglomeratedMetrics.CutEdgeAreas[spc],
                    AgglomerateNewborn, AgglomerateDecased,
                    ExceptionOnFailedAgglomeration,
                    oldCcm != null ? oldCcm.Select(a => a.CutCellVolumes[spc]).ToArray() : null,
                    oldTs__AgglomerationTreshold,
                    NewbornAndDecasedThreshold);


                var m_agglomeration = new CellAgglomerator(this.Tracker.GridDat, ai);
                this.DictAgglomeration.Add(spc, m_agglomeration);
            }

            this.TotalNumberOfAgglomerations = this.DictAgglomeration.Values.Sum(agg => agg.TotalNumberOfAgglomerations);

            // compute metrics of AGGLOMERATED cut cells
            this.LengthScaleAgg();
        }


        IDictionary<SpeciesId, CellAgglomerator> DictAgglomeration = new Dictionary<SpeciesId, CellAgglomerator>();


        /// <summary>
        /// returns the <see cref="CellAgglomerator"/> for species <paramref name="spc"/>;
        /// </summary>
        public CellAgglomerator GetAgglomerator(SpeciesId spc) {
            return DictAgglomeration[spc];
        }


        private Dictionary<SpeciesId, XSpatialOperatorMk2.SpeciesFrameMatrix<IMutableMatrixEx>> GetFrameMatrices<M>(M Matrix, UnsetteledCoordinateMapping RowMap, UnsetteledCoordinateMapping ColMap)
            where M : IMutableMatrixEx {
            var ret = new Dictionary<SpeciesId, XSpatialOperatorMk2.SpeciesFrameMatrix<IMutableMatrixEx>>();
            foreach (var kv in DictAgglomeration) {
                var Species = kv.Key;
                var mtx_spc = new XSpatialOperatorMk2.SpeciesFrameMatrix<IMutableMatrixEx>(Matrix, this.Tracker.Regions, Species, RowMap, ColMap);
                ret.Add(Species, mtx_spc);
            }

            return ret;
        }


        class MiniMapping {

            /// <summary>
            /// DOFs per cell, per variable, per species.
            /// index: variable.
            /// </summary>
            int[] NS;

            bool[] VarIsXdg;

            UnsetteledCoordinateMapping m_Map;
            SpeciesId m_spId;

            LevelSetTracker.LevelSetRegions m_LsRegion;

            public int MaxDeg = -1;

            public int NoOfVars;

            public MiniMapping(UnsetteledCoordinateMapping Map, SpeciesId spId, LevelSetTracker.LevelSetRegions r) {
                m_Map = Map;
                m_spId = spId;
                m_LsRegion = r;

                Basis[] BS = Map.BasisS.ToArray();
                NS = new int[BS.Length];
                VarIsXdg = new bool[BS.Length];
                NoOfVars = BS.Length;

                for (int iVar = 0; iVar < BS.Length; iVar++) {
                    XDGBasis xBasis = BS[iVar] as XDGBasis;
                    if (xBasis != null) {
                        NS[iVar] = xBasis.NonX_Basis.Length;
                        //m_LsTrk = xBasis.Tracker;
                        VarIsXdg[iVar] = true;
                    } else {
                        NS[iVar] = BS[iVar].Length;
                        VarIsXdg[iVar] = false;
                    }

                    MaxDeg = Math.Max(MaxDeg, BS[iVar].Degree);
                }
            }

            public int i0Func(int jCell, int iVar) {
                if (VarIsXdg[iVar]) {
                    int iSpc = m_LsRegion.GetSpeciesIndex(this.m_spId, jCell);
                    return m_Map.GlobalUniqueCoordinateIndex(iVar, jCell, iSpc * NS[iVar]);
                } else {
                    return m_Map.GlobalUniqueCoordinateIndex(iVar, jCell, 0);
                }
            }

            public int NFunc(int jCell, int iVar) {
                return NS[iVar];
            }

        }

        /// <summary>
        /// applies the agglomeration on a general matrix
        /// </summary>
        /// <param name="Matrix">the matrix that should be manipulated.</param>
        /// <param name="Rhs">the right-hand-side that should be manipulated</param>
        /// <param name="ColMap"></param>
        /// <param name="ColMapAggSw">Turns column agglomeration on/off fore each variable individually; default == null is on. </param>
        /// <param name="RowMap"></param>
        /// <param name="RowMapAggSw">The same shit as for <paramref name="ColMapAggSw"/>, just for rows.</param>
        public void ManipulateMatrixAndRHS<M, T>(M Matrix, T Rhs, UnsetteledCoordinateMapping RowMap, UnsetteledCoordinateMapping ColMap, bool[] RowMapAggSw = null, bool[] ColMapAggSw = null)
            where M : IMutableMatrixEx //
            where T : IList<double> //
        {
            MPICollectiveWatchDog.Watch();
            //var mtxS = GetFrameMatrices(Matrix, RowMap, ColMap);

            if (Matrix == null && Rhs == null)
                // nothing to do
                return;

            if (TotalNumberOfAgglomerations <= 0)
                // nothing to do
                return;

            if (RowMapAggSw != null)
                throw new NotImplementedException();

            // generate agglomeration sparse matrices
            // ======================================

            int RequireRight;
            if (Matrix == null) {
                // we don't need multiplication-from-the-right at all
                RequireRight = 0;
            } else {
                if (RowMap.EqualsUnsetteled(ColMap) && ArrayTools.ListEquals(ColMapAggSw, RowMapAggSw)) {
                    // we can use the same matrix for right and left multiplication
                    RequireRight = 1;

                } else {
                    // separate matrix for the multiplication-from-the-right is required
                    RequireRight = 2;
                }
            }

            BlockMsrMatrix LeftMul = null, RightMul = null;
            {

                foreach (var kv in DictAgglomeration) {
                    var Species = kv.Key;
                    var m_Agglomerator = kv.Value;

                    if (m_Agglomerator != null) {

                        CellMask spcMask = this.Tracker.Regions.GetSpeciesMask(Species);

                        MiniMapping rowMini = new MiniMapping(RowMap, Species, this.Tracker.Regions);
                        BlockMsrMatrix LeftMul_Species = m_Agglomerator.GetRowManipulationMatrix(RowMap, rowMini.MaxDeg, rowMini.NoOfVars, rowMini.i0Func, rowMini.NFunc, false, spcMask);
                        if (LeftMul == null) {
                            LeftMul = LeftMul_Species;
                        } else {
                            LeftMul.Acc(1.0, LeftMul_Species);
                        }


                        if (!object.ReferenceEquals(LeftMul, RightMul) && RightMul != null) {
                            MiniMapping colMini = new MiniMapping(ColMap, Species, this.Tracker.Regions);
                            BlockMsrMatrix RightMul_Species = m_Agglomerator.GetRowManipulationMatrix(ColMap, colMini.MaxDeg, colMini.NoOfVars, colMini.i0Func, colMini.NFunc, false, spcMask);

                            if (RightMul == null) {
                                RightMul = RightMul_Species;
                            } else {
                                RightMul.Acc(1.0, RightMul_Species);
                            }

                        } else if (RequireRight == 1) {
                            RightMul = LeftMul;
                        } else {
                            RightMul = null;
                        }
                    }
                }
            }

            // apply the agglomeration to the matrix
            // =====================================

            if (Matrix != null) {
                BlockMsrMatrix RightMulTr = RightMul.Transpose();

                BlockMsrMatrix _Matrix;
                if (Matrix is BlockMsrMatrix) {
                    _Matrix = (BlockMsrMatrix)((object)Matrix);
                } else {
                    _Matrix = Matrix.ToBlockMsrMatrix(RowMap, ColMap);
                }

                var AggMatrix = BlockMsrMatrix.Multiply(LeftMul, BlockMsrMatrix.Multiply(_Matrix, RightMulTr));

                if (object.ReferenceEquals(_Matrix, Matrix)) {
                    _Matrix.Clear();
                    _Matrix.Acc(1.0, AggMatrix);
                } else {
                    Matrix.Acc(-1.0, _Matrix); //   das ist so
                    Matrix.Acc(1.0, AggMatrix); //  meagaschlecht !!!!!!
                }
            }

            // apply the agglomeration to the Rhs
            // ==================================

            if (Rhs != null) {

                double[] tmp = Rhs.ToArray();
                if (object.ReferenceEquals(tmp, Rhs))
                    throw new ApplicationException("Flache kopie sollte eigentlich ausgeschlossen sein!?");

                LeftMul.SpMV(1.0, tmp, 0.0, Rhs);
            }
        }

        Dictionary<SpeciesId, XSpatialOperatorMk2.SpeciesFrameVector<T>> GetFrameVectors<T>(T vec, UnsetteledCoordinateMapping Map)
            where T : IList<double> {
            var ret = new Dictionary<SpeciesId, XSpatialOperatorMk2.SpeciesFrameVector<T>>();
            foreach (var kv in DictAgglomeration) {
                var Species = kv.Key;
                var vec_spc = new XSpatialOperatorMk2.SpeciesFrameVector<T>(this.Tracker.Regions, Species, vec, Map);
                ret.Add(Species, vec_spc);
            }
            return ret;
        }


        /// <summary>
        /// for all DG fields in <paramref name="Map"/>, this clears all entries which correspond to agglomerated cells.
        /// </summary>
        public void ClearAgglomerated(CoordinateMapping Map) {
            var vec = new CoordinateVector(false, Map.Fields.ToArray());
            ClearAgglomerated(vec, Map);
        }

        /// <summary>
        /// In a vector <paramref name="vec"/>, this clears all entries which correspond to agglomerated cells.
        /// </summary>
        public void ClearAgglomerated<T>(T vec, UnsetteledCoordinateMapping Map)
            where T : IList<double> {
            var vecS = GetFrameVectors(vec, Map);

            foreach (var kv in DictAgglomeration) {
                var Species = kv.Key;
                var m_Agglomerator = kv.Value;


                if (m_Agglomerator != null) {
                    var vec_spc = vecS[Species];
                    m_Agglomerator.ClearAgglomerated(vec_spc, vec_spc.Mapping);
                }

            }
        }

        /// <summary>
        /// computes the l2-Norm of the DG coordinates
        /// in the agglomerated cells
        /// </summary>
        /// <remarks>
        /// The l2-Norm of the DG coordinates
        /// is NOT equal to the L2-Norm of the DG-field in the XDG-case,
        /// since the basis is no longer orthonormal and therefore Parcival's equation does not hold.
        /// </remarks>
        public double NormInAgglomerated<T>(T vec, UnsetteledCoordinateMapping Map)
            where T : IList<double> {

            var vecS = GetFrameVectors(vec, Map);

            double l2Norm = 0.0;
            foreach (var kv in DictAgglomeration) {
                var Species = kv.Key;
                var m_Agglomerator = kv.Value;


                if (m_Agglomerator != null) {
                    var vec_spc = vecS[Species];
                    l2Norm += m_Agglomerator.NormInAgglomerated(vec_spc, vec_spc.Mapping).Pow2();
                }
            }

            return l2Norm.Sqrt();
        }

        /// <summary>
        /// In a vector <paramref name="vec"/>, this method performs a
        /// polynomial extrapolation from agglomeration target cells to agglomeration source cells.
        /// </summary>
        public void Extrapolate(CoordinateMapping Map) {
            //var vecS = GetFrameVectors(vec, Map);

            foreach(var kv in DictAgglomeration) {
                var Species = kv.Key;
                var m_Agglomerator = kv.Value;

                var DgFields = Map.Fields.ToArray();

                DGField[] SubFields = new DGField[DgFields.Count()];
                for(int iFld = 0; iFld < SubFields.Length; iFld++) {
                    DGField f = DgFields[iFld];

                    if(f is ConventionalDGField)
                        SubFields[iFld] = (ConventionalDGField)(f);
                    else if(f is XDGField)
                        SubFields[iFld] = ((XDGField)f).GetSpeciesShadowField(Species);
                    else
                        throw new NotImplementedException();
                }

                if(m_Agglomerator != null) {
                    m_Agglomerator.Extrapolate(new CoordinateMapping(SubFields));
                }

            }
        }


        /// <summary>
        /// Diagnostic output: for each species, 'stays' which visualize the agglomeration operation, 
        /// are plotted.
        /// </summary>
        /// <param name="basename">base name for the output files</param>
        public void PlotAgglomerationPairs(string basename) {

            var xqs = this.XDGSpaceMetrics.XQuadSchemeHelper;

            foreach (var Species in this.Tracker.SpeciesIdS) {
                if (!DictAgglomeration.ContainsKey(Species)) {
                    continue;
                }

                var gdat = this.XDGSpaceMetrics.GridDat;
                int J = gdat.Cells.NoOfLocalUpdatedCells;
                int JE = gdat.Cells.Count;
                int D = gdat.SpatialDimension;

                var CompScheme = xqs.GetVolumeQuadScheme(Species).Compile(gdat, this.CutCellQuadratureOrder);

                MultidimensionalArray CenterOfGravity = MultidimensionalArray.Create(JE, D);

                BoSSS.Foundation.Quadrature.CellQuadrature.GetQuadrature(new int[] { D + 1 }, gdat,
                    CompScheme,
                    delegate (int i0, int Length, QuadRule rule, MultidimensionalArray EvalResult) { // Del_Evaluate
                        var globNodes = gdat.GlobalNodes.GetValue_Cell(rule.Nodes, i0, Length);
                        EvalResult.ExtractSubArrayShallow(new int[] { 0, 0, 0 }, new int[] { Length - 1, rule.NoOfNodes - 1, D - 1 }).Set(globNodes);
                        EvalResult.ExtractSubArrayShallow(new int[] { 0, 0, D }, new int[] { Length - 1, rule.NoOfNodes - 1, D - 1 }).SetAll(1.0);
                    },
                    delegate (int i0, int Length, MultidimensionalArray ResultsOfIntegration) {
                        for (int i = 0; i < Length; i++) {
                            for (int d = 0; d < D; d++) {
                                CenterOfGravity[i + i0, d] = ResultsOfIntegration[i, d] / ResultsOfIntegration[i, D];
                            }
                        }
                    }, cs: CoordinateSystem.Physical).Execute();

                CenterOfGravity.Storage.MPIExchange(this.Tracker.GridDat);

               
                var SpeciesName = this.Tracker.GetSpeciesName(Species);
                this.DictAgglomeration[Species].PlotAgglomerationPairs(SpeciesName + "-" + basename + ".csv", CenterOfGravity);
            }
        }

        /// <summary>
        /// The volume over cut cell surface ratio, i.e. \f$ \frac{ | K^X |}{ | \partial K^X | } \f$, for each agglomerated cut-cell $K^X$.
        /// </summary>
        public Dictionary<SpeciesId, MultidimensionalArray> CellLengthScales {
            private set;
            get;
        }

        /// <summary>
        /// The volume fraction of agglomerated cut cells.
        /// </summary>
        public Dictionary<SpeciesId, MultidimensionalArray> CellVolumeFrac {
            private set;
            get;
        }
        
        /// <summary>
        /// The volume of agglomerated cut cells.
        /// </summary>
        public Dictionary<SpeciesId, MultidimensionalArray> CutCellVolumes {
            private set;
            get;
        }

        /// <summary>
        /// The surface of agglomerated cut cells.
        /// </summary>
        public Dictionary<SpeciesId, MultidimensionalArray> CellSurface {
            private set;
            get;
        }

        /// <summary>
        /// Initializes <see cref="CellLengthScales"/>.
        /// </summary>
        void LengthScaleAgg() {
            using(new FuncTrace()) {
                SpeciesId[] species = this.SpeciesList.ToArray();

                int J = this.Tracker.GridDat.Cells.NoOfLocalUpdatedCells;
                int JE = this.Tracker.GridDat.Cells.Count;
                int[][] C2E = this.Tracker.GridDat.Cells.Cells2Edges;

                //TestingIO Checker = CheckFile != null ? new TestingIO(this.Tracker.GridDat, CheckFile, 1) : null;


                var CellLengthScalesMda = MultidimensionalArray.Create(JE, species.Length, 2); // 1st index: cell, 2nd index: species, 3rd index: [surface, volume]
                var CellVolumeFracMda = MultidimensionalArray.Create(JE, species.Length); // 1st index: cell, 2nd index: species

                for(int iSpc = 0; iSpc < species.Length; iSpc++) {
                    SpeciesId spc = species[iSpc];
                    var agginfo = this.GetAgglomerator(spc).AggInfo;
                    BitArray aggEdgesBitMask = agginfo.AgglomerationEdges.GetBitMask();

                    MultidimensionalArray CellSurface = CellLengthScalesMda.ExtractSubArrayShallow(-1, iSpc, 0);
                    MultidimensionalArray CellVolume = CellLengthScalesMda.ExtractSubArrayShallow(-1, iSpc, 1);

                    MultidimensionalArray CellVolume2 = CellVolumeFracMda.ExtractSubArrayShallow(-1, iSpc);

                    CellSurface.Set(this.NonAgglomeratedMetrics.InterfaceArea[spc]);
                    CellVolume.Set(this.NonAgglomeratedMetrics.CutCellVolumes[spc]);
                    CellVolume2.Set(this.NonAgglomeratedMetrics.CutCellVolumes[spc]);

                   

                    MultidimensionalArray EdgeArea = this.NonAgglomeratedMetrics.CutEdgeAreas[spc];

                    // accumulate cell surface
                    for(int j = 0; j < J; j++) {
                        int[] edges = C2E[j];
                        int NE = edges.Length;

                        for(int ne = 0; ne < NE; ne++) {
                            int iEdg = Math.Abs(edges[ne]) - 1;

                            Debug.Assert(this.Tracker.GridDat.Edges.CellIndices[iEdg, 0] == j || this.Tracker.GridDat.Edges.CellIndices[iEdg, 1] == j);

                            if(!aggEdgesBitMask[iEdg]) { // exclude edges in agglomeration pairs
                                Debug.Assert(!(double.IsNaN(CellSurface[j]) || double.IsInfinity(CellSurface[j])));
                                Debug.Assert(!(double.IsNaN(EdgeArea[iEdg]) || double.IsInfinity(EdgeArea[iEdg])));
                                CellSurface[j] += EdgeArea[iEdg];
                                Debug.Assert(!(double.IsNaN(CellSurface[j]) || double.IsInfinity(CellSurface[j])));
                            }
                        }
                    }

                    //if(Checker != null) {
                    //    Checker.AddVector("CellSurface" + this.Tracker.GetSpeciesName(spc), CellSurface.To1DArray().GetSubVector(0, J));
                    //    Checker.AddVector("CellVolume" + this.Tracker.GetSpeciesName(spc), CellVolume.To1DArray().GetSubVector(0, J));
                    //    Checker.AddVector("CellVolume2" + this.Tracker.GetSpeciesName(spc), CellVolume2.To1DArray().GetSubVector(0, J));
                    //}
                }

                //if(Checker != null) {
                //    Checker.DoIOnow();
                //    foreach(string cn in Checker.ColumnNamesWithoutReserved) {
                //        double d = Checker.RelError(cn);
                //        Console.WriteLine($"   ------------ rel error of {cn} before comm: " + d);
                //    }

                //    Checker.CurrentData.Clear();
                //}

                // MPI exchange
                // Needed, such that all ExternalCells (i.e. Ghost cells) have the correct CellSurface
                CellLengthScalesMda.Storage.MPIExchange(this.Tracker.GridDat);
                CellVolumeFracMda.Storage.MPIExchange(this.Tracker.GridDat);

                //if(Checker != null) {
                //    for(int iSpc = 0; iSpc < species.Length; iSpc++) {
                //        SpeciesId spc = species[iSpc];

                //        MultidimensionalArray CellSurface = CellLengthScalesMda.ExtractSubArrayShallow(-1, iSpc, 0);
                //        MultidimensionalArray CellVolume = CellLengthScalesMda.ExtractSubArrayShallow(-1, iSpc, 1);

                //        MultidimensionalArray CellVolume2 = CellVolumeFracMda.ExtractSubArrayShallow(-1, iSpc);


                //        Checker.AddVector("CellSurface" + this.Tracker.GetSpeciesName(spc), CellSurface.To1DArray().GetSubVector(0, J));
                //        Checker.AddVector("CellVolume" + this.Tracker.GetSpeciesName(spc), CellVolume.To1DArray().GetSubVector(0, J));
                //        Checker.AddVector("CellVolume2" + this.Tracker.GetSpeciesName(spc), CellVolume2.To1DArray().GetSubVector(0, J));
                //    }

                //    foreach(string cn in Checker.ColumnNamesWithoutReserved) {
                //        double d = Checker.RelError(cn);
                //        Console.WriteLine($"   ------------ rel error of {cn} AFTER comm: " + d);
                //    }
                //}

                var AggCellLengthScalesMda = MultidimensionalArray.Create(JE, species.Length); // 1st index: cell, 2nd index: species
                for(int iSpc = 0; iSpc < species.Length; iSpc++) {
                    SpeciesId spc = species[iSpc];
                    var agginfo = this.GetAgglomerator(spc).AggInfo;

                    MultidimensionalArray CellSurface = CellLengthScalesMda.ExtractSubArrayShallow(-1, iSpc, 0);
                    MultidimensionalArray CellVolume = CellLengthScalesMda.ExtractSubArrayShallow(-1, iSpc, 1);

                    MultidimensionalArray CellVolume2 = CellVolumeFracMda.ExtractSubArrayShallow(-1, iSpc);

                    // sum agglomeration sources to targets
                    foreach(var agg_pair in agginfo.AgglomerationPairs) {
                        CellSurface[agg_pair.jCellTarget] += CellSurface[agg_pair.jCellSource];
                        CellVolume[agg_pair.jCellTarget] += CellVolume[agg_pair.jCellSource];
                    }

                    MultidimensionalArray LengthScales = AggCellLengthScalesMda.ExtractSubArrayShallow(-1, iSpc);

                    // Loop includes external cells
                    for(int j = 0; j < JE; j++) {
                        LengthScales[j] = CellVolume[j] / CellSurface[j];
                        CellVolume2[j] = CellVolume2[j] / this.Tracker.GridDat.Cells.GetCellVolume(j);
                    }

                    // set values in agglomeration sources to be equal to agglomeration targets
                    foreach(var agg_pair in agginfo.AgglomerationPairs) {
                        LengthScales[agg_pair.jCellSource] = LengthScales[agg_pair.jCellTarget];
                        CellVolume2[agg_pair.jCellSource] = CellVolume2[agg_pair.jCellTarget];
                    }

                    if(this.AgglomerationThreshold <= 0.0) {
                        // special treatment for no agglomeration -- which is anyway not recommended at all
                        // ++++++++++++++++++++++++++++++++++++++++++++++++++++++++++++++++++++++++++++++++

                        CellMask spcDom = this.Tracker.Regions.GetSpeciesMask(spc);

                        foreach(int j in spcDom.ItemEnum) {

                            double unCut = this.Tracker.GridDat.Cells.GetCellVolume(j);
                            double Fraction = CellVolume[j] / unCut;

                            if(Fraction <= 1.0e-10)
                                LengthScales[j] = 1e10;
                        }
                    }


                }

                // MPI exchange -> Is it really needed now???
                // Yes! we need length scales for external/ghost cells, in order to compute fluxes at the boundaries
                AggCellLengthScalesMda.Storage.MPIExchange(this.Tracker.GridDat);

                // store
                this.CellLengthScales = new Dictionary<SpeciesId, MultidimensionalArray>();
                this.CellVolumeFrac = new Dictionary<SpeciesId, MultidimensionalArray>();
                this.CellSurface = new Dictionary<SpeciesId, MultidimensionalArray>();
                this.CutCellVolumes = new Dictionary<SpeciesId, MultidimensionalArray>();
                for(int iSpc = 0; iSpc < species.Length; iSpc++) {
                    SpeciesId spc = species[iSpc];
                    this.CellLengthScales.Add(spc, AggCellLengthScalesMda.ExtractSubArrayShallow(-1, iSpc).CloneAs());
                    this.CellVolumeFrac.Add(spc, CellVolumeFracMda.ExtractSubArrayShallow(-1, iSpc).CloneAs());
                    this.CellSurface.Add(spc, CellLengthScalesMda.ExtractSubArrayShallow(-1, iSpc, 0).CloneAs());
                    this.CutCellVolumes.Add(spc, CellLengthScalesMda.ExtractSubArrayShallow(-1, iSpc, 1).CloneAs());
                }
            }
        }

        /// <summary>
        /// 
        /// </summary>
        static public IEnumerable<Tuple<int, int>> FindAgglomeration(LevelSetTracker Tracker, SpeciesId spId, double AgglomerationThreshold,
            MultidimensionalArray CellVolumes, MultidimensionalArray edgeArea,
            bool AgglomerateNewborn, bool AgglomerateDeceased, bool ExceptionOnFailedAgglomeration,
            MultidimensionalArray[] oldCellVolumes, double[] oldTs__AgglomerationTreshold, double NewbornAndDecasedThreshold) //
        {

            using (var tracer = new FuncTrace()) {
                MPICollectiveWatchDog.Watch();

                // init 
                // =======

                GridData grdDat = Tracker.GridDat;
                int[,] Edge2Cell = grdDat.Edges.CellIndices;
                byte[] EdgeTags = grdDat.Edges.EdgeTags;
                var Cell2Edge = grdDat.Cells.Cells2Edges;
                int myMpiRank = Tracker.GridDat.MpiRank;
                int NoOfEdges = grdDat.Edges.Count;
                int Jup = grdDat.Cells.NoOfLocalUpdatedCells;
                int Jtot = grdDat.Cells.Count;
                Partitioning CellPart = Tracker.GridDat.CellPartitioning;
                int i0 = CellPart.i0;
                var GidxExt = Tracker.GridDat.Parallel.GlobalIndicesExternalCells;
                var GidxExt2Lidx = Tracker.GridDat.Parallel.Global2LocalIdx;
                //double[] RefVolumes = grdDat.Grid.RefElements.Select(Kref => Kref.Volume).ToArray();

                if (CellVolumes.GetLength(0) != Jtot)
                    throw new ArgumentException();
                if (edgeArea.GetLength(0) != NoOfEdges)
                    throw new ArgumentException();

                double EmptyEdgeTreshold = 1.0e-10; // edges with a measure below or equal to this threshold are
                //                                     considered to be 'empty', therefore they should not be used for agglomeration;
                //                                     there is, as always, an exception: if all inner edges which belong to a
                //                                     cell that should be agglomerated, the criterion mentioned above must be ignored.


                // determine agglomeration cells
                // ================================
                var _AccEdgesMask = new BitArray(NoOfEdges);
                var AgglomCellsBitmask = new BitArray(Jup);
                var _AgglomCellsEdges = new BitArray(NoOfEdges);
                //var _AllowedEdges =  new BitArray(NoOfEdges); _AllowedEdges.SetAll(true); // AllowedEdges.GetBitMask();
                var AgglomerationPairs = new List<CellAgglomerator.AgglomerationPair>();
                {

                    // mask for the cells in which we -- potentially -- want to do agglomeration
                    var AggCandidates = Tracker.Regions.GetSpeciesMask(spId).GetBitMaskWithExternal().CloneAs();
                    var SpeciesMask = Tracker.Regions.GetSpeciesMask(spId).GetBitMask();

                    // pass 1: determine agglomeration sources
                    // ---------------------------------------



                    List<int> AgglomCellsList = new List<int>();
                    {
                        // for the present timestep
                        // - - - - - - - - - - - - - 

                        CellMask suspectsForAgg = Tracker.Regions.GetCutCellMask().Intersect(Tracker.Regions.GetSpeciesMask(spId));
                        foreach (int jCell in suspectsForAgg.ItemEnum) {
                            double totVol = grdDat.Cells.GetCellVolume(jCell);

                            double spcVol = CellVolumes[jCell];
                            double alpha = AgglomerationThreshold;
                            spcVol = Math.Max(spcVol, 0.0);
                            double frac = spcVol / totVol;
                            //if (!(frac >= 0.0 && frac <= 1.00000001))
                            //    throw new Exception("Strange volume fraction: cell " + jCell + ", species" + spId.ToString() + ", volume fraction =" + frac + ".");
                            frac = Math.Min(1.0, Math.Max(0.0, frac));


                            //
                            // NOTE !!!!!!!!!!
                            // Do not exclude empty cells here! Empty cells (volume is zero or negative) must be agglomerated to 
                            // yield a correct matrix structure.
                            //
                            if (frac <= alpha) {
                                // cell 'jCell' should be agglomerated to some other cell
                                AgglomCellsBitmask[jCell] = true;
                                AgglomCellsList.Add(jCell);
                            }
                        }
                    }
                    
                    int NoTimeLev = oldTs__AgglomerationTreshold != null ? oldTs__AgglomerationTreshold.Length : 0;
                    if (NoTimeLev > 0) {
                        // for the previous timestep
                        // - - - - - - - - - - - - - 

                        //ushort[][] PrevRegions = new ushort[NoTimeLev][];
                        //CellMask suspectsForAgg = Tracker.PreviousRegions.GetSpeciesMask(spId);
                        //CellMask[] suspectsForAgg = new CellMask[NoTimeLev];
                        //for(int itl = 0; itl < NoTimeLev; itl++) {
                        //    PrevRegions[itl] = Tracker.RegionsHistory[-itl].LevelSetRegionsCode;
                        //    suspectsForAgg[itl] = Tracker.RegionsHistory[-itl].GetSpeciesMask(spId);
                        //}

                        LevelSetSignCode[] signCodes = Tracker.GetLevelSetSignCodes(spId);
                        int NoOfLevSets = Tracker.LevelSets.Count;

                        for (int iTimeLev = 0; iTimeLev < NoTimeLev; iTimeLev++) {
                            CellMask suspectsForAgg = Tracker.RegionsHistory[-iTimeLev].GetCutCellMask().Intersect(Tracker.RegionsHistory[-iTimeLev].GetSpeciesMask(spId));
                            foreach (int jCell in suspectsForAgg.ItemEnum) {


                                double totVol = grdDat.Cells.GetCellVolume(jCell);
                                double spcVol = oldCellVolumes[iTimeLev][jCell];
                                double alpha = oldTs__AgglomerationTreshold[iTimeLev];
                                spcVol = Math.Max(spcVol, 0.0);
                                double frac = spcVol / totVol;
                                frac = Math.Min(1.0, Math.Max(0.0, frac));
                          
                                if (frac < alpha) {
                                    // cell 'jCell' should be agglomerated to some other cell
                                    if (!AgglomCellsBitmask[jCell]) {
                                        AgglomCellsBitmask[jCell] = true;
                                        AgglomCellsList.Add(jCell);
                                    }
                                }
                            }
                        }
                    }
                    
                    if (AgglomerateNewborn) {

                        for (int j = 0; j < Jup; j++) {
                            double vol = grdDat.Cells.GetCellVolume(j);
                            double volNewFrac_j = Math.Max(CellVolumes[j], 0.0) / vol;
                            volNewFrac_j = Math.Min(1.0, Math.Max(0.0, volNewFrac_j));


                            if (volNewFrac_j > NewbornAndDecasedThreshold) {
                                for (int nTs = 0; nTs < oldCellVolumes.Length; nTs++) {

                                    double volOldFrac_j = Math.Max(oldCellVolumes[nTs][j], 0.0) / vol;
                                    volOldFrac_j = Math.Min(1.0, Math.Max(0.0, volOldFrac_j));
                                    if (volOldFrac_j <= NewbornAndDecasedThreshold) {
                                        // cell exists at new time, but not at some old time -> newborn

                                        int jNewbornCell = j;
                                        AggCandidates[jNewbornCell] = false;
                                        if (!AgglomCellsBitmask[jNewbornCell]) {
                                            AgglomCellsList.Add(jNewbornCell);
                                            AgglomCellsBitmask[jNewbornCell] = true;
                                        }
                                    }
                                }
                            }
                        }
                    }

                    if (AgglomerateDeceased) {

                        for (int j = 0; j < Jup; j++) {
                            double vol = grdDat.Cells.GetCellVolume(j);
                            double volNewFrac_j = Math.Max(CellVolumes[j], 0.0) / vol;
                            volNewFrac_j = Math.Min(1.0, Math.Max(0.0, volNewFrac_j));


                            if (volNewFrac_j <= NewbornAndDecasedThreshold) {
                                for (int nTs = 0; nTs < oldCellVolumes.Length; nTs++) {

                                    double volOldFrac_j = Math.Max(oldCellVolumes[nTs][j], 0.0) / vol;
                                    volOldFrac_j = Math.Min(1.0, Math.Max(0.0, volOldFrac_j));
                                    if (volOldFrac_j > NewbornAndDecasedThreshold) {
                                        // cell does not exist at new time, but at some old time -> decased

                                        int jNewbornCell = j;
                                        AggCandidates[jNewbornCell] = false;
                                        if (!AgglomCellsBitmask[jNewbornCell]) {
                                            AgglomCellsList.Add(jNewbornCell);
                                            AgglomCellsBitmask[jNewbornCell] = true;
                                        }
                                    }

                                }
                            }

                        }


                    }
                    //*/


                    /*
                    if (AgglomerateNewborn || AgglomerateDeceased) {
                        //CellMask oldSpeciesCells = this.Tracker.LevelSetData.PreviousSubGrids[spId].VolumeMask;
                        CellMask newSpeciesCells = Tracker.Regions.GetSpeciesMask(spId);


                        // only accept cells with positive volume (new species cells)
                        BitArray newSpeciesCellsBitmask = newSpeciesCells.GetBitMask().CloneAs();
                        Debug.Assert(newSpeciesCellsBitmask.Count == Jup);
                        for (int j = 0; j < Jup; j++) {
                            double vol = grdDat.Cells.GetCellVolume(j);
                            double volFrac_j = Math.Max(CellVolumes[j], 0.0) / vol;
                            volFrac_j = Math.Min(1.0, Math.Max(0.0, volFrac_j));


                            if (volFrac_j > NewbornAndDecasedThreshold) {
                                Debug.Assert(newSpeciesCellsBitmask[j] == true);
                            } else {
                                newSpeciesCellsBitmask[j] = false;
                            }
                        }
                        newSpeciesCells = new CellMask(grdDat, newSpeciesCellsBitmask);

                        // only accept cells with positive volume (old species cells)
                        BitArray oldSpeciesCellsBitmask = new BitArray(Jup); //  oldSpeciesCells.GetBitMask().CloneAs();
                        //Debug.Assert(oldSpeciesCellsBitmask.Count == Jup);
                        for (int nTs = 0; nTs < oldCellVolumes.Length; nTs++) {
                            MultidimensionalArray _oldCellVolumes = oldCellVolumes[nTs];

                            for (int j = 0; j < Jup; j++) {
                                double vol = grdDat.Cells.GetCellVolume(j);
                                double volFrac_j = Math.Max(_oldCellVolumes[j],0.0) / vol;
                                volFrac_j = Math.Min(1.0, Math.Max(0.0, volFrac_j));

                                if (volFrac_j > NewbornAndDecasedThreshold) {
                                    //Debug.Assert(oldSpeciesCellsBitmask[j] == true);
                                    oldSpeciesCellsBitmask[j] = true; 
                                } else {
                                    //oldSpeciesCellsBitmask[j] = false;
                                }
                            }
                        }
                        var oldSpeciesCells = new CellMask(grdDat, oldSpeciesCellsBitmask);

                        // find newborn and decased
                        CellMask newBorn = newSpeciesCells.Except(oldSpeciesCells);
                        CellMask deceased = oldSpeciesCells.Except(newSpeciesCells);

                        
                        foreach (int jNewbornCell in newBorn.ItemEnum) {
                            AggCandidates[jNewbornCell] = false;
                            if (!AgglomCellsBitmask[jNewbornCell]) {
                                AgglomCellsList.Add(jNewbornCell);
                                AgglomCellsBitmask[jNewbornCell] = true;
                            }
                            //Console.WriteLine("  agglom newborn: " + jNewbornCell);
                        }

                        foreach (int jDeceasedCell in deceased.ItemEnum) {
                            AggCandidates[jDeceasedCell] = false;
                            if (!AgglomCellsBitmask[jDeceasedCell]) {
                                AgglomCellsList.Add(jDeceasedCell);
                                AgglomCellsBitmask[jDeceasedCell] = true;
                            }
                            //Console.WriteLine("  agglom deceased: " + jDeceasedCell);
                        }

                    }
                    //*/

                    // pass 2: determine agglomeration targets
                    // ---------------------------------------

                    List<int> failCells = new List<int>();
                    foreach (int jCell in AgglomCellsList) {
                        var Cell2Edge_jCell = Cell2Edge[jCell];
                        //bool[] EdgeIsNonempty = new bool[Cell2Edge_jCell.Length];
                        //int[] jNeigh = new int[Cell2Edge_jCell.Length];
                        //bool[] isAggCandidate = new bool[Cell2Edge_jCell.Length];
                        //bool[] passed1 = new bool[Cell2Edge_jCell.Length];

                        // cell 'jCell' should be agglomerated to some other cell
                        Debug.Assert(AgglomCellsBitmask[jCell] == true);

                        double frac_neigh_max = -1.0;
                        int e_max = -1;
                        int jEdge_max = int.MinValue;
                        int jCellNeigh_max = int.MinValue;

                        int NoOfEdges_4_jCell = Cell2Edge_jCell.Length;


                        // determine if there is a non-empty edge which connects cell 'jCell'
                        // to some other cell
                        bool NonEmptyEdgeAvailable = false;
                        for (int e = 0; e < NoOfEdges_4_jCell; e++) { // loop over faces/neighbour cells...
                            int iEdge = Cell2Edge_jCell[e];
                            int OtherCell;
                            if (iEdge < 0) {
                                // cell 'jCell' is the OUT-cell of edge 'iEdge'
                                OtherCell = 0;
                                iEdge *= -1;
                            } else {
                                OtherCell = 1;
                            }
                            iEdge--;
                            int jCellNeigh = Edge2Cell[iEdge, OtherCell];

                            double EdgeArea_iEdge = edgeArea[iEdge];
                            if(jCellNeigh >= 0 && EdgeArea_iEdge > EmptyEdgeTreshold) {
                                //EdgeIsNonempty[e] = true;
                                NonEmptyEdgeAvailable = true;
                            }
                        }

                        for (int e = 0; e < NoOfEdges_4_jCell; e++) { // loop over faces/neighbour cells...
                            int iEdge = Cell2Edge_jCell[e];
                            int OtherCell, ThisCell;
                            if (iEdge < 0) {
                                // cell 'jCell' is the OUT-cell of edge 'iEdge'
                                OtherCell = 0;
                                ThisCell = 1;
                                iEdge *= -1;
                            } else {
                                OtherCell = 1;
                                ThisCell = 0;
                            }
                            iEdge--;

                            double EdgeArea_iEdge = edgeArea[iEdge];

                            _AgglomCellsEdges[iEdge] = true;

                            Debug.Assert(Edge2Cell[iEdge, ThisCell] == jCell);

                            int jCellNeigh = Edge2Cell[iEdge, OtherCell];
                            //jNeigh[e] = jCellNeigh;
                            if (jCellNeigh < 0 || EdgeTags[iEdge] >= GridCommons.FIRST_PERIODIC_BC_TAG || (EdgeArea_iEdge <= EmptyEdgeTreshold && NonEmptyEdgeAvailable)) {
                                // boundary edge, no neighbour for agglomeration
                                Debug.Assert(Edge2Cell[iEdge, ThisCell] == jCell, "sollte aber so sein");
                                continue;
                            }
                            //passed1[e] = true;
                            //isAggCandidate[e] = AggCandidates[jCellNeigh];
                            if (!AggCandidates[jCellNeigh])
                                // not suitable for agglomeration
                                continue;

                            // volume fraction of neighbour cell
                            double spcVol_neigh = CellVolumes[jCellNeigh];
                            //double totVol_neigh = RefVolumes[grdDat.Cells.GetRefElementIndex(jCellNeigh)]; 
                            double totVol_neigh = grdDat.Cells.GetCellVolume(jCellNeigh);
                            double frac_neigh = spcVol_neigh / totVol_neigh;

                            // max?
                            if (frac_neigh > frac_neigh_max) {
                                frac_neigh_max = frac_neigh;
                                e_max = e;
                                jCellNeigh_max = jCellNeigh;
                                jEdge_max = iEdge;
                            }
                        }

                        if (jCellNeigh_max < 0) {
<<<<<<< HEAD
                            // ----------------------------------------------------------------------------------------------------------------------
                            // in case of a "failed cell": Test whether the cell is at a periodic boundary and agglomerate over the periodic boundary
                            // "Periodic boundary rescue program" (BD)
                            // ----------------------------------------------------------------------------------------------------------------------
                            Vector cellCenter = new Vector(grdDat.iGeomCells.GetCenter(jCell));
                            for (int e = 0; e < NoOfEdges_4_jCell; e++) { // loop over faces/neighbour cells...
                                int iEdge = Cell2Edge_jCell[e];
                                int OtherCell, ThisCell;
                                if (iEdge < 0) {
                                    // cell 'jCell' is the OUT-cell of edge 'iEdge'
                                    OtherCell = 0;
                                    ThisCell = 1;
                                    iEdge *= -1;
                                }
                                else {
                                    OtherCell = 1;
                                    ThisCell = 0;
                                }
                                iEdge--;

                                double EdgeArea_iEdge = edgeArea[iEdge];

                                _AgglomCellsEdges[iEdge] = true;

                                Debug.Assert(Edge2Cell[iEdge, ThisCell] == jCell);

                                int jCellNeigh = Edge2Cell[iEdge, OtherCell];
                                if (jCellNeigh < 0 || EdgeTags[iEdge] >= GridCommons.FIRST_PERIODIC_BC_TAG || (EdgeArea_iEdge <= EmptyEdgeTreshold && NonEmptyEdgeAvailable)) {
                                    // boundary edge, now a possible neighbour for agglomeration
                                    Debug.Assert(Edge2Cell[iEdge, ThisCell] == jCell, "sollte aber so sein");
                                    double spcVol_neigh = CellVolumes[jCellNeigh]; 
                                    double totVol_neigh = grdDat.Cells.GetCellVolume(jCellNeigh);
                                    double frac_neigh = spcVol_neigh / totVol_neigh;

                                    // max?
                                    if (frac_neigh > frac_neigh_max) {
                                        frac_neigh_max = frac_neigh;
                                        e_max = e;
                                        jCellNeigh_max = jCellNeigh;
                                        jEdge_max = iEdge;
                                    }
                                }
                            }
                            if (jCellNeigh_max < 0) {
                                // ----------------------------------------------------------------------------------------------------------------------
                                // still failing... now there is nothing we can do about it
                                // ----------------------------------------------------------------------------------------------------------------------
                                throw new Exception("Fail: " + cellCenter);
                                failCells.Add(jCell);
                            }
                            else {
                                _AccEdgesMask[jEdge_max] = true;

                                int jCellNeighRank;
                                if (jCellNeigh_max < Jup) {
                                    jCellNeighRank = myMpiRank;
                                }
                                else {
                                    jCellNeighRank = CellPart.FindProcess(GidxExt[jCellNeigh_max - Jup]);
                                }

                                AgglomerationPairs.Add(new CellAgglomerator.AgglomerationPair() {
                                    jCellTarget = jCellNeigh_max,
                                    jCellSource = jCell,
                                    OwnerRank4Target = jCellNeighRank,
                                    OwnerRank4Source = myMpiRank
                                });
                            }
                            // ----------------------------------------------------------------------------------------------------------------------
                            // End of "Periodic boundary rescue program"
                            // ----------------------------------------------------------------------------------------------------------------------
                        }
                        else {
=======
                            //Debugger.Launch();
                            failCells.Add(jCell);
                        } else {
>>>>>>> 7eebff6b
                            _AccEdgesMask[jEdge_max] = true;

                            int jCellNeighRank;
                            if (jCellNeigh_max < Jup) {
                                jCellNeighRank = myMpiRank;
                            } else {
                                jCellNeighRank = CellPart.FindProcess(GidxExt[jCellNeigh_max - Jup]);
                            }

                            AgglomerationPairs.Add(new CellAgglomerator.AgglomerationPair() {
                                jCellTarget = jCellNeigh_max,
                                jCellSource = jCell,
                                OwnerRank4Target = jCellNeighRank,
                                OwnerRank4Source = myMpiRank
                            });
                        }
                    }

                    if (failCells.Count.MPISum() > 0) {


                        Basis b = new Basis(grdDat, 0);
                        DGField[] CellVolumesViz = new DGField[1 + (oldCellVolumes != null ? oldCellVolumes.Length : 0)];
                        for (int n = -1; n < CellVolumesViz.Length - 1; n++) {
                            MultidimensionalArray vol = n < 0 ? CellVolumes : oldCellVolumes[n];
                            CellVolumesViz[n + 1] = new SinglePhaseField(b, "VolumeAtTime" + (-n));
                            for (int j = 0; j < Jup; j++) {
                                CellVolumesViz[n + 1].SetMeanValue(j, vol[j]);
                            }
                        }

                        DGField AgglomCellsViz = new SinglePhaseField(b, "Cells2Agglom");
                        foreach (int j in AgglomCellsList) {
                            AgglomCellsViz.SetMeanValue(j, 1);
                        }

                        DGField FailedViz = new SinglePhaseField(b, "FailedCells");
                        foreach (int j in failCells) {
                            FailedViz.SetMeanValue(j, 1);
                           
                        }
<<<<<<< HEAD
=======


>>>>>>> 7eebff6b
                        if (Katastrophenplot != null)
                            Katastrophenplot(CellVolumesViz.Cat(AgglomCellsViz, FailedViz, Tracker.LevelSets[0]));

                        string message = ("Agglomeration failed - no candidate for agglomeration found");
                        ExceptionOnFailedAgglomeration = false;
                        if (ExceptionOnFailedAgglomeration)
                            throw new Exception(message);
                        else
                            Console.WriteLine(message);

                    }

                }

                // store & return
                // ================
                return AgglomerationPairs.Select(pair => new Tuple<int, int>(pair.jCellSource, pair.jCellTarget)).ToArray();
            }
        }

        /// <summary>
        /// Temporary feature; will be removed in future;
        /// Plotting if agglomeration fails.
        /// </summary>
        public static Action<DGField[]> Katastrophenplot;
    }
}<|MERGE_RESOLUTION|>--- conflicted
+++ resolved
@@ -1110,7 +1110,6 @@
                         }
 
                         if (jCellNeigh_max < 0) {
-<<<<<<< HEAD
                             // ----------------------------------------------------------------------------------------------------------------------
                             // in case of a "failed cell": Test whether the cell is at a periodic boundary and agglomerate over the periodic boundary
                             // "Periodic boundary rescue program" (BD)
@@ -1134,7 +1133,6 @@
                                 double EdgeArea_iEdge = edgeArea[iEdge];
 
                                 _AgglomCellsEdges[iEdge] = true;
-
                                 Debug.Assert(Edge2Cell[iEdge, ThisCell] == jCell);
 
                                 int jCellNeigh = Edge2Cell[iEdge, OtherCell];
@@ -1184,11 +1182,6 @@
                             // ----------------------------------------------------------------------------------------------------------------------
                         }
                         else {
-=======
-                            //Debugger.Launch();
-                            failCells.Add(jCell);
-                        } else {
->>>>>>> 7eebff6b
                             _AccEdgesMask[jEdge_max] = true;
 
                             int jCellNeighRank;
@@ -1228,13 +1221,9 @@
                         DGField FailedViz = new SinglePhaseField(b, "FailedCells");
                         foreach (int j in failCells) {
                             FailedViz.SetMeanValue(j, 1);
+
                            
                         }
-<<<<<<< HEAD
-=======
-
-
->>>>>>> 7eebff6b
                         if (Katastrophenplot != null)
                             Katastrophenplot(CellVolumesViz.Cat(AgglomCellsViz, FailedViz, Tracker.LevelSets[0]));
 
