--- conflicted
+++ resolved
@@ -2358,50 +2358,6 @@
                     //    nonConformEdge = true;
                     //};
 
-<<<<<<< HEAD
-                    // 
-                    //int maxCondAtVert = (D == 2) ? 4 : 12;
-                    //int OverdeterminedCondAtVertice = 0;
-                    //for (int i = 0; i < vertAtCell1.Length; i++) {
-                    //    int vert = vertAtCell1[i];
-                    //    if (vertAtCell2.Contains(vert)) {
-                    //        GeometricVerticeForProjection gVert = maskedVert.Find(vrt => vrt.Equals(vert));
-                    //        //geomVertAtEdge.Add(gVert);
-                    //        gVert.IncreaseNoOfConditions();
-                    //        int condAtVert = gVert.GetNoOfConditions();
-                    //        //Console.WriteLine("conditions at vertice {0}: {1}", vert, condAtVert);
-                    //        Debug.Assert(condAtVert <= maxCondAtVert);
-                    //        if (condAtVert == maxCondAtVert)
-                    //            OverdeterminedCondAtVertice++;
-                    //    }
-                    //}
-                    ////Debug.Assert(geomVertAtEdge.Count() == (D - 1) * 2);
-
-                    //// 
-                    //int OverdeterminedCondAtGeomEdge = 0;
-                    //int[] OverdeterminedEdgeDirection = new int[m_Basis.Degree + 1];
-                    //if (D == 3) {
-                    //    List<GeometricEdgeForProjection> edgesAtFace1 = GetGeometricEdgesForCell(vertAtCell1);
-                    //    List<GeometricEdgeForProjection> edgesAtFace2 = GetGeometricEdgesForCell(vertAtCell2);
-                    //    foreach (var gEdge1 in edgesAtFace1) {
-                    //        if (edgesAtFace2.Contains(gEdge1)) {
-                    //            GeometricEdgeForProjection gEdge = maskedEdges.Find(edg => edg.Equals(gEdge1));
-                    //            //geomEdgeAtEdge.Add(gEdge);
-                    //            gEdge.IncreaseNoOfConditions();
-                    //            int condAtEdge = gEdge.GetNoOfConditions();
-                    //            //Console.WriteLine("conditions at edge ({0}/{1}): {2}", gEdge1.VerticeInd1, gEdge1.VerticeInd2, condAtEdge);
-                    //            Debug.Assert(condAtEdge <= 4);
-                    //            if (condAtEdge == 4) {
-                    //                //int dir1 = gEdge.GetRefDirection(m_grd, cell1, trafoIdx1);
-                    //                //int dir2 = gEdge.GetRefDirection(m_grd, cell2, trafoIdx2);
-                    //                //if (dir1 != dir2)
-                    //                //    throw new ArgumentException("constrainedDG field: dir1 != dir2");
-                    //                OverdeterminedEdgeDirection[OverdeterminedCondAtGeomEdge] = gEdge.GetRefDirection(m_grd, cell1, trafoIdx1);
-                    //                OverdeterminedCondAtGeomEdge++;
-                    //            }
-                    //        }
-                    //    }
-=======
 
                     // check the conditions at vertices (actual, own, potential)
                     int[] vertAtCell1 = m_grd.Cells.CellVertices[cell1];
@@ -2439,31 +2395,12 @@
                     }
                     //if (nonConformEdge) {
                     //    VertAtNonConformEdges.Add(VertAtEdge);
->>>>>>> b83fd5ce
                     //}
                     if (isInterprocEdge && InterprocEdges.Contains(j)) {
                         VertAtInterprocEdges.Add(VertAtEdge);
                     }
 
 
-<<<<<<< HEAD
-                    //if (!isInterprocEdge) 
-                    {
-                        //AcceptedEdges.Add(j);
-                        //NodeSet qNds = getEdgeInterpolationNodes(OverdeterminedCondAtVertice, OverdeterminedCondAtGeomEdge, OverdeterminedEdgeDirection);
-                        //NodeSet qNds = getEdgeInterpolationNodes(OverdeterminedCondAtVertice, 0);
-                        NodeSet qNds = getEdgeInterpolationNodes(0, 0);
-                        AcceptedNodes.Add(qNds);
-
-                        if (qNds != null) {
-                            nodeCount += qNds.NoOfNodes;
-
-                            //Console.WriteLine("continuity at edge {0}: numVcond = {1}, numEcond = {2}, nodeCount = {3}",
-                            //    j, OverdeterminedCondAtVertice, OverdeterminedCondAtGeomEdge, qNds.NoOfNodes);
-                        } else {
-                            //Console.WriteLine("no continuity at edge {0}: numVcond = {1}, numEcond = {2}",
-                            //    j, OverdeterminedCondAtVertice, OverdeterminedCondAtGeomEdge);
-=======
                     // check for overdetermined edges (additional for 3D)
                     int numECond = 0;
                     int[] edgeOrientation = new int[2];
@@ -2502,7 +2439,6 @@
                                     }
                                 }
                             }
->>>>>>> b83fd5ce
                         }
                     }
 
@@ -2634,66 +2570,6 @@
 
             //    if (qNodes != null) {
 
-<<<<<<< HEAD
-            var StopInit = new Stopwatch();
-            var StopSolve = new Stopwatch();
-
-            var expSolver = new myCG();
-            StopInit.Start();
-            expSolver.Init(AAT);
-            StopInit.Stop();
-            StopSolve.Start();
-            expSolver.Solve(v, RHS);
-            StopSolve.Stop();
-            //long memend = myself.PrivateMemorySize64 / (1024 * 1024);
-            expSolver.Dispose();
-
-            //var solver = new ilPSP.LinSolvers.HYPRE.GMRES();
-            //var precond = new ilPSP.LinSolvers.HYPRE.BoomerAMG() {
-            //    CoarseType = ilPSP.LinSolvers.HYPRE.CoarseTypes.cljp,
-            //    CycleType = ilPSP.LinSolvers.HYPRE.CycleType.V_Cycle,
-            //    RelaxType = ilPSP.LinSolvers.HYPRE.RelaxType.GaussSeidel,
-            //    MaxLevels = 3,
-            //};
-
-            //var solver = new ilPSP.LinSolvers.HYPRE.PCG() {
-            //    PrintLevel = 2,
-            //    MaxIterations = 1000,
-            //    Tolerance = 1E-6,
-            //};
-            ////var precond = new ilPSP.LinSolvers.HYPRE.Euclid() {
-            ////    Level = 1,
-            ////};
-            ////solver.NestedPrecond = precond;
-            //StopInit.Start();
-            //solver.DefineMatrix(AAT);
-            //StopInit.Stop();
-            //StopSolve.Start();
-            //solver.Solve(v, RHS);
-            //StopSolve.Stop();
-            //solver.Dispose();
-
-            //StopInit.Start();
-            //OpSolver.DefineMatrix(AAT);
-            //StopInit.Stop();
-            ////Console.WriteLine("rank {0}: solve constraint variables", this.m_grd.MpiRank);
-            //StopSolve.Start();
-            //OpSolver.Solve(v, RHS);
-            //StopSolve.Stop();
-            ////Console.WriteLine("rank {0}: done", this.m_grd.MpiRank);
-            //OpSolver.Dispose();
-
-            Console.WriteLine("Init time: " + StopInit.Elapsed.TotalSeconds);
-            Console.WriteLine("Solve time: " + StopSolve.Elapsed.TotalSeconds);
-            ////Console.WriteLine("Memory: " + (memend - memstart));
-
-#if DEBUG
-            var Rdummy = RHS.CloneAs(); 
-            AAT.SpMV(-1.0, v.CloneAs(),1.0, Rdummy);
-            double tmp = (Rdummy.Length != 0 ? Rdummy.L2NormPow2() : 0).MPISum().Sqrt();
-            Console.WriteLine("ResNorm of Solution ... "+ tmp);
-#endif
-=======
             //        // set continuity constraints
             //        var results = m_Basis.EdgeEval(qNodes, j, 1);
 
@@ -2710,7 +2586,6 @@
             //        nodeCount += qNodes.NoOfNodes;
             //    }
 
->>>>>>> b83fd5ce
 
             //}
 
@@ -3137,19 +3012,9 @@
                 }
                 case 3: {
 
-<<<<<<< HEAD
                     int degreeR = degree - numEcond;
                     int NoNdsR = ((degreeR + 1) * (degreeR + 1) + (degreeR + 1)) / 2;
                     if (NoNdsR <= 0)
-=======
-                    QuadRule quad1D = m_grd.Edges.EdgeRefElements[0].FaceRefElement.GetQuadratureRule(degree * 2);
-                    NodeSet qNodes = quad1D.Nodes;
-                    int Nnds = ((degree + 1) * (degree + 2) / 2);
-
-                    int degreeR = degree - numEcond;
-                    int NoNdsR = ((degreeR + 1) * (degreeR + 2) / 2);
-                    if (NoNdsR <= 0) {
->>>>>>> b83fd5ce
                         return null;
 
                     QuadRule quad1D = m_grd.Edges.EdgeRefElements[0].FaceRefElement.GetQuadratureRule(degreeR * 2);
@@ -3163,12 +3028,6 @@
                             nds[node, 1] = qNodes[n2, 0];
                             node++;
                         }
-<<<<<<< HEAD
-=======
-                        MultidimensionalArray ndsR = nds.ExtractSubArrayShallow(new int[] { Nnds - NoNdsR, 0 }, new int[] { Nnds - 1, 1 });
-                        //Console.WriteLine("No ndsR = {0}", ndsR.Lengths[0]);
-                        return new NodeSet(m_grd.Edges.EdgeRefElements[0], ndsR);
->>>>>>> b83fd5ce
                     }
                     NodeSet ndsR = new NodeSet(m_grd.Edges.EdgeRefElements[0], nds);
 
