--- conflicted
+++ resolved
@@ -66,29 +66,8 @@
             this.Database = database;
             this.m_sessionID = sessionID;
             realSessionInfo = new ExpirableLazy<SessionInfo>(
-<<<<<<< HEAD
-                delegate () {
-                    // Allow graceful handling when loading faulty sessions
-                    try {
-                        return database.Controller.DBDriver.LoadSession(sessionID, database);
-                    } catch (Exception e) {
-                        Console.Error.WriteLine(
-                            $"Loading session {ID} failed with message '{e.Message}'");
-                        return null;
-                    }
-                },
-                delegate (SessionInfo s) {
-                    //using (var tr = new FuncTrace("isUpToDateFunc_SessionInfo")) {
-                        var fileSysWriteTime = Utils.GetSessionFileWriteTime(s);
-                        bool b = fileSysWriteTime == s.WriteTime;
-                        return b;
-                    //}
-                });
-=======
                 valueFunc,
                 isUpToDateFunc);
->>>>>>> 22c7b9df
-
         }
 
         readonly Guid m_sessionID;
