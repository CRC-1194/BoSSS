--- conflicted
+++ resolved
@@ -51,13 +51,7 @@
         static public void DefineEdgeTags(this IGrid g, Func<double[], byte> EdgeTagFunc) {
             g.DefineEdgeTags((Vector v) => EdgeTagFunc(v));
         }
-<<<<<<< HEAD
-        
-        
-        
-=======
 
->>>>>>> 2ae07aa3
         /// <summary>
         /// sets values for <see cref="Cell.CellFaceTags"/> by using a
         /// <paramref name="EdgeTagFunc"/>-function; also adds entries with empty names
@@ -68,14 +62,7 @@
         /// <param name="EdgeTagFunc"></param>
         static public void DefineEdgeTags(this IGrid g, Func<double[], string> EdgeTagFunc) {
             g.DefineEdgeTags((Vector v) => EdgeTagFunc(v));
-<<<<<<< HEAD
-        }
-        
-
-        
-=======
         }  
->>>>>>> 2ae07aa3
 
         /// <summary>
         /// sets values for <see cref="Cell.CellFaceTags"/> by using a
