﻿using BoSSS.Foundation.Grid;
using BoSSS.Solution.Control;
using BoSSS.Solution.Gnuplot;
using ilPSP;
using ilPSP.Utils;
using MPI.Wrappers;
using NUnit.Framework;
using System;
using System.Collections;
using System.Collections.Generic;
using System.Linq;
using System.Text;
using System.Threading.Tasks;

namespace BoSSS.Solution.AdvancedSolvers.Testing {
    
    /// <summary>
    /// Utility class for executing a series of solver runs and studying the condition number slope over mesh resolution;
    /// Works only for solvers which implemented <see cref="Application{T}.OperatorAnalysis()"/>,
    /// see also <see cref="OpAnalysisBase.GetNamedProperties"/>
    /// </summary>
    public class ConditionNumberScalingTest {

        /// <summary>
        /// Easy-to-use driver routine
        /// </summary>
        /// <param name="controls">
        /// a set of control object over which the scaling is investigated
        /// </param>
        /// <param name="plot">
        /// if true, an interactive Gnuplot session is opened
        /// </param>
        /// <param name="title">
        /// Gnuplot title/output filename
        /// </param>
        /// <param name="ThrowAssertions">
        /// assertions are thrown if the slopes of the condition number are too high, c.f. <see cref="ExpectedSlopes"/>;
        /// should always be true for testing
        /// </param>
        /// <returns>
        /// <see cref="ResultData"/>
        /// </returns>
        static public IDictionary<string, double[]> Perform(IEnumerable<AppControl> controls, bool plot = false, string title = "", bool ThrowAssertions = true) {
            var t = new ConditionNumberScalingTest(title);
            t.SetControls(controls);
            t.RunAndLog();

            t.PrintResults(Console.Out);
            
            if(plot) {
                csMPI.Raw.Comm_Rank(csMPI.Raw._COMM.WORLD, out int MPIrank);
                csMPI.Raw.Comm_Size(csMPI.Raw._COMM.WORLD, out int MPIsize);

                string mpiS = "";
                if(MPIsize > 1) {
                    mpiS = "." + MPIrank + "of" + MPIsize;
                }

                using (var gp = t.Plot()) {

                    if(title.IsEmptyOrWhite()) {
                        gp.Execute();
                        Console.WriteLine("plotting in interactive gnuplot session - press any key to continue...");
                        Console.ReadKey();
                    } else {

                        // set terminal
                        int xRes = 1024;
                        int yRes = 768;
                        gp.Terminal = string.Format("pngcairo size {0},{1}", xRes, yRes);

                        string DateNtime = DateTime.Now.ToString("yyyyMMMdd_HHmmss");
                        gp.OutputFile = title + "-" + DateNtime + mpiS + ".png";

                        // call gnuplot
                        int exCode = gp.RunAndExit(); // run & close gnuplot
                        if(exCode != 0) {
                            Console.WriteLine("Gnuplot-internal error: exit code " + exCode);
                        }

                        // ----------------------------------------
                        using(var tw = new System.IO.StreamWriter(title + "-" + DateNtime + mpiS + ".txt")) {
                            t.PrintResults(tw);
                        }

                    }
                }
            }

            if(ThrowAssertions)
                t.CheckResults();

            return t.ResultData;
        }

        /// <summary>
        /// Interactive plotting using gnuplot.
        /// </summary>
        public Gnuplot.Gnuplot Plot() {
           
            
            var data = this.ResultData;
            if(data == null)
                throw new NotSupportedException("No data available: user must call 'RunAndLog()' first.");

            var gp = new Gnuplot.Gnuplot();

            gp.Cmd("set key t l");

            var fmt = new PlotFormat("rx-");
            int Kount = 1;

            foreach (var ttt in ExpectedSlopes) {
                double[] xVals = data[ttt.Item1.ToString()];
                string[] allYNames = data.Keys.Where(name => ttt.Item2.WildcardMatch(name)).ToArray();

                foreach(string yName in allYNames) {
                    double[] yVals = data[yName];
                    double Slope = xVals.LogLogRegression(yVals);

                    gp.PlotXY(xVals, yVals, logX: true, logY: true, title:yName, format:(fmt.WithLineColor(Kount).WithPointType(Kount)));
                    gp.SetXLabel(ttt.Item1.ToString());

                    Kount++;
                }
            }
                       

            return gp;
        }

        string m_title;

        /// <summary>
        /// ctor
        /// </summary>
        /// <param name="Title">
        /// Optional title used for plots, etc.
        /// </param>
        public ConditionNumberScalingTest(string Title) {
            m_title = Title;

            this.ExpectedSlopes = new List<ValueTuple<XAxisDesignation, string, double, double>>();

<<<<<<< HEAD
            ExpectedSlopes.Add((XAxisDesignation.Grid_1Dres, "TotCondNo-*", 2.35, 1.5));
            ExpectedSlopes.Add((XAxisDesignation.Grid_1Dres, "StencilCondNo-innerUncut-*", 0.5, -0.2));
            ExpectedSlopes.Add((XAxisDesignation.Grid_1Dres, "StencilCondNo-innerCut-*", 0.5, -0.2));
            ExpectedSlopes.Add((XAxisDesignation.Grid_1Dres, "StencilCondNo-bndyUncut-*", 0.5, -0.2));
            ExpectedSlopes.Add((XAxisDesignation.Grid_1Dres, "StencilCondNo-bndyCut-*", 0.5, -0.2));
=======
            ExpectedSlopes.Add((XAxisDesignation.Grid_1Dres, "TotCondNo-*", 2.4));
            ExpectedSlopes.Add((XAxisDesignation.Grid_1Dres, "StencilCondNo-innerUncut-*", 0.5));
            ExpectedSlopes.Add((XAxisDesignation.Grid_1Dres, "StencilCondNo-innerCut-*", 0.5));
            ExpectedSlopes.Add((XAxisDesignation.Grid_1Dres, "StencilCondNo-bndyUncut-*", 0.5));
            ExpectedSlopes.Add((XAxisDesignation.Grid_1Dres, "StencilCondNo-bndyCut-*", 0.5));
>>>>>>> 4d9e2210
        }


        /// <summary>
        /// A range of control objects over which the condition number scaling is performed.
        /// </summary>
        public void SetControls(IEnumerable<AppControl> controls) {
            this.Controls = controls.ToArray();
        }


        /// <summary>
        /// Entsetzlich viel code für was primitives
        /// </summary>
        class MyEnu : IEnumerable<AppControl> {

            Func<IGrid>[] GridFuncs;
            AppControl BaseControl;

            public MyEnu(AppControl __baseControl, Func<IGrid>[] __GridFuncs) {
                this.GridFuncs = __GridFuncs;
                this.BaseControl = __baseControl;
            }

            public IEnumerator<AppControl> GetEnumerator() {
                return new E() { GridFuncs = this.GridFuncs, BaseControl = this.BaseControl };
            }

            IEnumerator IEnumerable.GetEnumerator() {
                return new E() { GridFuncs = this.GridFuncs, BaseControl = this.BaseControl };
            }

            class E : IEnumerator<AppControl> {
                public AppControl BaseControl;
                int position = -1;
                public Func<IGrid>[] GridFuncs;

                public AppControl Current {
                    get {
                        return GetCurrent();
                    }
                }

                private AppControl GetCurrent() {
                    var c = BaseControl;
                    c.GridGuid = default(Guid);
                    c.GridFunc = GridFuncs[position];
                    return c;
                }

                object IEnumerator.Current {
                    get {
                        return GetCurrent();
                    }
                }

                public void Dispose() { }

                public bool MoveNext() {
                    position++;
                    return position < GridFuncs.Length;
                }

                public void Reset() {
                    position = -1;
                }
            }
        }


        /// <summary>
        /// A range of control objects over which the condition number scaling is performed.
        /// </summary>
        /// <param name="BaseControl">
        /// basic settings
        /// </param>
        /// <param name="GridFuncs">
        /// a sequence of grid-generating functions, (<see cref="AppControl.GridFunc"/>),
        /// which defines the grid for each run
        /// </param>
        public void SetControls(AppControl BaseControl, IEnumerable<Func<IGrid>> GridFuncs) {
            Controls = new MyEnu(BaseControl, GridFuncs.ToArray());
        }



        IEnumerable<AppControl> Controls;

        /// <summary>
        /// One tuple for each slope that should be tested
        /// - 1st item: name of x-axis
        /// - 2nd item: name of y-axis (wildcards accepted)
        /// - 3rd item expected slope in the log-log-regression
        /// - 4th item lower bound for expected slope in the log-log-regression
        /// </summary>
        public IList<ValueTuple<XAxisDesignation, string, double, double>> ExpectedSlopes;


        /// <summary>
        /// Phase 2, Examination: prints slope thresholds to console output. 
        /// </summary>
        public virtual void PrintResults(System.IO.TextWriter tw) {

            var data = this.ResultData;
            if(data == null)
                throw new NotSupportedException("No data available: user must call 'RunAndLog()' first.");

            tw.WriteLine("Condition Number Scaling Test slopes:");

            IDictionary<string, IEnumerable<double>> testData = new Dictionary<string, IEnumerable<double>>();

            foreach (var ttt in ExpectedSlopes) {
                double[] xVals = data[ttt.Item1.ToString()];
                string[] allYNames = data.Keys.Where(name => ttt.Item2.WildcardMatch(name)).ToArray();

                if (!testData.ContainsKey(ttt.Item1.ToString())) 
                    testData.Add(ttt.Item1.ToString(), xVals);

                foreach(string yName in allYNames) {
                    double[] yVals = data[yName];
                    double Slope = xVals.LogLogRegression(yVals);

                    testData.Add(yName, yVals);

                    string tstPasses = Slope <= ttt.Item3 ? Slope >= ttt.Item4 ? "passed" : $"FAILED (threshold is {ttt.Item4})" : $"FAILED (threshold is {ttt.Item3})";
                    tw.WriteLine($"    Slope for {yName}: {Slope:0.###e-00} -- {tstPasses}");
                }
            }

            CSVFile.SaveToCSVFile<IEnumerable<double>>(testData, "ConditionNumberScalingTest_dataSet-" + DateTime.Now.ToString("yyyyMMMdd_HHmmss") + ".txt");
            //Console.WriteLine("warning no output-file - ToDo");

        }


        /// <summary>
        /// Phase 2, Examination: checks slope thresholds with NUnit assertions. 
        /// </summary>
        public virtual void CheckResults() {

            var data = this.ResultData;
            if(data == null)
                throw new NotSupportedException("No data available: user must call 'RunAndLog()' first.");

         
            foreach (var ttt in ExpectedSlopes) {
                double[] xVals = data[ttt.Item1.ToString()];
                string[] allYNames = data.Keys.Where(name => ttt.Item2.WildcardMatch(name)).ToArray();

                foreach(string yName in allYNames) {
                    double[] yVals = data[yName];

                    double Slope = DoubleExtensions.LogLogRegression(xVals, yVals);

                    Assert.LessOrEqual(Slope, ttt.Item3, $"Condition number slope for {ttt.Item2} to high; at max. {ttt.Item3}");
                }
            }
        }


        /// <summary>
        /// Stores the result of <see cref="RunAndLog"/>; Contains
        /// a table, containing grid resolutions and measurements on condition number
        /// - keys: column names
        /// - values: measurements of each column
        /// </summary>
        public IDictionary<string, double[]> ResultData {
            get;
            private set;
        }

        /// <summary>
        /// 
        /// </summary>
        static public int RunNumber;

        /// <summary>
        /// Phase 1: runs the solvers and stores results in <see cref="ResultData"/>.
        /// Utility routine, performs an operator analysis on a sequence of control objects and returns a table of results.
        /// </summary>
        public void RunAndLog() {

            var ret = new Dictionary<string, List<double>>();
           

            int Counter = 0;
            foreach(var C in this.Controls) {
                var st = C.GetSolverType();

                Counter++;
                Console.WriteLine("================================================================");
                Console.WriteLine($"Condition Number Scaling Analysis:  Run {Counter} of {this.Controls.Count()}");
                Console.WriteLine("================================================================");
                RunNumber = Counter;

                using(var solver = (BoSSS.Solution.IApplication)Activator.CreateInstance(st)) {
                    Console.WriteLine("  Starting Solver...");
                    solver.Init(C);
                    solver.RunSolverMode();

                    Console.WriteLine("  Done solver; Now performing operator analysis...");

                    int J = Convert.ToInt32(solver.CurrentSessionInfo.KeysAndQueries["Grid:NoOfCells"]);
                    double hMin = Convert.ToDouble(solver.CurrentSessionInfo.KeysAndQueries["Grid:hMin"]);
                    double hMax = Convert.ToDouble(solver.CurrentSessionInfo.KeysAndQueries["Grid:hMax"]);
                    int D = Convert.ToInt32(solver.CurrentSessionInfo.KeysAndQueries["Grid:SpatialDimension"]);
                    double J1d = Math.Pow(J, 1.0 / D);

                    var prop = solver.OperatorAnalysis();
                    Console.WriteLine("  finished analysis.");


                    if(ret.Count == 0) {
                        ret.Add(XAxisDesignation.Grid_NoOfCells.ToString(), new List<double>());
                        ret.Add(XAxisDesignation.Grid_hMin.ToString(), new List<double>());
                        ret.Add(XAxisDesignation.Grid_hMax.ToString(), new List<double>());
                        ret.Add(XAxisDesignation.Grid_1Dres.ToString(), new List<double>());

                        foreach(var kv in prop) {
                            ret.Add(kv.Key, new List<double>());
                        }
                    }

                    {
                        ret[XAxisDesignation.Grid_NoOfCells.ToString()].Add(J);
                        ret[XAxisDesignation.Grid_hMin.ToString()].Add(hMin);
                        ret[XAxisDesignation.Grid_hMax.ToString()].Add(hMax);
                        ret[XAxisDesignation.Grid_1Dres.ToString()].Add(J1d);

                        foreach(var kv in prop) {
                            ret[kv.Key].Add(kv.Value);
                        }
                    }
                }
            }

            /*
            // write statistics
            // ================
            {
                var xdes = XAxisDesignation.Grid_1Dres.ToString();
                var xVals = ret[xdes];

                Console.WriteLine("Regression of condition number slopes:");
                foreach(string ydes in ret.Keys) {
                    if(!Enum.TryParse(ydes, out XAxisDesignation dummy)) {
                        var yVals = ret[ydes];

                        double slope = DoubleExtensions.LogLogRegression(xVals, yVals);
                        Console.WriteLine($"   slope of {ydes}: {slope}");

                    }
                }
                


            }
            */

            // data conversion & return 
            // ========================
            {
                var realRet = new Dictionary<string, double[]>();
                foreach(var kv in ret) {
                    realRet.Add(kv.Key, kv.Value.ToArray());
                }

                this.ResultData = realRet;
            }
        }


        

        /// <summary>
        /// Names for the x-axis, over which condition number scaling slopes are computed.
        /// </summary>
        public enum XAxisDesignation {

            /// <summary>
            /// total number of cells, <see cref="IGridData.CellPartitioning"/>
            /// </summary>
            Grid_NoOfCells,

            /// <summary>
            /// maximum cell size, <see cref="IGeometricalCellsData.h_min"/>
            /// </summary>
            Grid_hMin,

            /// <summary>
            /// maximum cell size, <see cref="IGeometricalCellsData.h_max"/>
            /// </summary>
            Grid_hMax,

            /// <summary>
            /// D-th root of number of cells, where D is the spatial dimension
            /// </summary>
            Grid_1Dres
        }

        /*
        private static double LogLogRegression(IEnumerable<double> _xValues, IEnumerable<double> _yValues) {
            double[] xValues = _xValues.Select(x => Math.Log10(x)).ToArray();
            double[] yValues = _yValues.Select(y => Math.Log10(y)).ToArray();

            double xAvg = xValues.Average();
            double yAvg = yValues.Average();

            double v1 = 0.0;
            double v2 = 0.0;

            for (int i = 0; i < yValues.Length; i++) {
                v1 += (xValues[i] - xAvg) * (yValues[i] - yAvg);
                v2 += Math.Pow(xValues[i] - xAvg, 2);
            }

            double a = v1 / v2;
            double b = yAvg - a * xAvg;

            return a;
        }
        */
        

    }
}<|MERGE_RESOLUTION|>--- conflicted
+++ resolved
@@ -142,19 +142,11 @@
 
             this.ExpectedSlopes = new List<ValueTuple<XAxisDesignation, string, double, double>>();
 
-<<<<<<< HEAD
-            ExpectedSlopes.Add((XAxisDesignation.Grid_1Dres, "TotCondNo-*", 2.35, 1.5));
+            ExpectedSlopes.Add((XAxisDesignation.Grid_1Dres, "TotCondNo-*", 2.4, 1.5));
             ExpectedSlopes.Add((XAxisDesignation.Grid_1Dres, "StencilCondNo-innerUncut-*", 0.5, -0.2));
             ExpectedSlopes.Add((XAxisDesignation.Grid_1Dres, "StencilCondNo-innerCut-*", 0.5, -0.2));
             ExpectedSlopes.Add((XAxisDesignation.Grid_1Dres, "StencilCondNo-bndyUncut-*", 0.5, -0.2));
             ExpectedSlopes.Add((XAxisDesignation.Grid_1Dres, "StencilCondNo-bndyCut-*", 0.5, -0.2));
-=======
-            ExpectedSlopes.Add((XAxisDesignation.Grid_1Dres, "TotCondNo-*", 2.4));
-            ExpectedSlopes.Add((XAxisDesignation.Grid_1Dres, "StencilCondNo-innerUncut-*", 0.5));
-            ExpectedSlopes.Add((XAxisDesignation.Grid_1Dres, "StencilCondNo-innerCut-*", 0.5));
-            ExpectedSlopes.Add((XAxisDesignation.Grid_1Dres, "StencilCondNo-bndyUncut-*", 0.5));
-            ExpectedSlopes.Add((XAxisDesignation.Grid_1Dres, "StencilCondNo-bndyCut-*", 0.5));
->>>>>>> 4d9e2210
         }
 
 
