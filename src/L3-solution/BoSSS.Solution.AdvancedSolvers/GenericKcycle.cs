﻿using ilPSP;
using ilPSP.LinSolvers;
using ilPSP.Tracing;
using ilPSP.Utils;
using System;
using System.Collections.Generic;
using System.Diagnostics;
using System.Linq;
using System.Text;
using System.Threading.Tasks;

namespace BoSSS.Solution.AdvancedSolvers
{
    public class kcycle : ISolverSmootherTemplate, ISolverWithCallback
    {
        private MultigridOperator m_MgOperator;
        public ISolverSmootherTemplate CoarserLevelSolver;
        public ISolverSmootherTemplate PreSmoother;
        public ISolverSmootherTemplate PostSmoother;
        public ISolverSmootherTemplate ThisLevelKrylovMethod;
        BlockMsrMatrix OpMatrix;

        public void Init(MultigridOperator op) {
            using (var tr = new FuncTrace()) {
                this.m_MgOperator = op;
                var Mtx = op.OperatorMatrix;
                var MgMap = op.Mapping;

                if (!Mtx.RowPartitioning.EqualsPartition(MgMap.Partitioning))
                    throw new ArgumentException("Row partitioning mismatch.");
                if (!Mtx.ColPartition.EqualsPartition(MgMap.Partitioning))
                    throw new ArgumentException("Column partitioning mismatch.");


                // set operator
                // ============
                this.OpMatrix = Mtx;


                // initiate coarser level
                // ======================
                if (this.CoarserLevelSolver == null) {
                    throw new NotSupportedException("Missing coarse level solver.");
                    //Console.WriteLine("OrthonormalizationMultigrid: running without coarse solver.");
                } else {
                    if (op.CoarserLevel != null) {
                        this.CoarserLevelSolver.Init(op.CoarserLevel);
                    }
                }

<<<<<<< HEAD
                    // initiate krylov method
                    // ======================
                    ThisLevelKrylovMethod = new SoftGMRES() {
                        Precond = this.CoarserLevelSolver,
                        MaxKrylovDim = 10,
                        TerminationCriterion = (int iter, double r0, double r) => (iter <= 1, true),
                    };
                    ThisLevelKrylovMethod.Init(op.CoarserLevel);

                    // init smoother
                    // =============
                    if (PreSmoother != null)
                        PreSmoother.Init(op);
                    if (PostSmoother != null && !object.ReferenceEquals(PreSmoother, PostSmoother))
                        PostSmoother.Init(op);
                }
=======
                // initiate krylov method
                // ======================
                ThisLevelKrylovMethod = new FlexGMRES() {
                    PrecondS = new ISolverSmootherTemplate[] { this.CoarserLevelSolver },
                    MaxKrylovDim = 1,
                    TerminationCriterion = (int iter, double r0, double r) => iter <= 1,
                };
                ThisLevelKrylovMethod.Init(op.CoarserLevel);

                // init smoother
                // =============
                if (PreSmoother != null)
                    PreSmoother.Init(op);
                if (PostSmoother != null && !object.ReferenceEquals(PreSmoother, PostSmoother))
                    PostSmoother.Init(op);
>>>>>>> a8abafa3
            }
        }

        int MGDepth {
            get { return m_MGDepth; }
            set { m_MGDepth = Math.Max(value, m_MGDepth); }
        }
        int m_MGDepth = 0;

        /// <summary>
        /// computes the residual on this level.
        /// </summary>
        public double Residual<V1,V2,V3>(V1 rl, V2 xl, V3 bl) 
            where V1 : IList<double>
            where V2 : IList<double>
            where V3 : IList<double>
        {
            rl.SetV( bl);
            OpMatrix.SpMV(-1.0, xl, 1.0, rl);
            
            return rl.MPI_L2Norm();
        }

        /// <summary>
        /// the multigrid iterations for a linear problem
        /// </summary>
        /// <param name="xl">on input, the initial guess; on exit, the result of the multigrid iteration</param>
        /// <param name="bl">the right-hand-side of the problem</param>
        public void Solve<U, V>(U xl, V bl)
            where U : IList<double>
            where V : IList<double> {
            using (new FuncTrace()) {

                int N = xl.Count;
                int NN = m_MgOperator.CoarserLevel.Mapping.LocalLength; // RestrictionOperator.RowPartitioning.LocalLength;
                double[] rl = new double[N];
                double[] rlp1 = new double[NN];
                var x1 = new double[N];
                var x2 = new double[N];
                var x3 = new double[N];

                double iter0ResidualNorm = Residual(rl, xl, bl);
                double iterNorm = iter0ResidualNorm;

                for (int iIter = 0; true; iIter++) {
                    if (!TerminationCriterion(iIter, iter0ResidualNorm, iterNorm))
                        return;

                    if (PreSmoother != null) {
                        PreSmoother.Solve(x1, rl); // Vorglättung
                        iterNorm = Residual(rl, x1, bl); // Residual on this level
                    }

                    this.m_MgOperator.CoarserLevel.Restrict(rl, rlp1);

                    // Berechnung der Grobgitterkorrektur
                    var vlp1 = new double[NN];

                    if (m_MGDepth-2<=m_MgOperator.LevelIndex)
                        this.CoarserLevelSolver.Solve(vlp1, rlp1);
                    else
                        ThisLevelKrylovMethod.Solve(vlp1, rlp1);
                    
                    // Prolongation der Grobgitterkorrektur
                    this.m_MgOperator.CoarserLevel.Prolongate(1.0, x2, 1.0, vlp1);

                    // check residual after coarse grid correction
                    Residual(rl, x2, bl); // Residual on this level

                    // Nachglättung
                    if (PostSmoother != null) {
                        PostSmoother.Solve(x3, rl);
                        iterNorm = Residual(rl, x3, bl);
                    }

                    xl.SumV(0.0, 1.0, x1, 1.0, x2, 1.0, x3);

                    // update residual
                    this.IterationCallback?.Invoke(iIter + 1, xl.ToArray(), rl.CloneAs(), this.m_MgOperator);
                    this.ThisLevelIterations++;
                }
            }
        }

        public bool Converged {
            get;
            private set;
        }

        public Action<int, double[], double[], MultigridOperator> IterationCallback {
            get;
            set;
        }
        public Func<int, double, double, bool> TerminationCriterion {
            get;
            set;
        }

        public int IterationsInNested {
            get {
                int iter = 0;

                if (PreSmoother != null)
                    iter += this.PreSmoother.IterationsInNested + this.PreSmoother.ThisLevelIterations;

                if (this.PostSmoother != null && !object.ReferenceEquals(PreSmoother, PostSmoother))
                    iter += this.PostSmoother.IterationsInNested + this.PostSmoother.ThisLevelIterations;

                iter += this.CoarserLevelSolver.IterationsInNested + this.CoarserLevelSolver.ThisLevelIterations;

                return iter;
            }
        }

        /// <summary>
        /// %
        /// </summary>
        public int ThisLevelIterations {
            get;
            private set;
        }

        public void ResetStat() {
            this.Converged = false;
            this.ThisLevelIterations = 0;
            if (this.PreSmoother != null)
                this.PreSmoother.ResetStat();
            if (this.PostSmoother != null && !object.ReferenceEquals(PreSmoother, PostSmoother))
                this.PostSmoother.ResetStat();
            if (this.CoarserLevelSolver != null)
                this.CoarserLevelSolver.ResetStat();
        }
        public object Clone() {
            throw new NotImplementedException("Clone of " + this.ToString() + " TODO");
        }

        public void Dispose() {
            throw new NotImplementedException();
        }

        public long UsedMemory() {
            throw new NotImplementedException();
        }
    }
}<|MERGE_RESOLUTION|>--- conflicted
+++ resolved
@@ -9,10 +9,8 @@
 using System.Text;
 using System.Threading.Tasks;
 
-namespace BoSSS.Solution.AdvancedSolvers
-{
-    public class kcycle : ISolverSmootherTemplate, ISolverWithCallback
-    {
+namespace BoSSS.Solution.AdvancedSolvers {
+    public class kcycle : ISolverSmootherTemplate, ISolverWithCallback {
         private MultigridOperator m_MgOperator;
         public ISolverSmootherTemplate CoarserLevelSolver;
         public ISolverSmootherTemplate PreSmoother;
@@ -21,14 +19,14 @@
         BlockMsrMatrix OpMatrix;
 
         public void Init(MultigridOperator op) {
-            using (var tr = new FuncTrace()) {
+            using(var tr = new FuncTrace()) {
                 this.m_MgOperator = op;
                 var Mtx = op.OperatorMatrix;
                 var MgMap = op.Mapping;
 
-                if (!Mtx.RowPartitioning.EqualsPartition(MgMap.Partitioning))
+                if(!Mtx.RowPartitioning.EqualsPartition(MgMap.Partitioning))
                     throw new ArgumentException("Row partitioning mismatch.");
-                if (!Mtx.ColPartition.EqualsPartition(MgMap.Partitioning))
+                if(!Mtx.ColPartition.EqualsPartition(MgMap.Partitioning))
                     throw new ArgumentException("Column partitioning mismatch.");
 
 
@@ -39,49 +37,31 @@
 
                 // initiate coarser level
                 // ======================
-                if (this.CoarserLevelSolver == null) {
+                if(this.CoarserLevelSolver == null) {
                     throw new NotSupportedException("Missing coarse level solver.");
                     //Console.WriteLine("OrthonormalizationMultigrid: running without coarse solver.");
                 } else {
-                    if (op.CoarserLevel != null) {
+                    if(op.CoarserLevel != null) {
                         this.CoarserLevelSolver.Init(op.CoarserLevel);
                     }
                 }
 
-<<<<<<< HEAD
-                    // initiate krylov method
-                    // ======================
-                    ThisLevelKrylovMethod = new SoftGMRES() {
-                        Precond = this.CoarserLevelSolver,
-                        MaxKrylovDim = 10,
-                        TerminationCriterion = (int iter, double r0, double r) => (iter <= 1, true),
-                    };
-                    ThisLevelKrylovMethod.Init(op.CoarserLevel);
-
-                    // init smoother
-                    // =============
-                    if (PreSmoother != null)
-                        PreSmoother.Init(op);
-                    if (PostSmoother != null && !object.ReferenceEquals(PreSmoother, PostSmoother))
-                        PostSmoother.Init(op);
-                }
-=======
                 // initiate krylov method
                 // ======================
                 ThisLevelKrylovMethod = new FlexGMRES() {
                     PrecondS = new ISolverSmootherTemplate[] { this.CoarserLevelSolver },
                     MaxKrylovDim = 1,
-                    TerminationCriterion = (int iter, double r0, double r) => iter <= 1,
+                    TerminationCriterion = (int iter, double r0, double r) => (iter <= 1, true),
                 };
                 ThisLevelKrylovMethod.Init(op.CoarserLevel);
 
                 // init smoother
                 // =============
-                if (PreSmoother != null)
+                if(PreSmoother != null)
                     PreSmoother.Init(op);
-                if (PostSmoother != null && !object.ReferenceEquals(PreSmoother, PostSmoother))
+                if(PostSmoother != null && !object.ReferenceEquals(PreSmoother, PostSmoother))
                     PostSmoother.Init(op);
->>>>>>> a8abafa3
+
             }
         }
 
@@ -94,14 +74,13 @@
         /// <summary>
         /// computes the residual on this level.
         /// </summary>
-        public double Residual<V1,V2,V3>(V1 rl, V2 xl, V3 bl) 
+        public double Residual<V1, V2, V3>(V1 rl, V2 xl, V3 bl)
             where V1 : IList<double>
             where V2 : IList<double>
-            where V3 : IList<double>
-        {
-            rl.SetV( bl);
+            where V3 : IList<double> {
+            rl.SetV(bl);
             OpMatrix.SpMV(-1.0, xl, 1.0, rl);
-            
+
             return rl.MPI_L2Norm();
         }
 
@@ -113,7 +92,7 @@
         public void Solve<U, V>(U xl, V bl)
             where U : IList<double>
             where V : IList<double> {
-            using (new FuncTrace()) {
+            using(new FuncTrace()) {
 
                 int N = xl.Count;
                 int NN = m_MgOperator.CoarserLevel.Mapping.LocalLength; // RestrictionOperator.RowPartitioning.LocalLength;
@@ -126,11 +105,11 @@
                 double iter0ResidualNorm = Residual(rl, xl, bl);
                 double iterNorm = iter0ResidualNorm;
 
-                for (int iIter = 0; true; iIter++) {
-                    if (!TerminationCriterion(iIter, iter0ResidualNorm, iterNorm))
+                for(int iIter = 0; true; iIter++) {
+                    if(!TerminationCriterion(iIter, iter0ResidualNorm, iterNorm))
                         return;
 
-                    if (PreSmoother != null) {
+                    if(PreSmoother != null) {
                         PreSmoother.Solve(x1, rl); // Vorglättung
                         iterNorm = Residual(rl, x1, bl); // Residual on this level
                     }
@@ -140,11 +119,11 @@
                     // Berechnung der Grobgitterkorrektur
                     var vlp1 = new double[NN];
 
-                    if (m_MGDepth-2<=m_MgOperator.LevelIndex)
+                    if(m_MGDepth - 2 <= m_MgOperator.LevelIndex)
                         this.CoarserLevelSolver.Solve(vlp1, rlp1);
                     else
                         ThisLevelKrylovMethod.Solve(vlp1, rlp1);
-                    
+
                     // Prolongation der Grobgitterkorrektur
                     this.m_MgOperator.CoarserLevel.Prolongate(1.0, x2, 1.0, vlp1);
 
@@ -152,7 +131,7 @@
                     Residual(rl, x2, bl); // Residual on this level
 
                     // Nachglättung
-                    if (PostSmoother != null) {
+                    if(PostSmoother != null) {
                         PostSmoother.Solve(x3, rl);
                         iterNorm = Residual(rl, x3, bl);
                     }
@@ -184,10 +163,10 @@
             get {
                 int iter = 0;
 
-                if (PreSmoother != null)
+                if(PreSmoother != null)
                     iter += this.PreSmoother.IterationsInNested + this.PreSmoother.ThisLevelIterations;
 
-                if (this.PostSmoother != null && !object.ReferenceEquals(PreSmoother, PostSmoother))
+                if(this.PostSmoother != null && !object.ReferenceEquals(PreSmoother, PostSmoother))
                     iter += this.PostSmoother.IterationsInNested + this.PostSmoother.ThisLevelIterations;
 
                 iter += this.CoarserLevelSolver.IterationsInNested + this.CoarserLevelSolver.ThisLevelIterations;
@@ -207,11 +186,11 @@
         public void ResetStat() {
             this.Converged = false;
             this.ThisLevelIterations = 0;
-            if (this.PreSmoother != null)
+            if(this.PreSmoother != null)
                 this.PreSmoother.ResetStat();
-            if (this.PostSmoother != null && !object.ReferenceEquals(PreSmoother, PostSmoother))
+            if(this.PostSmoother != null && !object.ReferenceEquals(PreSmoother, PostSmoother))
                 this.PostSmoother.ResetStat();
-            if (this.CoarserLevelSolver != null)
+            if(this.CoarserLevelSolver != null)
                 this.CoarserLevelSolver.ResetStat();
         }
         public object Clone() {
@@ -226,4 +205,4 @@
             throw new NotImplementedException();
         }
     }
-}+}
