﻿<?xml version="1.0" encoding="utf-8"?>
<Project ToolsVersion="12.0" DefaultTargets="Build" xmlns="http://schemas.microsoft.com/developer/msbuild/2003">
  <PropertyGroup>
    <Configuration Condition=" '$(Configuration)' == '' ">Debug</Configuration>
    <Platform Condition=" '$(Platform)' == '' ">AnyCPU</Platform>
    <ProjectGuid>{EFE8C307-09BC-4F58-B991-6EF8FD6D5EFF}</ProjectGuid>
    <OutputType>Library</OutputType>
    <AppDesignerFolder>Properties</AppDesignerFolder>
    <RootNamespace>BoSSS.Solution.AdvancedSolvers</RootNamespace>
    <AssemblyName>BoSSS.Solution.AdvancedSolvers</AssemblyName>
    <TargetFrameworkVersion>v4.7</TargetFrameworkVersion>
    <FileAlignment>512</FileAlignment>
    <TargetFrameworkProfile />
  </PropertyGroup>
  <PropertyGroup Condition=" '$(Configuration)|$(Platform)' == 'Debug|AnyCPU' ">
    <DebugSymbols>true</DebugSymbols>
    <DebugType>full</DebugType>
    <Optimize>false</Optimize>
    <OutputPath>bin\Debug\</OutputPath>
    <DefineConstants>DEBUG;DEBUG</DefineConstants>
    <ErrorReport>prompt</ErrorReport>
    <WarningLevel>4</WarningLevel>
    <AllowUnsafeBlocks>true</AllowUnsafeBlocks>
    <Prefer32Bit>false</Prefer32Bit>
    <UseVSHostingProcess>true</UseVSHostingProcess>
    <PlatformTarget>AnyCPU</PlatformTarget>
  </PropertyGroup>
  <PropertyGroup Condition=" '$(Configuration)|$(Platform)' == 'Release|AnyCPU' ">
    <DebugType>pdbonly</DebugType>
    <Optimize>true</Optimize>
    <OutputPath>bin\Release\</OutputPath>
    <DefineConstants>TRACE;TRACE</DefineConstants>
    <ErrorReport>prompt</ErrorReport>
    <WarningLevel>4</WarningLevel>
    <UseVSHostingProcess>true</UseVSHostingProcess>
    <AllowUnsafeBlocks>true</AllowUnsafeBlocks>
    <Prefer32Bit>false</Prefer32Bit>
    <DocumentationFile>bin\Release\BoSSS.Solution.AdvancedSolvers.xml</DocumentationFile>
    <PlatformTarget>AnyCPU</PlatformTarget>
  </PropertyGroup>
  <PropertyGroup Condition=" '$(Configuration)|$(Platform)' == 'TEST|AnyCPU' ">
    <DebugType>pdbonly</DebugType>
    <Optimize>true</Optimize>
    <OutputPath>bin\TEST\</OutputPath>
    <DefineConstants>TRACE;TEST</DefineConstants>
    <ErrorReport>prompt</ErrorReport>
    <WarningLevel>4</WarningLevel>
    <UseVSHostingProcess>true</UseVSHostingProcess>
    <AllowUnsafeBlocks>true</AllowUnsafeBlocks>
    <Prefer32Bit>false</Prefer32Bit>
    <DocumentationFile>bin\TEST\BoSSS.Solution.AdvancedSolvers.xml</DocumentationFile>
  </PropertyGroup>
  <ItemGroup>
    <Reference Include="nunit.framework, Version=2.6.0.12051, Culture=neutral, PublicKeyToken=96d09a1eb7f44a77, processorArchitecture=MSIL">
      <SpecificVersion>False</SpecificVersion>
      <HintPath>..\..\..\libs\NUnit.Framework-3.12.0\bin\net45\nunit.framework.dll</HintPath>
    </Reference>
    <Reference Include="System" />
    <Reference Include="System.Core" />
    <Reference Include="System.Numerics" />
    <Reference Include="System.Runtime.Serialization" />
    <Reference Include="System.Xml.Linq" />
    <Reference Include="System.Data.DataSetExtensions" />
    <Reference Include="Microsoft.CSharp" />
    <Reference Include="System.Data" />
    <Reference Include="System.Xml" />
  </ItemGroup>
  <ItemGroup>
    <Compile Include="AggregationGridBasis.cs" />
<<<<<<< HEAD
=======
    <Compile Include="AggregationGridCurvedInjector.cs" />
    <Compile Include="AppControlSolver.cs" />
>>>>>>> b0bbd657
    <Compile Include="BlockJacobi.cs" />
    <Compile Include="ClassicMultigrid.cs" />
    <Compile Include="ConditionNumberScalingTest.cs" />
    <Compile Include="ConvergenceObserver.cs" />
    <Compile Include="ConvergenceUtils.cs" />
    <Compile Include="DynamicMultigrid.cs" />
    <Compile Include="LevelPmg.cs" />
    <Compile Include="LinearSolverConfig.cs" />
    <Compile Include="MGviz.cs" />
    <Compile Include="NLSolverSequence.cs" />
    <Compile Include="NonLinearSolverConfig.cs" />
    <Compile Include="OpAnalysisBase.cs" />
    <Compile Include="OrthonormalizationMultigrid.cs" />
    <Compile Include="SolverChooser.cs" />
    <Compile Include="SparseSolver.cs" />
    <Compile Include="ExtensionMethods.cs" />
    <Compile Include="Fixpoint.cs" />
    <Compile Include="ILU.cs" />
    <Compile Include="LocalizedOperatorPrec.cs" />
    <Compile Include="MPIexchange.cs" />
    <Compile Include="Newton.cs" />
    <Compile Include="OrthonormalizationScheme.cs" />
    <Compile Include="FlexGMRES.cs" />
    <Compile Include="GenericRestriction.cs" />
    <Compile Include="ISmootherTemplate.cs" />
    <Compile Include="Jacobi.cs" />
    <Compile Include="MultigridMapping.cs" />
    <Compile Include="MultigridOperator.cs" />
    <Compile Include="MultigridOperator_ChangeOfBasis.cs" />
    <Compile Include="NonlinearSolver.cs" />
    <Compile Include="NonlinGMRES.cs" />
    <Compile Include="Properties\AssemblyInfo.cs" />
    <Compile Include="RheologyJacobiPrecond.cs" />
    <Compile Include="SchurPrecond.cs" />
    <Compile Include="Schwarz.cs" />
    <Compile Include="SoftGMRES.cs" />
    <Compile Include="SoftPCG.cs" />
    <Compile Include="SolverSquence.cs" />
    <Compile Include="SubBlockSelectorBase.cs" />
    <Compile Include="SubBlockSelectorExt.cs" />
    <Compile Include="Utils.cs" />
    <Compile Include="XdgAggregationBasis.cs" />
  </ItemGroup>
  <ItemGroup>
    <ProjectReference Include="..\..\ilPSP\layer_1.1-MPI.NET\MPI.Wrappers\MPI.Wrappers.csproj">
      <Project>{DD9BF776-38CA-4FC9-8F42-5ED700BDE7AD}</Project>
      <Name>MPI.Wrappers</Name>
    </ProjectReference>
    <ProjectReference Include="..\..\ilPSP\layer_1.2-ilPSP\ilPSP.Connectors.Matlab\ilPSP.Connectors.Matlab.csproj">
      <Project>{6886abb3-ce89-4537-9f2a-25f926d1840b}</Project>
      <Name>ilPSP.Connectors.Matlab</Name>
    </ProjectReference>
    <ProjectReference Include="..\..\ilPSP\layer_1.2-ilPSP\ilPSP.Connectors.Matlab\ilPSP.Connectors.Matlab.csproj">
      <Project>{6886abb3-ce89-4537-9f2a-25f926d1840b}</Project>
      <Name>ilPSP.Connectors.Matlab</Name>
    </ProjectReference>
    <ProjectReference Include="..\..\ilPSP\layer_1.2-ilPSP\ilPSP.LinSolvers.monkey\ilPSP.LinSolvers.monkey.csproj">
      <Project>{B18AEDC3-C7A5-4DA6-ABD3-E981B002ADDE}</Project>
      <Name>ilPSP.LinSolvers.monkey</Name>
    </ProjectReference>
    <ProjectReference Include="..\..\ilPSP\layer_1.2-ilPSP\ilPSP.LinSolvers.MUMPS\ilPSP.LinSolvers.MUMPS.csproj">
      <Project>{757e59f0-53bf-4c0d-87b3-3329161cb148}</Project>
      <Name>ilPSP.LinSolvers.MUMPS</Name>
    </ProjectReference>
    <ProjectReference Include="..\..\ilPSP\layer_1.2-ilPSP\ilPSP.LinSolvers.PARDISO\ilPSP.LinSolvers.PARDISO.csproj">
      <Project>{DB9CA35D-9980-462A-85CC-CB33DCFD5A28}</Project>
      <Name>ilPSP.LinSolvers.PARDISO</Name>
    </ProjectReference>
    <ProjectReference Include="..\..\ilPSP\layer_1.2-ilPSP\ilPSP.LinSolvers\ilPSP.LinSolvers.csproj">
      <Project>{45eff2bd-0bcc-4aea-9e87-7d86d6423b0c}</Project>
      <Name>ilPSP.LinSolvers</Name>
    </ProjectReference>
    <ProjectReference Include="..\..\ilPSP\layer_1.2-ilPSP\ilPSP\ilPSP.csproj">
      <Project>{8E6D8F23-623F-4204-B4AB-A088C0CD83AA}</Project>
      <Name>ilPSP</Name>
    </ProjectReference>
    <ProjectReference Include="..\..\L2-foundation\BoSSS.Foundation.XDG\BoSSS.Foundation.XDG.csproj">
      <Project>{9A8CDC1F-64F7-441E-849D-66F2C56600F2}</Project>
      <Name>BoSSS.Foundation.XDG</Name>
    </ProjectReference>
    <ProjectReference Include="..\..\L4-application\ProgressBar\ProgressBar\ProgressBar.csproj">
      <Project>{c6fbafe1-b5e4-4b94-ba63-46f557034539}</Project>
      <Name>ProgressBar</Name>
    </ProjectReference>
    <ProjectReference Include="..\BoSSS.Solution.Gnuplot\BoSSS.Solution.Gnuplot.csproj">
      <Project>{D4FADB7C-0B11-4F41-A97A-146DC1F7034E}</Project>
      <Name>BoSSS.Solution.Gnuplot</Name>
    </ProjectReference>
    <ProjectReference Include="..\..\L1-platform\BoSSS.Platform\BoSSS.Platform.csproj">
      <Project>{B7D5F7C7-EA9F-4506-AB69-C3CD2AA8C938}</Project>
      <Name>BoSSS.Platform</Name>
    </ProjectReference>
    <ProjectReference Include="..\..\L2-foundation\BoSSS.Foundation\BoSSS.Foundation.csproj">
      <Project>{17A60FBA-20B4-451D-98E1-8D742F368569}</Project>
      <Name>BoSSS.Foundation</Name>
    </ProjectReference>
    <ProjectReference Include="..\BoSSS.Solution.NSECommon\BoSSS.Solution.NSECommon.csproj">
      <Project>{E56B9CE4-14DC-4256-A337-46E5D298B722}</Project>
      <Name>BoSSS.Solution.NSECommon</Name>
    </ProjectReference>
    <ProjectReference Include="..\BoSSS.Solution.Statistic\BoSSS.Solution.Statistic.csproj">
      <Project>{45BCA5F9-27E7-43C0-B021-4312BF442C7D}</Project>
      <Name>BoSSS.Solution.Statistic</Name>
    </ProjectReference>
    <ProjectReference Include="..\BoSSS.Solution.Tecplot\BoSSS.Solution.Tecplot.csproj">
      <Project>{D0546422-EC92-4964-82E9-8EE819A2F786}</Project>
      <Name>BoSSS.Solution.Tecplot</Name>
    </ProjectReference>
    <ProjectReference Include="..\BoSSS.Solution\BoSSS.Solution.csproj">
      <Project>{DF7F5ABD-E606-41CD-BEEF-31A95D136DEA}</Project>
      <Name>BoSSS.Solution</Name>
    </ProjectReference>
  </ItemGroup>
  <Import Project="$(MSBuildToolsPath)\Microsoft.CSharp.targets" />
  <!-- To modify your build process, add your task inside one of the targets below and uncomment it. 
       Other similar extension points exist, see Microsoft.Common.targets.
  <Target Name="BeforeBuild">
  </Target>
  <Target Name="AfterBuild">
  </Target>
  -->
</Project><|MERGE_RESOLUTION|>--- conflicted
+++ resolved
@@ -67,16 +67,11 @@
   </ItemGroup>
   <ItemGroup>
     <Compile Include="AggregationGridBasis.cs" />
-<<<<<<< HEAD
-=======
     <Compile Include="AggregationGridCurvedInjector.cs" />
-    <Compile Include="AppControlSolver.cs" />
->>>>>>> b0bbd657
     <Compile Include="BlockJacobi.cs" />
     <Compile Include="ClassicMultigrid.cs" />
     <Compile Include="ConditionNumberScalingTest.cs" />
     <Compile Include="ConvergenceObserver.cs" />
-    <Compile Include="ConvergenceUtils.cs" />
     <Compile Include="DynamicMultigrid.cs" />
     <Compile Include="LevelPmg.cs" />
     <Compile Include="LinearSolverConfig.cs" />
@@ -152,10 +147,6 @@
       <Project>{9A8CDC1F-64F7-441E-849D-66F2C56600F2}</Project>
       <Name>BoSSS.Foundation.XDG</Name>
     </ProjectReference>
-    <ProjectReference Include="..\..\L4-application\ProgressBar\ProgressBar\ProgressBar.csproj">
-      <Project>{c6fbafe1-b5e4-4b94-ba63-46f557034539}</Project>
-      <Name>ProgressBar</Name>
-    </ProjectReference>
     <ProjectReference Include="..\BoSSS.Solution.Gnuplot\BoSSS.Solution.Gnuplot.csproj">
       <Project>{D4FADB7C-0B11-4F41-A97A-146DC1F7034E}</Project>
       <Name>BoSSS.Solution.Gnuplot</Name>
