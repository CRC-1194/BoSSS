﻿/* =======================================================================
Copyright 2017 Technische Universitaet Darmstadt, Fachgebiet fuer Stroemungsdynamik (chair of fluid dynamics)

Licensed under the Apache License, Version 2.0 (the "License");
you may not use this file except in compliance with the License.
You may obtain a copy of the License at

    http://www.apache.org/licenses/LICENSE-2.0

Unless required by applicable law or agreed to in writing, software
distributed under the License is distributed on an "AS IS" BASIS,
WITHOUT WARRANTIES OR CONDITIONS OF ANY KIND, either express or implied.
See the License for the specific language governing permissions and
limitations under the License.
*/

using System;
using System.Collections.Generic;
using System.Linq;
using System.Text;
using System.Threading.Tasks;
using BoSSS.Foundation;
using ilPSP.Utils;
using MPI.Wrappers;
using ilPSP;
using ilPSP.LinSolvers;
using ilPSP.Connectors.Matlab;
using ilPSP.Tracing;
using System.IO;
using System.Diagnostics;
using BoSSS.Foundation.XDG;

namespace BoSSS.Solution.AdvancedSolvers
{
    /// <summary>
    /// Implementation based on presudocode from Kelley, C. 
    /// Solving Nonlinear Equations with Newton’s Method. Fundamentals of Algorithms. 
    /// Society for Industrial and Applied Mathematics, 2003. https://doi.org/10.1137/1.9780898718898.
    /// </summary>
    public class Newton : NonlinearSolver
    {
        /// <summary>
        /// ctor
        /// </summary>
        public Newton(OperatorEvalOrLin __AssembleMatrix, IEnumerable<AggregationGridBasis[]> __AggBasisSeq, MultigridOperator.ChangeOfBasisConfig[][] __MultigridOperatorConfig) :
            base(__AssembleMatrix, __AggBasisSeq, __MultigridOperatorConfig) //
        {
        }

        /// <summary>
        /// Maximum number of Newton iterations
        /// </summary>
        public int MaxIter = 50;

        /// <summary>
        /// Minimum number of Newton iterations
        /// </summary>
        public int MinIter = 1;

        /// <summary>
        /// Maximum number of GMRES(m) restarts
        /// </summary>
        public int restart_limit = 1000;

        /// <summary>
        /// Number of iterations, where jacobi is not updated. Also known as constant newton method. Default 1, means regular newton.
        /// </summary>
        public int constant_newton_it = 1;

        /// <summary>
        /// Maximum dimension of the krylov subspace. Equals m in GMRES(m)
        /// </summary>
        public int maxKrylovDim = 30;

        /// <summary>
        /// Convergence criterium for nonlinear iteration
        /// </summary>
        public double ConvCrit = 1e-6;

        /// <summary>
        /// Maximum number of step-length iterations
        /// </summary>
        public double maxStep = 30;

        /// <summary>
        /// Convergence for Krylov and GMRES iterations
        /// </summary>
        public double GMRESConvCrit = 1e-6;

        public CoordinateVector m_SolutionVec;

        public enum ApproxInvJacobianOptions { GMRES = 1, DirectSolver = 2 }

        public ApproxInvJacobianOptions ApproxJac = ApproxInvJacobianOptions.GMRES;


        public string m_SessionPath;

        public ISolverSmootherTemplate linsolver;

        public bool DoNotUsePresRefPoint;

        //bool solveVelocity = true;

        //double VelocitySolver_ConvergenceCriterion = 1e-5;

        //double StressSolver_ConvergenceCriterion = 1e-5;

        public override void SolverDriver<S>(CoordinateVector SolutionVec, S RHS) {

            using (var tr = new FuncTrace()) {

                m_SolutionVec = SolutionVec;

                int itc;
                itc = 0;
                double[] x, xt, xOld, f0, deltaX, ft;
                double rat;
                double alpha = 1E-4;
                //double sigma0 = 0.1;
                double sigma1 = 0.5;
                //double maxarm = 20;
                //double gamma = 0.9;

                // Eval_F0 

                using (new BlockTrace("Slv Init", tr)) {
                    base.Init(SolutionVec, RHS, out x, out f0);
                };
                //Console.WriteLine("Residual base.init:   " + f0.L2NormPow2().MPISum().Sqrt());


                deltaX = new double[x.Length];
                xt = new double[x.Length];
                ft = new double[x.Length];


                this.CurrentLin.TransformSolFrom(SolutionVec, x);
                EvaluateOperator(1, SolutionVec.Mapping.ToArray(), f0);

                Console.WriteLine("Residual base.init:   " + f0.L2NormPow2().MPISum().Sqrt());
                //base.EvalResidual(x, ref f0);

                // fnorm
                double fnorm = f0.L2NormPow2().MPISum().Sqrt();
                double fNormo = 1;
                double errstep;
                double[] step = new double[x.Length];
                double[] stepOld = new double[x.Length];
                //BlockMsrMatrix CurrentJac;

                OnIterationCallback(itc, x.CloneAs(), f0.CloneAs(), this.CurrentLin);
                double fnorminit = fnorm;
                using (new BlockTrace("Slv Iter", tr)) {
                    while ((fnorm > ConvCrit * fnorminit*0 + ConvCrit && itc < MaxIter) || itc < MinIter) {
                        //Console.WriteLine("The convergence criterion is {0}", ConvCrit * fnorminit + ConvCrit);
                        rat = fnorm / fNormo;
                        fNormo = fnorm;
                        itc++;

                        // How should the inverse of the Jacobian be approximated?
                        if (ApproxJac == ApproxInvJacobianOptions.GMRES) {
                            if (Precond != null) {
                                Precond.Init(CurrentLin);
                            }
                            //base.EvalResidual(x, ref f0); 
                            f0.ScaleV(-1.0);
                            step = Krylov(SolutionVec, x, f0, out errstep);
                        } else if (ApproxJac == ApproxInvJacobianOptions.DirectSolver) {
                            /*
                            double[] _step = step.ToArray();
                            double[] _f0 = f0.ToArray();
                            double _check_norm;
                            {
                                var CurrentJac = CurrentLin.OperatorMatrix;
                                var _solver = new ilPSP.LinSolvers.PARDISO.PARDISOSolver();      // .MUMPS.MUMPSSolver();
                                _solver.DefineMatrix(CurrentJac);
                                _step.ClearEntries();
                                var _check = _f0.CloneAs();
                                _f0.ScaleV(-1.0);
                                _solver.Solve(_step, _f0);

                                CurrentLin.OperatorMatrix.SpMV(-1.0, _step, -1.0, _check);
                                _check_norm = _check.L2Norm();
                            }
                            */

                            var solver = linsolver;
                            //var mgo = new MultigridOperator(m_AggBasisSeq, SolutionVec.Mapping, CurrentJac, null, m_MultigridOperatorConfig);
                            //if (Precond != null) {
                            //    Precond.Init(CurrentLin);
                            //}

                            solver.Init(CurrentLin);
                            step.ClearEntries();
                            var check = f0.CloneAs();
                           
                            f0.ScaleV(-1.0);
                            solver.ResetStat();
                            
                            solver.Solve(step, f0);
                            /*
                            double check_norm; 
                            {
                                CurrentLin.OperatorMatrix.SpMV(-1.0, step, -1.0, check);
                                check_norm = check.L2Norm();
                            }


                            double dist = GenericBlas.L2Dist(step, _step);


                            Console.WriteLine("    conv: " + solver.Converged + " /iter = " + solver.ThisLevelIterations + " /dist  = " + dist + " /resNrm = " + check_norm + " /parresNrm = " + _check_norm);
                            */
                            //step.SetV(step);

                            //if (solver.Converged == false)
                            //    Debugger.Launch();

                        } else {
                            throw new NotImplementedException("Your approximation option for the jacobian seems not to be existent.");
                        }

                        // Start line search
                        xOld = x;
                        double lambda = 1;
                        double lamm = 1;
                        double lamc = lambda;
                        double iarm = 0;
                        xt = x.CloneAs();
                        xt.AccV(lambda, step);
                        this.CurrentLin.TransformSolFrom(SolutionVec, xt);
                        EvaluateOperator(1, SolutionVec.Mapping.Fields, ft);
                        
                        double nft = ft.L2NormPow2().MPISum().Sqrt();
                        double nf0 = f0.L2NormPow2().MPISum().Sqrt();
                        double ff0 = nf0 * nf0;
                        double ffc = nft * nft;
                        double ffm = nft * nft;

                    //    Console.WriteLine("    Residuum 0:" + nf0);

                        // Control of the the step size
                        while (nft >= (1 - alpha * lambda) * nf0 && iarm < maxStep) {

                            // Line search starts here
                            if (iarm == 0)
                                lambda = sigma1 * lambda;
                            else
                                lambda = parab3p(lamc, lamm, ff0, ffc, ffm);

                            // Update x;
                            xt = x.CloneAs();
                            xt.AccV(lambda, step);
                            lamm = lamc;
                            lamc = lambda;

                            this.CurrentLin.TransformSolFrom(SolutionVec, xt);
                            EvaluateOperator(1, SolutionVec.Mapping.Fields, ft);

                            nft = ft.L2NormPow2().MPISum().Sqrt();
                            ffm = ffc;
                            ffc = nft * nft;
                            iarm++;
#if DEBUG
                            Console.WriteLine("    Residuum:  " + nft + " lambda = " + lambda);
#endif 
                        }
                        // transform solution back to 'original domain'
                        // to perform the linearization at the new point...
                        // (and for Level-Set-Updates ...)
                        this.CurrentLin.TransformSolFrom(SolutionVec, xt);

<<<<<<< HEAD
                        
=======
                        if (DoNotUsePresRefPoint == true) {
                            XDGField pres = (XDGField)this.m_SolutionVec.Mapping.Fields[2];
                            DGField presSpA = pres.GetSpeciesShadowField("A");
                            DGField presSpB = pres.GetSpeciesShadowField("B");
                            var meanpres = presSpB.GetMeanValueTotal(null);
                            presSpA.AccConstant(-1.0 * meanpres);
                            presSpB.AccConstant(-1.0 * meanpres);
                        }

>>>>>>> 9b9c68a7

                        // update linearization
                        if (itc  % constant_newton_it == 0) {
                            base.Update(SolutionVec.Mapping.Fields, ref xt);
                            if(constant_newton_it !=1) { 
                            Console.WriteLine("Jacobian is updated: it {0}", itc);
                            }
                        }

                        // residual evaluation & callback
                        base.EvalResidual(xt, ref ft);

                        EvaluateOperator(1, SolutionVec.Mapping.Fields, ft);

                        fnorm = ft.L2NormPow2().MPISum().Sqrt();

                        x = xt;
                        f0 = ft.CloneAs();

                        OnIterationCallback(itc, x.CloneAs(), f0.CloneAs(), this.CurrentLin);


                    }
                }

                SolutionVec = m_SolutionVec;

            }
        }



        /// <summary>
        /// 
        /// </summary>
        /// <param name="SolutionVec">Current Point</param>
        /// <param name="f0">Function at current point</param>
        /// <param name="xinit">initial iterate</param>
        /// <param name="errstep">error of step</param>
        /// <returns></returns>
        double[] GMRES(CoordinateVector SolutionVec, double[] currentX, double[] f0, double[] xinit, out double errstep) {
            using (var tr = new FuncTrace()) {
                int n = f0.Length;

                int reorth = 1; // Orthogonalization method -> 1: Brown/Hindmarsh condition, 3: Always reorthogonalize

                // RHS of the linear equation system 
                double[] b = new double[n];
                b.AccV(1, f0);

                double[] x = new double[n];
                double[] r = new double[n];

                int Nloc = base.CurrentLin.OperatorMatrix.RowPartitioning.LocalLength;
                int Ntot = base.CurrentLin.OperatorMatrix.RowPartitioning.TotalLength;

                r = b;

                //Initial solution
                if (xinit.L2Norm() != 0) {
                    x = xinit.CloneAs();
                    r.AccV(-1, dirder(SolutionVec, currentX, x, f0));
                }
                // Precond = null;
                if (Precond != null) {
                    var temp2 = r.CloneAs();
                    r.ClearEntries();
                    //this.OpMtxRaw.InvertBlocks(OnlyDiagonal: false, Subblocks: false).SpMV(1, temp2, 0, r);
                    Precond.Solve(r, temp2);
                }

                int m = maxKrylovDim;
                double[][] V = (m + 1).ForLoop(i => new double[Nloc]); //   V(1:n,1:m+1) = zeros(n,m);
                MultidimensionalArray H = MultidimensionalArray.Create(m + 1, m + 1); //   H(1:m,1:m) = zeros(m,m);
                double[] c = new double[m + 1];
                double[] s = new double[m + 1];
                double[] y;
                double rho = r.L2NormPow2().MPISum().Sqrt();
                errstep = rho;
                double[] g = new double[m + 1];
                g[0] = rho;

                Console.WriteLine("Error NewtonGMRES:   " + rho);

                // Termination of entry
                if (rho < GMRESConvCrit)
                    return SolutionVec.ToArray();

                V[0].SetV(r, alpha: (1.0 / rho));
                double beta = rho;
                int k = 1;

                while ((rho > GMRESConvCrit) && k <= m) {
                    V[k].SetV(dirder(SolutionVec, currentX, V[k - 1], f0));
                    //CurrentLin.OperatorMatrix.SpMV(1.0, V[k-1], 0.0, temp3);
                    // Call directional derivative
                    //V[k].SetV(f0);

                    if (Precond != null) {
                        var temp3 = V[k].CloneAs();
                        V[k].ClearEntries();
                        //this.OpMtxRaw.InvertBlocks(false,false).SpMV(1, temp3, 0, V[k]);
                        Precond.Solve(V[k], temp3);
                    }

                    double normav = V[k].L2NormPow2().MPISum().Sqrt();

                    // Modified Gram-Schmidt
                    for (int j = 1; j <= k; j++) {
                        H[j - 1, k - 1] = GenericBlas.InnerProd(V[k], V[j - 1]).MPISum();
                        V[k].AccV(-H[j - 1, k - 1], V[j - 1]);
                    }
                    H[k, k - 1] = V[k].L2NormPow2().MPISum().Sqrt();
                    double normav2 = H[k, k - 1];


                    // Reorthogonalize ?
                    if ((reorth == 1 && Math.Round(normav + 0.001 * normav2, 3) == Math.Round(normav, 3)) || reorth == 3) {
                        for (int j = 1; j <= k; j++) {
                            double hr = GenericBlas.InnerProd(V[k], V[j - 1]).MPISum();
                            H[j - 1, k - 1] = H[j - 1, k - 1] + hr;
                            V[k].AccV(-hr, V[j - 1]);
                        }
                        H[k, k - 1] = V[k].L2NormPow2().MPISum().Sqrt();
                    }

                    // Watch out for happy breakdown
                    if (H[k, k - 1] != 0)
                        V[k].ScaleV(1 / H[k, k - 1]);



                    // Form and store the information for the new Givens rotation
                    //if (k > 1) {
                    //    // for (int i = 1; i <= k; i++) {
                    //    H.SetColumn(k - 1, givapp(c.GetSubVector(0, k - 1), s.GetSubVector(0, k - 1), H.GetColumn(k - 1), k - 1));
                    //    //}
                    //}

                    // Givens rotation from SoftGMRES
                    double temp;
                    for (int l = 1; l <= k - 1; l++) {
                        // apply Givens rotation, H is Hessenbergmatrix
                        temp = c[l - 1] * H[l - 1, k - 1] + s[l - 1] * H[l + 1 - 1, k - 1];
                        H[l + 1 - 1, k - 1] = -s[l - 1] * H[l - 1, k - 1] + c[l - 1] * H[l + 1 - 1, k - 1];
                        H[l - 1, k - 1] = temp;
                    }
                    //	 [cs(i),sn(i)] = rotmat( H(i,i), H(i+1,i) ); % form i-th rotation matrix
                    rotmat(out c[k - 1], out s[k - 1], H[k - 1, k - 1], H[k + 1 - 1, k - 1]);
                    temp = c[k - 1] * g[k - 1]; //                       % approximate residual norm
                    H[k - 1, k - 1] = c[k - 1] * H[k - 1, k - 1] + s[k - 1] * H[k + 1 - 1, k - 1];
                    H[k + 1 - 1, k - 1] = 0.0;


                    // Don't divide by zero if solution has  been found
                    var nu = (H[k - 1, k - 1].Pow2() + H[k, k - 1].Pow2()).Sqrt();
                    if (nu != 0) {
                        //c[k - 1] = H[k - 1, k - 1] / nu;
                        //s[k - 1] = H[k, k - 1] / nu;
                        //H[k - 1, k - 1] = c[k - 1] * H[k - 1, k - 1] - s[k - 1] * H[k, k - 1];
                        //H[k, k - 1] = 0;

                        // givapp for g
                        g[k + 1 - 1] = -s[k - 1] * g[k - 1];
                        g[k - 1] = temp;

                        //var w1 = c[k - 1] * g[k - 1] - s[k - 1] * g[k];
                        //var w2 = s[k - 1] * g[k - 1] + c[k - 1] * g[k];
                        //g[k - 1] = w1;
                        //g[k] = w2;
                    }

                    rho = Math.Abs(g[k]);

                    Console.WriteLine("Error NewtonGMRES:   " + rho);

                    k++;

                }

                Console.WriteLine("GMRES completed after:   " + k + "steps");

                k--;



                // update approximation and exit
                //y = H(1:i,1:i) \ g(1:i);    
                y = new double[k];
                H.ExtractSubArrayShallow(new int[] { 0, 0 }, new int[] { k - 1, k - 1 })
                    .Solve(y, g.GetSubVector(0, k));

                int totalIter = k;

                // x = x + V(:,1:i)*y;
                for (int ii = 0; ii < k; ii++) {
                    x.AccV(y[ii], V[ii]);
                }

                // update approximation and exit
                //using (StreamWriter writer = new StreamWriter(m_SessionPath + "//GMRES_Stats.txt", true)) {
                //    writer.WriteLine("");
                //}

                errstep = rho;

                return x;
            }
        }

        public double[] Krylov(CoordinateVector SolutionVec, double[] currentX, double[] f0, out double errstep) {
            //this.m_AssembleMatrix(out OpMtxRaw, out OpAffineRaw, out MassMtxRaw, SolutionVec.Mapping.Fields.ToArray());
            double[] step = GMRES(SolutionVec, currentX, f0, new double[currentX.Length], out errstep);
            int kinn = 0;
            Console.WriteLine("Error Krylov:   " + errstep);

            while (kinn < restart_limit && errstep > GMRESConvCrit) {
                kinn++;

                step = GMRES(SolutionVec, currentX, f0, step, out errstep);

                Console.WriteLine("Error Krylov:   " + errstep);
            }

            return step;

        }

        /// <summary>
        /// Finite difference directional derivative Approximate f'(x) w
        /// C.T.Kelley, April 1, 2003
        /// This code comes with no guarantee or warranty of any kind.
        /// </summary>
        /// <param name="SolutionVec">Solution point</param>
        /// <param name="w">Direction</param>
        /// <param name="f0">f0, usually has been calculated earlier</param>
        /// <param name="linearization">True if the Operator should be linearized and evaluated afterwards</param>
        /// <returns></returns>
        public double[] dirder(CoordinateVector SolutionVec, double[] currentX, double[] w, double[] f0, bool linearization = false) {
            using (var tr = new FuncTrace()) {
                double epsnew = 1E-7;

                int n = SolutionVec.Length;
                double[] fx = new double[f0.Length];

                // Scale the step
                if (w.L2NormPow2().MPISum().Sqrt() == 0) {
                    fx.Clear();
                    return fx;
                }

                var normw = w.L2NormPow2().MPISum().Sqrt();

                double xs = GenericBlas.InnerProd(currentX, w).MPISum() / normw;

                if (xs != 0) {
                    epsnew = epsnew * Math.Max(Math.Abs(xs), 1) * Math.Sign(xs);
                }
                epsnew = epsnew / w.L2NormPow2().MPISum().Sqrt();

                var del = currentX.CloneAs();

                del.AccV(epsnew, w);

                double[] temp = new double[SolutionVec.Length];

                temp.CopyEntries(SolutionVec);

                this.CurrentLin.TransformSolFrom(SolutionVec, del);

                // Just evaluate linearized operator
                //var OpAffineRaw = this.LinearizationRHS.CloneAs();
                //this.CurrentLin.OperatorMatrix.SpMV(1.0, new CoordinateVector(SolutionVec.Mapping.Fields.ToArray()), 1.0, OpAffineRaw);
                //CurrentLin.TransformRhsInto(OpAffineRaw, fx);
                if (linearization == false) {
                    EvaluateOperator(1.0, SolutionVec.Mapping.Fields, fx);
                }
                //else {
                //    this.m_AssembleMatrix(out OpMtxRaw, out OpAffineRaw, out MassMtxRaw, SolutionVec.Mapping.Fields.ToArray(), true);
                //    OpMtxRaw.SpMV(1.0, new CoordinateVector(SolutionVec.Mapping.Fields.ToArray()), 1.0, OpAffineRaw);
                //    CurrentLin.TransformRhsInto(OpAffineRaw, fx);
                //}

                SolutionVec.CopyEntries(temp);

                // (f1 - f0) / epsnew
                fx.AccV(1, f0);
                fx.ScaleV(1 / epsnew);

                return fx;

            }

        }

        /// <summary>
        /// Apply a sequence of k Givens rotations, used within gmres codes.  
        /// C.T.Kelley, April 1, 2003
        /// This code comes with no guarantee or warranty of any kind.
        /// </summary>
        /// <param name="c"></param>
        /// <param name="s"></param>
        /// <param name="vin"></param>
        /// <param name="k"></param>
        /// <returns></returns>
        public double[] givapp(double[] c, double[] s, double[] vin, int k) {
            double[] vrot = vin;
            double w1, w2;

            for (int i = 1; i < k; i++) {
                w1 = c[i - 1] * vrot[i - 1] - s[i - 1] * vrot[i];
                w2 = s[i - 1] * vrot[i - 1] + c[i - 1] * vrot[i];
                vrot[i - 1] = w1;
                vrot[i] = w2;
            }
            return vrot;
        }

        /// <summary>
        /// Compute the Givens rotation matrix parameters for a and b.
        /// </summary>
        static void rotmat(out double c, out double s, double a, double b) {
            double temp;
            if (b == 0.0) {
                c = 1.0;
                s = 0.0;
            }
            else if (Math.Abs(b) > Math.Abs(a)) {
                temp = a / b;
                s = 1.0 / Math.Sqrt(1.0 + temp * temp);
                c = temp * s;
            }
            else {
                temp = b / a;
                c = 1.0 / Math.Sqrt(1.0 + temp * temp);
                s = temp * c;
            }
        }
        /// <summary>
        /// Apply three-point safeguarded parabolic model for a line search.
        /// C.T.Kelley, April 1, 2003
        /// This code comes with no guarantee or warranty of any kind.
        /// function lambdap = parab3p(lambdac, lambdam, ff0, ffc, ffm)
        /// input:
        ///        lambdac = current steplength
        ///        lambdam = previous steplength
        ///        ff0 = value of \| F(x_c) \|^2
        ///        ffc = value of \| F(x_c + \lambdac d) \|^2
        ///        ffm = value of \| F(x_c + \lambdam d) \|^2
        ///        
        /// output:
        /// lambdap = new value of lambda given parabolic model
        /// 
        /// internal parameters:
        /// sigma0 = .1, sigma1 = .5, safeguarding bounds for the linesearch
        /// </summary>
        /// <param name="lambdac"></param>
        /// <param name="lambdam"></param>
        /// <param name="ff0"></param>
        /// <param name="ffc"></param>
        /// <param name="ffm"></param>
        /// <returns></returns>
        public double parab3p(double lambdac, double lambdam, double ff0, double ffc, double ffm) {
            double sigma0 = 0.1;
            double sigma1 = 0.5;

            double c2 = lambdam * (ffc - ff0) - lambdac * (ffm - ff0);
            if (c2 >= 0)
                return sigma1 * lambdac;
            double c1 = lambdac * lambdac * (ffm - ff0) - lambdam * lambdam * (ffc - ff0);
            double lambdap = -c1 * 0.5 / c2;
            if (lambdap < sigma0 * lambdac) lambdap = sigma0 * lambdac;
            if (lambdap > sigma1 * lambdac) lambdap = sigma1 * lambdac;

            return lambdap;
        }




        /// <summary>
        /// Computes a forward difference jacobian and returns the dense jacobian
        /// </summary>
        /// <param name="SolutionVec"></param>
        /// <param name="currentX"></param>
        /// <param name="f0"></param>
        /// <returns></returns>
        public BlockMsrMatrix diffjac(CoordinateVector SolutionVec, double[] currentX, double[] f0) {
            int n = currentX.Length;
            BlockMsrMatrix jac = new BlockMsrMatrix(SolutionVec.Mapping);

            var temp = new double[n];

            for (int i = 0; i < n; i++) {
                var zz = new double[n];
                zz[i] = 1;
                temp = dirder(SolutionVec, currentX, zz, f0);
                for (int j = 0; j < n; j++) {
                    jac[j, i] = temp[j];
                }
            }

            return jac;
        }

        public int Bandwidth(double[] currentX) {
            int beta;
            int dim = currentX.Length;
            int full_bandwidth_row;
            BlockMsrMatrix OpMatrix = CurrentLin.OperatorMatrix;
            double[] b = new double[dim];

            for (int j = 0; j < dim; j++) {
                for (int i = dim - 1; i >= 0; i--) {
                    if (OpMatrix[j, i] != 0) {

                        b[j] = i - j;
                        break;

                    }

                }

            }

            beta = (int)b.Max();
            full_bandwidth_row = b.FirstIndexWhere(c => c == beta);

            return beta;

        }

        public BlockMsrMatrix freebandeddiffjac(CoordinateVector SolutionVec, double[] currentX, double[] f0) {
            int n = currentX.Length;
            BlockMsrMatrix jac = new BlockMsrMatrix(SolutionVec.Mapping);
            int beta = Bandwidth(currentX);
            int number_Cells = n / beta;

            var temp = new double[n];

            for (int k = 0; k < beta; k++) {
                var zz = new double[n];

                for (int i = 0; i < number_Cells; i++) {
                    zz[i * beta + k] = 1;

                }
                temp = dirder(SolutionVec, currentX, zz, f0);


                for (int i = 0; i < number_Cells; i++) {
                    for (int j = i * beta + k; j < (i + 1) * beta; j++) {
                        jac[j, i * beta + k] = temp[j];
                    }
                }
            }

            return jac;
        }

        public BlockMsrMatrix bandeddiffjac(CoordinateVector SolutionVec, double[] currentX, double[] f0) {
            int dimension = SolutionVec.Mapping.GridDat.SpatialDimension;

            int degree_VelocityX = SolutionVec.Mapping.Fields[0].Basis.Degree;
            int degree_VelocityY = SolutionVec.Mapping.Fields[1].Basis.Degree;
            int degree_VelocityZ = new int();
            int degree_Pressure = new int();
            int degree_StressXX = new int();
            int degree_StressXY = new int();
            int degree_StressYY = new int();

            int NoVariables = SolutionVec.Mapping.NoOfVariables;



            if (dimension == 2) {
                degree_Pressure = SolutionVec.Mapping.Fields[2].Basis.Degree;

                if (NoVariables > 4) {
                    degree_StressXX = SolutionVec.Mapping.Fields[3].Basis.Degree;
                    degree_StressXY = SolutionVec.Mapping.Fields[4].Basis.Degree;
                    degree_StressYY = SolutionVec.Mapping.Fields[5].Basis.Degree;
                }
            }
            else if (dimension == 3) {
                degree_VelocityZ = SolutionVec.Mapping.Fields[2].Basis.Degree;
                degree_Pressure = SolutionVec.Mapping.Fields[3].Basis.Degree;
            }
            else throw new ArgumentException();


            int factor = 1;
            int PI_VelocityX = 1;
            int PI_VelocityY = 1;
            int PI_VelocityZ = 1;
            int PI_Pressure = 1;
            int PI_StressXX = 1;
            int PI_StressXY = 1;
            int PI_StressYY = 1;

            for (int i = 1; i <= dimension; i++) {
                factor *= factor * i;
                PI_VelocityX *= degree_VelocityX + i;
                PI_VelocityY *= degree_VelocityY + i;
                PI_Pressure *= degree_Pressure + i;

                if (dimension == 3) {
                    PI_VelocityZ *= degree_VelocityZ + i;
                }

                if (NoVariables > 4) {
                    PI_StressXX *= degree_StressXX + i;
                    PI_StressXY *= degree_StressXY + i;
                    PI_StressYY *= degree_StressYY + i;
                }
            }

            int number_Polynomials = (PI_VelocityX + PI_VelocityY + PI_Pressure) / factor;

            if (dimension == 3) {
                number_Polynomials += PI_VelocityZ / factor;
            }

            if (NoVariables > 4) {
                number_Polynomials += (PI_StressXX + PI_StressXY + PI_StressYY) / factor;
            }

            int n = currentX.Length;
            int number_Cells = n / number_Polynomials;

            BlockMsrMatrix jac = new BlockMsrMatrix(SolutionVec.Mapping);

            var temp = new double[n];

            for (int k = 0; k < number_Polynomials; k++) {
                var zz = new double[n];

                for (int i = 0; i < number_Cells; i++) {
                    zz[i * number_Polynomials + k] = 1;

                }
                temp = dirder(SolutionVec, currentX, zz, f0);


                for (int i = 0; i < number_Cells; i++) {
                    for (int j = i * number_Polynomials + k; j < (i + 1) * number_Polynomials; j++) {
                        jac[j, i * number_Polynomials + k] = temp[j];
                    }
                }
            }


            return jac;
        }


    }


}<|MERGE_RESOLUTION|>--- conflicted
+++ resolved
@@ -271,9 +271,6 @@
                         // (and for Level-Set-Updates ...)
                         this.CurrentLin.TransformSolFrom(SolutionVec, xt);
 
-<<<<<<< HEAD
-                        
-=======
                         if (DoNotUsePresRefPoint == true) {
                             XDGField pres = (XDGField)this.m_SolutionVec.Mapping.Fields[2];
                             DGField presSpA = pres.GetSpeciesShadowField("A");
@@ -283,7 +280,6 @@
                             presSpB.AccConstant(-1.0 * meanpres);
                         }
 
->>>>>>> 9b9c68a7
 
                         // update linearization
                         if (itc  % constant_newton_it == 0) {
