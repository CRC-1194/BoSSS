--- conflicted
+++ resolved
@@ -79,10 +79,7 @@
                 int neighborSearchDepth = 4;
                 int jFound = -1;
                 bool foundACell = false;
-<<<<<<< HEAD
-=======
                 // dbg_launch();
->>>>>>> d173d425
                 while(!foundACell && neighborSearchDepth >= 0) {
                     if(lsTrk != null) {
                     Cells2avoid = lsTrk.Regions.GetNearFieldMask(lsTrk.NearRegionWidth).GetBitMask();
