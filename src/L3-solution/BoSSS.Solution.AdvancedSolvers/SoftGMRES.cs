﻿/* =======================================================================
Copyright 2017 Technische Universitaet Darmstadt, Fachgebiet fuer Stroemungsdynamik (chair of fluid dynamics)

Licensed under the Apache License, Version 2.0 (the "License");
you may not use this file except in compliance with the License.
You may obtain a copy of the License at

    http://www.apache.org/licenses/LICENSE-2.0

Unless required by applicable law or agreed to in writing, software
distributed under the License is distributed on an "AS IS" BASIS,
WITHOUT WARRANTIES OR CONDITIONS OF ANY KIND, either express or implied.
See the License for the specific language governing permissions and
limitations under the License.
*/

using System;
using System.Collections.Generic;
using System.Linq;
using System.Text;
using ilPSP.LinSolvers;
using ilPSP.Utils;
using System.Diagnostics;
using MPI.Wrappers;
using ilPSP;
using BoSSS.Platform;
using BoSSS.Platform.Utils;
using BoSSS.Foundation;
using System.IO;
using ilPSP.Tracing;

namespace BoSSS.Solution.AdvancedSolvers
{
    /// <summary>
    /// Standard preconditioned GMRES.
    /// </summary>
    public class SoftGMRES : ISolverSmootherTemplate, ISolverWithCallback, IProgrammableTermination
    {

        Func<int, double, double, (bool bNotTerminate, bool bSuccess)> m_TerminationCriterion;

        /// <summary>
        /// ~
        /// </summary>
        public Func<int, double, double, (bool bNotTerminate, bool bSuccess)> TerminationCriterion {
            get {
                return m_TerminationCriterion;
            }
            set {
                m_TerminationCriterion = value;
            }
        }

        /// <summary>
        /// ctor
        /// </summary>
        public SoftGMRES() {
            m_TerminationCriterion = (iIter, r0, ri) => {
                Console.WriteLine("iIter: " + iIter + " ri = " + ri);
                return (iIter <= 500 && ri > 1e-7, ri <= 1e-7);
            };
        }

        /// <summary>
        /// ~
        /// </summary>
        public void Init(MultigridOperator op)
        {

            var Mtx = op.OperatorMatrix;
            var MgMap = op.Mapping;
            this.m_mgop = op;

            if (!Mtx.RowPartitioning.EqualsPartition(MgMap.Partitioning))
                throw new ArgumentException("Row partitioning mismatch.");
            if (!Mtx.ColPartition.EqualsPartition(MgMap.Partitioning))
                throw new ArgumentException("Column partitioning mismatch.");
            this.Matrix = Mtx;
            if (Precond != null)
            {
                Precond.Init(op);
            }
        }


        MultigridOperator m_mgop;

        public ISolverSmootherTemplate Precond;

        BlockMsrMatrix Matrix;

        public string m_SessionPath;

        //public double m_Tolerance = 1.0e-10;
        //public int m_MaxIterations = 10000;

        private int NoOfIterations = 0;

        /// <summary>
        /// ~
        /// </summary>
        public Action<int, double[], double[], MultigridOperator> IterationCallback {
            get;
            set;
        }

        /// <summary>
        /// number of iterations between restarts
        /// </summary>
        public int MaxKrylovDim = 80;

        /// <summary>
        /// Compute the Givens rotation matrix parameters for a and b.
        /// </summary>
        static void rotmat(out double c, out double s, double a, double b)
        {
            double temp;
            if (b == 0.0)
            {
                c = 1.0;
                s = 0.0;
            }
            else if (Math.Abs(b) > Math.Abs(a))
            {
                temp = a / b;
                s = 1.0 / Math.Sqrt(1.0 + temp * temp);
                c = temp * s;
            }
            else
            {
                temp = b / a;
                c = 1.0 / Math.Sqrt(1.0 + temp * temp);
                s = temp * c;
            }
        }

        public bool m_Converged = false;

        /// <summary>
        /// ~
        /// </summary>
        public void Solve<V1, V2>(V1 _X, V2 _B)
            where V1 : IList<double>
            where V2 : IList<double> {

            using (var tr = new FuncTrace()) {
                tr.InfoToConsole = false;
                tr.Info("IterationCallback set? " + (this.IterationCallback != null));
                tr.Info("Preconditioner is " + (this.Precond?.ToString() ?? "null"));
                double[] X, B;
                if (_X is double[]) {
                    X = _X as double[];
                } else {
                    X = _X.ToArray();
                }
                if (_B is double[]) {
                    B = _B as double[];
                } else {
                    B = _B.ToArray();
                }


                double bnrm2 = B.MPI_L2Norm();
                if (bnrm2 == 0.0) {
                    bnrm2 = 1.0;
                }

                int Nloc = Matrix.RowPartitioning.LocalLength;
                long Ntot = Matrix.RowPartitioning.TotalLength;

                double[] r = new double[Nloc];
                double[] z = new double[Nloc];

                //r = M \ ( b-A*x );, where M is the precond
                z.SetV(B);
                Matrix.SpMV(-1.0, X, 1.0, z);
                IterationCallback?.Invoke(0, X.CloneAs(), z.CloneAs(), this.m_mgop);

                if (this.Precond != null) {
                    r.Clear();
                    this.Precond.Solve(r, z);
                } else {
                    r.SetV(z);
                }

                // Inserted for real residual
                double error2 = z.MPI_L2Norm();
                double iter0_error2 = error2;

                double error = (r.L2NormPow2().MPISum().Sqrt()) / bnrm2;
                var term0 = TerminationCriterion(0, error2, error2);
                if (!term0.bNotTerminate) {

                    if (!object.ReferenceEquals(_X, X))
                        _X.SetV(X);
                    B.SetV(z);
                    tr.Info($"convergence reached before iterations, success? {term0.bSuccess}: iter0_err = {iter0_error2}");
                    //Console.WriteLine("convergence reached (1);");
                    this.m_Converged = term0.bSuccess;
                    return;
                }

                if (MaxKrylovDim <= 0)
                    throw new NotSupportedException("unsupported restart length.");

                int m = MaxKrylovDim;
                double[][] V = (m + 1).ForLoop(i => new double[Nloc]); //   V(1:n,1:m+1) = zeros(n,m+1);
                MultidimensionalArray H = MultidimensionalArray.Create(m + 1, m); //   H(1:m+1,1:m) = zeros(m+1,m);

                double[] cs = new double[m];
                double[] sn = new double[m];
                //double[] s = new double[m+1];
                double[] e1 = new double[Nloc];
                //if(Matrix.RowPartitioning.Rank == 0)
                e1[0] = 1.0;

                double[] s = new double[Nloc], w = new double[Nloc], y;
                double temp;
                int iter;
                int totIterCounter = 0;
                for (iter = 1; true; iter++) { // GMRES iterations
                                               // r = M \ ( b-A*x );
                    z.SetV(B);
                    Matrix.SpMV(-1.0, X, 1.0, z);

                    error2 = z.MPI_L2Norm();

                    if (this.Precond != null) {
                        r.Clear();
                        this.Precond.Solve(r, z);
                    } else {
                        r.SetV(z);
                    }

                    // V(:,1) = r / norm( r );
                    double norm_r = r.MPI_L2Norm();
                    V[0].SetV(r, alpha: (1.0 / norm_r));

                    //s = norm( r )*e1;
                    s.SetV(e1, alpha: norm_r);

                    int i;

                    #region Gram-Schmidt (construct orthonormal basis using Gram-Schmidt)
                    for (i = 1; i <= m; i++) {
                        this.NoOfIterations++;

                        #region Arnoldi procdure

                        //w = M \ (A*V(:,i));                         
                        Matrix.SpMV(1.0, V[i - 1], 0.0, z);
                        if (this.Precond != null) {
                            w.Clear();
                            this.Precond.Solve(w, z);
                        } else {
                            w.SetV(z);
                        }

                        for (int k = 1; k <= i; k++) {
                            H[k - 1, i - 1] = GenericBlas.InnerProd(w, V[k - 1]).MPISum();
                            //w = w - H(k,i)*V(:,k);
                            w.AccV(-H[k - 1, i - 1], V[k - 1]);
                        }

                        double norm_w = w.L2NormPow2().MPISum().Sqrt();
                        H[i + 1 - 1, i - 1] = norm_w; // the +1-1 actually makes me sure I haven't forgotten to subtract -1 when porting the code
                                                      //V(:,i+1) = w / H(i+1,i);
                        V[i + 1 - 1].SetV(w, alpha: (1.0 / norm_w));

                        #endregion

                        #region Givens rotation

                        for (int k = 1; k <= i - 1; k++) {
                            // apply Givens rotation, H is Hessenberg-Matrix
                            temp = cs[k - 1] * H[k - 1, i - 1] + sn[k - 1] * H[k + 1 - 1, i - 1];
                            H[k + 1 - 1, i - 1] = -sn[k - 1] * H[k - 1, i - 1] + cs[k - 1] * H[k + 1 - 1, i - 1];
                            H[k - 1, i - 1] = temp;
                        }
                        //	 [cs(i),sn(i)] = rotmat( H(i,i), H(i+1,i) ); % form i-th rotation matrix
                        rotmat(out cs[i - 1], out sn[i - 1], H[i - 1, i - 1], H[i + 1 - 1, i - 1]);
                        temp = cs[i - 1] * s[i - 1]; //                       % approximate residual norm
                        H[i - 1, i - 1] = cs[i - 1] * H[i - 1, i - 1] + sn[i - 1] * H[i + 1 - 1, i - 1];
                        H[i + 1 - 1, i - 1] = 0.0;

                        #endregion

                        // update the residual vector (s == beta in many pseudocodes)
                        s[i + 1 - 1] = -sn[i - 1] * s[i - 1];
                        s[i - 1] = temp;
                        error = Math.Abs(s[i + 1 - 1]) / bnrm2;
                        error2 = Math.Abs(s[i + 1 - 1]);

                        // For Residual tracking, do not delete
                        /*
                        y = new double[i];
                        H.ExtractSubArrayShallow(new int[] { 0, 0 }, new int[] { i - 1, i - 1 }).Solve(y, s.GetSubVector(0, i));
                        double[] Xtmp = X.CloneAs();
                        for (int ii = 0; ii < i; ii++) {
                            Xtmp.AccV(y[ii], V[ii]);
                        }
                        double[] ztmp = z.CloneAs();
                        ztmp.SetV(B);
                        Matrix.SpMV(-1.0, Xtmp, 1.0, ztmp);
                        IterationCallback?.Invoke(iter, Xtmp.CloneAs(), ztmp.CloneAs(), this.m_mgop);
                        */

                        var term1 = TerminationCriterion(totIterCounter, iter0_error2, error2);
                        if (!term1.bNotTerminate) {
                            // update approximation and exit
                            //y = H(1:i,1:i) \ s(1:i);    
                            y = new double[i];
                            H.ExtractSubArrayShallow(new int[] { 0, 0 }, new int[] { i - 1, i - 1 })
                                .Solve(y, s.GetSubVector(0, i));

                            // x = x + V(:,1:i)*y;
                            for (int ii = 0; ii < i; ii++) {
                                X.AccV(y[ii], V[ii]);
                            }
                            this.m_Converged = term1.bSuccess;
                            tr.Info($"convergence reached (2), success? {term1.bSuccess}: iter {totIterCounter}:   iter0_err = {iter0_error2}, err = {error2}");
                            break;
                        }

                        totIterCounter++; // every preconditioner call is count as one iteration
                    }
                    #endregion

<<<<<<< HEAD
                    var term2 = TerminationCriterion(totIterCounter, iter0_error2, error2);
                    if (!term2.bNotTerminate) {
                        this.m_Converged = term2.bSuccess;
                        tr.Info($"convergence reached (3), success? {term2.bSuccess}: iter {totIterCounter}:   iter0_err = {iter0_error2}, err = {error2}");
=======
                    if (!TerminationCriterion(totIterCounter, iter0_error2, error2)) {
                        this.m_Converged = true;
>>>>>>> a8abafa3
                        break;
                    }

                    // y = H(1:m,1:m) \ s(1:m);
                    y = new double[m];
                    H.ExtractSubArrayShallow(new int[] { 0, 0 }, new int[] { m - 1, m - 1 })
                        .Solve(y, s.GetSubVector(0, m));
                    // update approximation: x = x + V(:,1:m)*y;  
                    for (int ii = 0; ii < m; ii++) {
                        X.AccV(y[ii], V[ii]);
                    }

                    // compute residual: r = M \ ( b-A*x )     
                    z.SetV(B);
                    Matrix.SpMV(-1.0, X, 1.0, z);
                    error2 = z.MPI_L2Norm();
<<<<<<< HEAD
                    IterationCallback?.Invoke(totIterCounter, X.CloneAs(), z.CloneAs(), this.m_mgop);
=======
>>>>>>> a8abafa3

                    if (this.Precond != null) {
                        r.Clear();
                        this.Precond.Solve(r, z);
                    } else {
                        r.SetV(z);
                    }

                    norm_r = r.MPI_L2Norm();
                    s[i + 1 - 1] = norm_r;
                    error = s[i + 1 - 1] / bnrm2;        // % check convergence
                                                         //  if (error2 <= m_Tolerance) Check for error not error2
                                                         //break;
                }

                if (IterationCallback != null) {
                    z.SetV(B);
                    Matrix.SpMV(-1.0, X, 1.0, z);
                    IterationCallback(totIterCounter, X.CloneAs(), z.CloneAs(), this.m_mgop);
                }


                if (!object.ReferenceEquals(_X, X))
                    _X.SetV(X);
                B.SetV(z);

<<<<<<< HEAD
                if(this.Precond is IDisposable) {
                    tr.Info("Disposing Precond.");
                    (this.Precond as IDisposable).Dispose();
                }
=======
                //if (this.Precond is IDisposable)
                //    (this.Precond as IDisposable).Dispose();
>>>>>>> a8abafa3
            }
        }

        /// <summary>
        /// ~
        /// </summary>
        public int IterationsInNested {
            get {
                if (this.Precond != null)
                    return this.Precond.IterationsInNested + this.Precond.ThisLevelIterations;
                else
                    return 0;
            }
        }

        /// <summary>
        /// ~
        /// </summary>
        public int ThisLevelIterations {
            get {
                return this.NoOfIterations;
            }
        }

        /// <summary>
        /// ~
        /// </summary>
        public bool Converged {
            get {
                return m_Converged;
            }
        }

        public void ResetStat()
        {
            this.m_Converged = false;
            this.NoOfIterations = 0;
            if (this.Precond != null)
                this.Precond.ResetStat();
        }


        public object Clone() {
            SoftGMRES Clone = new SoftGMRES();
            Clone.IterationCallback = this.IterationCallback;
            Clone.MaxKrylovDim = this.MaxKrylovDim;
            Clone.TerminationCriterion = this.TerminationCriterion;
            if (this.Precond != null)
                Clone.Precond = this.Precond.CloneAs();
            return Clone;
        }

        public void Dispose() {
            this.Precond.Dispose();
        }

        public long UsedMemory() {
            throw new NotImplementedException();
        }
    }
}<|MERGE_RESOLUTION|>--- conflicted
+++ resolved
@@ -326,15 +326,10 @@
                     }
                     #endregion
 
-<<<<<<< HEAD
                     var term2 = TerminationCriterion(totIterCounter, iter0_error2, error2);
                     if (!term2.bNotTerminate) {
                         this.m_Converged = term2.bSuccess;
                         tr.Info($"convergence reached (3), success? {term2.bSuccess}: iter {totIterCounter}:   iter0_err = {iter0_error2}, err = {error2}");
-=======
-                    if (!TerminationCriterion(totIterCounter, iter0_error2, error2)) {
-                        this.m_Converged = true;
->>>>>>> a8abafa3
                         break;
                     }
 
@@ -351,10 +346,8 @@
                     z.SetV(B);
                     Matrix.SpMV(-1.0, X, 1.0, z);
                     error2 = z.MPI_L2Norm();
-<<<<<<< HEAD
                     IterationCallback?.Invoke(totIterCounter, X.CloneAs(), z.CloneAs(), this.m_mgop);
-=======
->>>>>>> a8abafa3
+
 
                     if (this.Precond != null) {
                         r.Clear();
@@ -381,15 +374,10 @@
                     _X.SetV(X);
                 B.SetV(z);
 
-<<<<<<< HEAD
-                if(this.Precond is IDisposable) {
-                    tr.Info("Disposing Precond.");
-                    (this.Precond as IDisposable).Dispose();
-                }
-=======
+                // Disposing should not be done here, 
+                // otherwise the Precond must be initialized very often.
                 //if (this.Precond is IDisposable)
                 //    (this.Precond as IDisposable).Dispose();
->>>>>>> a8abafa3
             }
         }
 
@@ -443,7 +431,8 @@
         }
 
         public void Dispose() {
-            this.Precond.Dispose();
+            if(this.Precond != null)
+                this.Precond.Dispose();
         }
 
         public long UsedMemory() {
