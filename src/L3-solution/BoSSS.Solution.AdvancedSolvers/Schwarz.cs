--- conflicted
+++ resolved
@@ -986,19 +986,13 @@
                                 string Caching = (blockSolvers[iPart] is PARDISOSolver) && (blockSolvers[iPart] as PARDISOSolver).CacheFactorization ? "caching" : "nocaching";
                                 using (new BlockTrace(Caching,tr)) {
                                     bool DelayedCaching = ActivateCachingOfSolver(iPart);
-<<<<<<< HEAD
                                     if (DelayedCaching) 
-                                        Console.WriteLine($"delayed caching activated at block {iPart} on level {m_MgOp.LevelIndex}");
-                                    blockSolvers[iPart].Solve(xi, bi);
-=======
-                                    if (DelayedCaching) Console.WriteLine($"delayed caching activated at block {iPart} on level {m_MgOp.LevelIndex}");
                                     try {
                                         blockSolvers[iPart].Solve(xi, bi);
                                     } catch (ArithmeticException aex) {
                                         Console.WriteLine(aex.Message);
                                         throw aex;
                                     }
->>>>>>> 69248704
                                     bool IsDisposed = DisposeSchwarzBlocks(iPart);
                                 }
                                 tr.Info("left blocksolve");
