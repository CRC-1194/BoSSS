﻿//#define TEST

using BoSSS.Foundation;
using BoSSS.Foundation.XDG;
using ilPSP;
using ilPSP.LinSolvers;
using ilPSP.LinSolvers.PARDISO;
using ilPSP.Utils;
using MPI.Wrappers;
using System;
using System.Collections.Generic;
using System.Diagnostics;
using System.IO;
using System.Linq;
using System.Text;
using System.Threading.Tasks;

namespace BoSSS.Solution.AdvancedSolvers {

    /// <summary>
    /// Utility class for visualization of intermediate results.
    /// </summary>
    internal class MGViz {

        public MGViz(MultigridOperator op) {
            m_op = op;
        }

        MultigridOperator m_op;

        public int FindLevel(int L) {
            int iLv = 0;
            for (var Op4Level = m_op.FinestLevel; Op4Level != null; Op4Level = Op4Level.CoarserLevel) {
                if (L == Op4Level.Mapping.LocalLength) {
                    Debug.Assert(Op4Level.LevelIndex == iLv);
                    return iLv;
                }
                iLv++;
            }
            return -1;
        }

        public DGField ProlongateToDg(double[] V, string name) {
            double[] Curr = ProlongateToTop(V);

            var gdat = m_op.BaseGridProblemMapping.GridDat;
            var basis = m_op.BaseGridProblemMapping.BasisS[0];
            DGField dgCurrentSol;
            if (basis is XDGBasis)
                dgCurrentSol = new XDGField((XDGBasis)basis, name);
            else 
                dgCurrentSol = new SinglePhaseField(basis, name);
            m_op.FinestLevel.TransformSolFrom(dgCurrentSol.CoordinateVector, Curr);
            return dgCurrentSol;
        }

        public double[] ProlongateToTop(double[] V) {
            int iLv = FindLevel(V.Length);

            MultigridOperator op_iLv = m_op.FinestLevel;
            for (int i = 0; i < iLv; i++)
                op_iLv = op_iLv.CoarserLevel;
            Debug.Assert(op_iLv.LevelIndex == iLv);
            Debug.Assert(V.Length == op_iLv.Mapping.LocalLength);

            double[] Curr = V;
            for (var Op4Level = op_iLv; Op4Level.FinerLevel != null; Op4Level = Op4Level.FinerLevel) {
                double[] Next = new double[Op4Level.FinerLevel.Mapping.LocalLength];
                Op4Level.Prolongate(1.0, Next, 0.0, Curr);
                Curr = Next;
            }

            return Curr;
        }

        int counter = 0;
        public void PlotVectors(IEnumerable<double[]> VV, string[] names) {

            DGField[] all = new DGField[names.Length];
            for (int i = 0; i < VV.Count(); i++) {
                all[i] = ProlongateToDg(VV.ElementAt(i), names[i]);
            }

            Tecplot.Tecplot.PlotFields(all, "MGviz-" + counter, counter, 2);
            counter++;
        }
    }

    public class MultiIndexBlocking {
        public struct MultiIndex {
            int iBlock;
            int iVariable;
            int iSpecies;
        }
        public MultiIndexBlocking(MultigridOperator mop) {
            var bla = new MultiIndex();
            
        }
    }

    /// <summary>
    /// p-Multigrid on a single grid level
    /// </summary>
    public class LevelPmg : ISolverSmootherTemplate, ISolverWithCallback {

        /// <summary>
        /// ctor
        /// </summary>
        public LevelPmg() {
            UseHiOrderSmoothing = false;
        }

        /// <summary>
        /// always 0, because there is no nested solver
        /// </summary>
        public int IterationsInNested {
            get {
                return 0;
            }
        }

        /// <summary>
        /// ~
        /// </summary>
        public int ThisLevelIterations {
            get;
            private set;
        }

        /// <summary>
        /// ~
        /// </summary>
        public bool Converged {
            get;
            private set;
        }

        /// <summary>
        /// If true, cell-local solvers will be used to approximate a solution to high-order modes
        /// </summary>
        public bool UseHiOrderSmoothing {
            get;
            set;
        }


        public ISolverSmootherTemplate Clone() {
            throw new NotImplementedException();
        }

        MultigridOperator m_op;

        /// <summary>
        /// - 1st index: cell
        /// </summary>
        MultidimensionalArray[] HighOrderBlocks_LU;
        int[][] HighOrderBlocks_LUpivots;
        int[][] HighOrderBlocks_indices;

        //MultidimensionalArray[][] HighLoOrderBlocks;

        /// <summary>
        /// DG degree at low order blocks. This degree is the border, which divides into low order and high order blocks
        /// </summary>
        public int CoarseLowOrder = 1;

        /// <summary>
        /// Krankboden muss verdichtet werden
        /// -Kranführer Ronny, ProSieben Reportage
        /// </summary>
        public void Init(MultigridOperator op) {

            //System.Threading.Thread.Sleep(10000);
            //ilPSP.Environment.StdoutOnlyOnRank0 = false;
            m_op = op;

            var Map = op.Mapping;
            int NoVars = Map.AggBasis.Length;
            int j0 = Map.FirstBlock;
            int J = Map.LocalNoOfBlocks;
            int[] degs = m_op.Degrees;

            //for (int ideg = 0; ideg < degs.Length; ideg++)
                //if (degs[ideg] == 0)
                //    throw new ArgumentException(String.Format("DGdegree for Variable {0} is 0, p-multigrid not possible", ideg));

            var BS = Map.AggBasis;

            if (UseHiOrderSmoothing) {
                HighOrderBlocks_LU = new MultidimensionalArray[J];
                HighOrderBlocks_LUpivots = new int[J][];
                HighOrderBlocks_indices = new int[J][];
            }


            var GsubIdx = new List<int>();
            var LsubIdx = new List<int>();
            var HiIdxdummy = new List<int>();
            var GhiIdx = new List<int>();

            var lowLocalBlocks_i0 = new List<int>();
            var lowLocalBlocks__N = new List<int>();
            var hiLocalBlocks_i0 = new List<int>();
            var hiLocalBlocks__N = new List<int>();

            int cnt = 0;
            int NpHiTot = 0;

#if TEST
            var debugerSW = new StreamWriter(String.Concat("debug_of_", ilPSP.Environment.MPIEnv.MPI_Rank));
            debugerSW.WriteLine("proc {0} reporting Num of Blocks {1}",ilPSP.Environment.MPIEnv.MPI_Rank, HighOrderBlocks_LUpivots.Length);   
#endif

            for (int jLoc = 0; jLoc < J; jLoc++) {
                lowLocalBlocks_i0.Add(cnt);
                lowLocalBlocks__N.Add(0);

                var LhiIdx = new List<int>();
                var IdxHighBlockOffset = new int[NoVars][];
                var IdxHighOffset = new int[NoVars][];

                int NpHiLoc = 0;
                for (int iVar = 0; iVar < NoVars; iVar++) {

                    int pReq;

                    if (degs[iVar] <= 1)
                        pReq = 0;
                    else if(degs[iVar] > 4)
                        pReq = 2;
                    else
                        pReq = CoarseLowOrder;

                    int NoOfSpc = BS[iVar].GetNoOfSpecies(jLoc);
                    int Np1 = BS[iVar].GetLength(jLoc, pReq);
                    int Np = BS[iVar].GetLength(jLoc, degs[iVar]);
                    
                    int NpBase = Np / NoOfSpc;
                    int NpBaseLow = Np1 / NoOfSpc;
                    IdxHighBlockOffset[iVar] = new int[NoOfSpc+1];
                    IdxHighOffset[iVar] = new int[NoOfSpc];

                    //this is a hack, blocks with levelset are considered as low order blocks
                    //if (NoOfSpc > 1) {
                    //    NpBaseLow = NpBase;
                    //    lowLocalBlocks__N[jLoc] += Np;
                    //} else {
                        lowLocalBlocks__N[jLoc] += Np1;
                    //}

                for (int iSpc = 0; iSpc < NoOfSpc; iSpc++)
                    {
                        int n = 0;
                        int cellOffset = NpBase * iSpc;

                        if (NpBase == NpBaseLow) {
                            IdxHighOffset[iVar][iSpc] = Map.GlobalUniqueIndex(iVar, jLoc, 0); //there are no high order blocks
                        } else {
                            IdxHighOffset[iVar][iSpc] = Map.GlobalUniqueIndex(iVar, jLoc, cellOffset + NpBaseLow);
                        }

                        for (; n < NpBaseLow; n++)
                        {
                            int Lidx = Map.LocalUniqueIndex(iVar, jLoc, n + cellOffset);
                            LsubIdx.Add(Lidx); //local block mapping Coarse Matrix (low order entries) to original matrix

                            int Gidx = Map.GlobalUniqueIndex(iVar, jLoc, n + cellOffset);
                            GsubIdx.Add(Gidx); //global mapping Coarse Matrix (low order entries) to original matrix
#if TEST
                            if(NoOfSpc==2)
                                debugerSW.WriteLine("{0}", Lidx);
#endif
                        }

                        for (; n < NpBase; n++)
                        {
                            int Lidx = Map.LocalUniqueIndex(iVar, jLoc, n + cellOffset);
                            LhiIdx.Add(Lidx); //local block mapping of high order entries to original matrix


                            int Gidx = Map.GlobalUniqueIndex(iVar, jLoc, n + cellOffset);
                            GhiIdx.Add(Gidx);
#if TEST
                            if (NoOfSpc == 2)
                                debugerSW.WriteLine("{0}", Lidx);
#endif
                        }

                        IdxHighBlockOffset[iVar][iSpc] = NpHiLoc;
                        NpHiLoc += (NpBase- NpBaseLow);
                        
                    }
                    IdxHighBlockOffset[iVar][NoOfSpc] = NpHiLoc; //probably not so nice: necessary to calculate block length

                    Debug.Assert(GsubIdx.Last() == Map.GlobalUniqueIndex(iVar, jLoc, (NoOfSpc-1) * NpBase + NpBaseLow - 1));
                    Debug.Assert(LhiIdx.Count==0 || LhiIdx.Last()==Map.LocalUniqueIndex(iVar, jLoc, NoOfSpc * NpBase-1));
                }


                // Save high order blocks for later smoothing
                if (NpHiLoc > 0) {
                    if (true) {
                        HighOrderBlocks_LU[jLoc] = MultidimensionalArray.Create(NpHiLoc, NpHiLoc);
                        HighOrderBlocks_indices[jLoc] = LhiIdx.ToArray();

                        for (int iVar = 0; iVar < NoVars; iVar++) {
                            for (int jVar = 0; jVar < NoVars; jVar++) {

                                for (int iSpc = 0; iSpc < BS[jVar].GetNoOfSpecies(jLoc); iSpc++) {

                                    int i0_hi = IdxHighOffset[iVar][iSpc];
                                    int j0_hi = IdxHighOffset[jVar][iSpc];
                                    int Row_i0 = IdxHighBlockOffset[iVar][iSpc];
                                    int Col_i0 = IdxHighBlockOffset[jVar][iSpc];
                                    int Row_ie = IdxHighBlockOffset[iVar][iSpc + 1]-1;
                                    int col_ie = IdxHighBlockOffset[jVar][iSpc + 1]-1;

                                    m_op.OperatorMatrix.ReadBlock(i0_hi, j0_hi,
                                                HighOrderBlocks_LU[jLoc].ExtractSubArrayShallow(new int[] { Row_i0, Col_i0 }, new int[] { Row_ie, col_ie }));

                                }
                            }
                        }

                        HighOrderBlocks_LUpivots[jLoc] = new int[NpHiLoc];
                        HighOrderBlocks_LU[jLoc].FactorizeLU(HighOrderBlocks_LUpivots[jLoc]);
                    } else {
                        hiLocalBlocks_i0.Add(NpHiTot);
                        hiLocalBlocks__N.Add(NpHiLoc);
                        Debug.Assert(NpHiLoc == IdxHighBlockOffset[NoVars - 1][BS[NoVars - 1].GetNoOfSpecies(jLoc)]);
                        HiIdxdummy.AddRange(LhiIdx);
                    }
                }

                NpHiTot += NpHiLoc;
                cnt += lowLocalBlocks__N[jLoc];
            }

            if (false) {
                BlockPartitioning localhiBlocking = new BlockPartitioning(GhiIdx.Count, hiLocalBlocks_i0, hiLocalBlocks__N, Map.MPI_Comm, i0isLocal: true);
                var P01HiMatrix = new BlockMsrMatrix(localhiBlocking);
                op.OperatorMatrix.AccSubMatrixTo(1.0, P01HiMatrix, GhiIdx, default(int[]), GhiIdx, default(int[]));
                hiSolver = new PARDISOSolver() {
                    CacheFactorization = true,
                    UseDoublePrecision = true // keep it true, experiments showed, that this leads to fewer iterations
                };
                hiSolver.DefineMatrix(P01HiMatrix);
                m_HiIdx = HiIdxdummy.ToArray();
            }

            if (NpHiTot == 0)
                Console.WriteLine("ATTENTION: No high order blocks, executing direct solve for whole matrix!!!");

            m_LsubIdx = LsubIdx.ToArray();

            BlockPartitioning localBlocking = new BlockPartitioning(GsubIdx.Count, lowLocalBlocks_i0, lowLocalBlocks__N, Map.MPI_Comm, i0isLocal:true);
            var P01SubMatrix = new BlockMsrMatrix(localBlocking);
            op.OperatorMatrix.AccSubMatrixTo(1.0, P01SubMatrix, GsubIdx, default(int[]), GsubIdx, default(int[]));
            
            
            intSolver = new PARDISOSolver() {
                CacheFactorization = true,
                UseDoublePrecision = false // no difference towards =true observed for XDGPoisson
            };
          
            intSolver.DefineMatrix(P01SubMatrix);
            
#if TEST
            P01SubMatrix.SaveToTextFileSparseDebug("lowM");
            P01SubMatrix.SaveToTextFileSparse("lowM_full");

            LsubIdx.SaveToTextFileDebug("LsubIdx");
            GsubIdx.SaveToTextFileDebug("GsubIdx");
            GhiIdx.SaveToTextFileDebug("GhiIdx");
            m_op.OperatorMatrix.SaveToTextFileSparseDebug("M");
            m_op.OperatorMatrix.SaveToTextFileSparse("M_full");
            debugerSW.Flush();
            debugerSW.Close();
            Console.WriteLine("Length HiIdxdummy: " + HiIdxdummy.Count());
            Console.WriteLine("Length GhiIdx:" + GhiIdx.Count());


            long[] bla = m_op.BaseGridProblemMapping.GridDat.CurrentGlobalIdPermutation.Values;
            bla.SaveToTextFileDebug("permutation_");

            List<int> BlockI0 = new List<int>();
            List<int> Block_N = new List<int>();
            foreach (long Block in bla) {
                BlockI0.Add(m_op.Mapping.GetBlockI0((int)Block));
                Block_N.Add(m_op.Mapping.GetBlockLen((int)Block));
            }
            BlockI0.SaveToTextFileDebug("BlockI0");
            Block_N.SaveToTextFileDebug("Block_N");

            //debugerSW.WriteLine("Dim of lowMatrix: {0}",GsubIdx.Count);
#endif
        }

        //BlockMsrMatrix P01SubMatrix;

        ISparseSolver intSolver;
        ISparseSolver hiSolver;

        int m_Iter = 0;

        int[] m_LsubIdx;

        int[] m_HiIdx;

        /// <summary>
        /// ~
        /// </summary>
        public void ResetStat() {
            Converged = false;
            ThisLevelIterations = 0;
        }


        double[] Res_f;

        double[] Res_c;
        double[] Cor_c;

        /// <summary>
        /// ~
        /// </summary>
        public void Solve<U, V>(U X, V B)
            where U : IList<double>
            where V : IList<double> // 
        {
            int Lf = m_op.Mapping.LocalLength;
            int Lc = m_LsubIdx.Length;

            if (Res_f == null || Res_f.Length != Lf) {
                Res_f = new double[Lf];
            }
            if (Res_c == null || Res_c.Length != Lc) {
                Res_c = new double[Lc];
            } else {
                Res_c.ClearEntries();
            }
            if (Cor_c == null || Cor_c.Length != Lc) {
                Cor_c = new double[Lc];
            }
<<<<<<< HEAD
            Cor_c.ClearEntries();

=======
            var Cor_f = new double[Lf];
            Cor_f.SetV(X);
>>>>>>> 619711db
            var Mtx = m_op.OperatorMatrix;

            // compute fine residual
            Res_f.SetV(B);
            Mtx.SpMV(-1.0, Cor_f, 1.0, Res_f);

            // project to low-p/coarse
            Res_c.AccV(1.0, Res_f, default(int[]), m_LsubIdx);

            // low-p solve
            intSolver.Solve(Cor_c, Res_c);

            // accumulate low-p correction
            Cor_f.AccV(1.0, Cor_c, m_LsubIdx, default(int[]));

            // solver high-order 
                // compute residual of low-order solution
                Res_f.SetV(B);
                Mtx.SpMV(-1.0, Cor_f, 1.0, Res_f);
            if (true) {
                var Map = m_op.Mapping;
                int NoVars = Map.AggBasis.Length;
                int j0 = Map.FirstBlock;
                int J = Map.LocalNoOfBlocks;
                int[] degs = m_op.Degrees;
                var BS = Map.AggBasis;

                int Mapi0 = Map.i0;
                double[] b_f = null, x_hi = null;
                for (int j = 0; j < J; j++) {

                    if (HighOrderBlocks_LU[j] != null) {
                        int NpTotHi = HighOrderBlocks_LU[j].NoOfRows;
                        if (b_f == null || b_f.Length != NpTotHi) {
                            b_f = new double[NpTotHi];
                            x_hi = new double[NpTotHi];
                        }

                        ArrayTools.GetSubVector<int[], int[], double>(Res_f, b_f, HighOrderBlocks_indices[j]);
                        HighOrderBlocks_LU[j].BacksubsLU(HighOrderBlocks_LUpivots[j], x_hi, b_f);
                        X.AccV(1.0, x_hi, HighOrderBlocks_indices[j], default(int[]));
                    }

                }
            } else {
                int Hc = m_HiIdx.Length;
                if (m_HiIdx.Length != 0) {
                    // project to low-p/coarse
                    double[] hi_Res_c = new double[Hc];
                    hi_Res_c.AccV(1.0, Res_f, default(int[]), m_HiIdx);
                    double[] hi_Cor_c = new double[Hc];
                    hiSolver.Solve(hi_Cor_c, hi_Res_c);
                    X.AccV(1.0, hi_Cor_c, m_HiIdx, default(int[]));
                }
            }

            //compute residual for Callback
            Res_f.SetV(B);
<<<<<<< HEAD
            Mtx.SpMV(-1.0, X, 1.0, Res_f);
            if (IterationCallback != null)
                IterationCallback(0, X.ToArray(), Res_f.CloneAs(), m_op);
=======
            Mtx.SpMV(-1.0, Cor_f, 1.0, Res_f);

            X.AccV(1.0,Cor_f);

            if (IterationCallback != null) {
                IterationCallback(m_Iter, X.ToArray(), Res_f, m_op);
            }
            m_Iter++;
>>>>>>> 619711db
        }
        public Action<int, double[], double[], MultigridOperator> IterationCallback {
            get;
            set;
        }
    }
}<|MERGE_RESOLUTION|>--- conflicted
+++ resolved
@@ -226,8 +226,6 @@
 
                     if (degs[iVar] <= 1)
                         pReq = 0;
-                    else if(degs[iVar] > 4)
-                        pReq = 2;
                     else
                         pReq = CoarseLowOrder;
 
@@ -442,13 +440,8 @@
             if (Cor_c == null || Cor_c.Length != Lc) {
                 Cor_c = new double[Lc];
             }
-<<<<<<< HEAD
-            Cor_c.ClearEntries();
-
-=======
             var Cor_f = new double[Lf];
             Cor_f.SetV(X);
->>>>>>> 619711db
             var Mtx = m_op.OperatorMatrix;
 
             // compute fine residual
@@ -507,11 +500,6 @@
 
             //compute residual for Callback
             Res_f.SetV(B);
-<<<<<<< HEAD
-            Mtx.SpMV(-1.0, X, 1.0, Res_f);
-            if (IterationCallback != null)
-                IterationCallback(0, X.ToArray(), Res_f.CloneAs(), m_op);
-=======
             Mtx.SpMV(-1.0, Cor_f, 1.0, Res_f);
 
             X.AccV(1.0,Cor_f);
@@ -520,7 +508,6 @@
                 IterationCallback(m_Iter, X.ToArray(), Res_f, m_op);
             }
             m_Iter++;
->>>>>>> 619711db
         }
         public Action<int, double[], double[], MultigridOperator> IterationCallback {
             get;
