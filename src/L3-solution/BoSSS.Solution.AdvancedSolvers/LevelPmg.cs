﻿using BoSSS.Foundation;
using BoSSS.Foundation.XDG;
using ilPSP;
using ilPSP.LinSolvers;
using ilPSP.LinSolvers.PARDISO;
using ilPSP.Utils;
using MPI.Wrappers;
using System;
using System.Collections.Generic;
using System.Diagnostics;
using System.IO;
using System.Linq;
using System.Text;
using System.Threading.Tasks;

namespace BoSSS.Solution.AdvancedSolvers {
       
    /// <summary>
    /// p-Multigrid on a single grid level
    /// </summary>
    public class LevelPmg : ISolverSmootherTemplate, ISolverWithCallback {

        public bool UseDiagonalPmg = true;

        /// <summary>
        /// ctor
        /// </summary>
        public LevelPmg() {
            UseHiOrderSmoothing = false;
        }

        /// <summary>
        /// always 0, because there is no nested solver
        /// </summary>
        public int IterationsInNested {
            get {
                return 0;
            }
        }

        /// <summary>
        /// ~
        /// </summary>
        public int ThisLevelIterations {
            get;
            private set;
        }

        /// <summary>
        /// ~
        /// </summary>
        public bool Converged {
            get;
            private set;
        }

        /// <summary>
        /// If true, cell-local solvers will be used to approximate a solution to high-order modes
        /// </summary>
        public bool UseHiOrderSmoothing {
            get;
            set;
        }


        public object Clone() {
            throw new NotImplementedException();
        }

        MultigridOperator m_op;

        /// <summary>
        /// - 1st index: cell
        /// </summary>
        MultidimensionalArray[] HighOrderBlocks_LU;
        int[][] HighOrderBlocks_LUpivots;

        public int CoarseLowOrder {
            get { return m_CoarseLowOrder; }
            set { m_CoarseLowOrder = value; }
        }


        /// <summary>
        /// DG degree at low order blocks. This degree is the border, which divides into low order and high order blocks
        /// </summary>
        private int m_CoarseLowOrder = 1;



        /// <summary>
        /// Krankplätze müssen verdichtet werden
        /// -Kranführer Ronny, ProSieben Reportage
        /// </summary>
        public void Init(MultigridOperator op) {

            //            //System.Threading.Thread.Sleep(10000);
            //            //ilPSP.Environment.StdoutOnlyOnRank0 = false;
            m_op = op;

            if (m_CoarseLowOrder > m_op.Mapping.DgDegree.Max())
                throw new ArgumentOutOfRangeException("CoarseLowOrder is higher than maximal DG degree");

#if TEST
            var debugerSW = new StreamWriter(String.Concat("debug_of_", ilPSP.Environment.MPIEnv.MPI_Rank));
            Console.WriteLine("variable TEST is defined");
            //debugerSW.WriteLine("proc {0} reporting Num of Blocks {1}", ilPSP.Environment.MPIEnv.MPI_Rank, HighOrderBlocks_LUpivots.Length);
#endif

            int D = this.m_op.GridData.SpatialDimension;
           

            var DGlowSelect = new SubBlockSelector(op.Mapping);
<<<<<<< HEAD
            DGlowSelect.ModeSelector((int iCell, int iVar, int iSpec, int pDeg) => pDeg <= (iVar != D ? CoarseLowOrder : CoarseLowOrder - 1)); // dirty hack for mixed order stokes
            //DGlowSelect.ModeSelector((int iCell, int iVar, int iSpec, int pDeg) => pDeg <= CoarseLowOrder);
=======
            DGlowSelect.ModeSelector((int iCell, int iVar, int iSpec, int pDeg) => pDeg <= (iVar != D ? m_CoarseLowOrder : m_CoarseLowOrder - 1)); // dirty hack for mixed order stokes
>>>>>>> fc6367d5
            lMask = new BlockMask(DGlowSelect);
            m_lowMaskLen = lMask.GetNoOfMaskedRows;

            if (UseHiOrderSmoothing) {
                var DGhighSelect = new SubBlockSelector(op.Mapping);
<<<<<<< HEAD
                DGhighSelect.ModeSelector((int iCell, int iVar, int iSpec, int pDeg) => pDeg > (iVar != D ? CoarseLowOrder : CoarseLowOrder - 1));
                //DGhighSelect.ModeSelector((int iCell, int iVar, int iSpec, int pDeg) => pDeg > CoarseLowOrder );
=======
                DGhighSelect.ModeSelector((int iCell, int iVar, int iSpec, int pDeg) => pDeg > (iVar != D ? m_CoarseLowOrder : m_CoarseLowOrder - 1));
>>>>>>> fc6367d5
                hMask = new BlockMask(DGhighSelect);
                m_highMaskLen = hMask.GetNoOfMaskedRows;

                BlockMsrMatrix P01HiMatrix = null;

                if (UseDiagonalPmg) {
                    HighOrderBlocks_LU = hMask.GetSubBlocks(op.OperatorMatrix, false, false);
                    int NoOfBlocks = HighOrderBlocks_LU.Length;
                    HighOrderBlocks_LUpivots = new int[NoOfBlocks][];

                    for (int jLoc = 0; jLoc < NoOfBlocks; jLoc++) {
                        int len = HighOrderBlocks_LU[jLoc].NoOfRows;
                        HighOrderBlocks_LUpivots[jLoc] = new int[len];
                        HighOrderBlocks_LU[jLoc].FactorizeLU(HighOrderBlocks_LUpivots[jLoc]);
                    }
                } else {
                    P01HiMatrix = hMask.GetSubBlockMatrix(op.OperatorMatrix, true, false, true);

                    hiSolver = new PARDISOSolver() {
                        CacheFactorization = true,
                        UseDoublePrecision = true, // keep it true, experiments showed, that this leads to fewer iterations
                        SolverVersion = Parallelism.OMP
                    };
                    hiSolver.DefineMatrix(P01HiMatrix);
                }
            }

            var P01SubMatrix = lMask.GetSubBlockMatrix(op.OperatorMatrix);

            intSolver = new PARDISOSolver() {
                CacheFactorization = true,
                UseDoublePrecision = false, // no difference towards =true observed for XDGPoisson
            };
            intSolver.DefineMatrix(P01SubMatrix);
            
#if TEST
            P01SubMatrix.SaveToTextFileSparseDebug("lowM");
            P01SubMatrix.SaveToTextFileSparse("lowM_full");
            if (!UseDiagonalPmg) {
                //P01HiMatrix.SaveToTextFileSparseDebug("hiM");
                //P01HiMatrix.SaveToTextFileSparse("hiM_full");
            }
            m_op.OperatorMatrix.SaveToTextFileSparseDebug("M");
            m_op.OperatorMatrix.SaveToTextFileSparse("M_full");
            debugerSW.Flush();
            debugerSW.Close();

            long[] bla = m_op.BaseGridProblemMapping.GridDat.CurrentGlobalIdPermutation.Values;
            bla.SaveToTextFileDebug("permutation_");

            List<int> BlockI0 = new List<int>();
            List<int> Block_N = new List<int>();
            foreach (long Block in bla) {
                BlockI0.Add(m_op.Mapping.GetBlockI0((int)Block));
                Block_N.Add(m_op.Mapping.GetBlockLen((int)Block));
            }
            BlockI0.SaveToTextFileDebug("BlockI0");
            Block_N.SaveToTextFileDebug("Block_N");
#endif
        }

        ISparseSolver intSolver;
        ISparseSolver hiSolver;

        int m_Iter = 0;

        private int m_lowMaskLen = 0;
        private int m_highMaskLen = 0;

        private BlockMask hMask;
        private BlockMask lMask;

        /// <summary>
        /// ~
        /// </summary>
        public void ResetStat() {
            Converged = false;
            ThisLevelIterations = 0;
        }

        double[] Res_f;
        double[] Cor_c;

        /// <summary>
        /// ~
        /// </summary>
        public void Solve<U, V>(U X, V B)
            where U : IList<double>
            where V : IList<double> // 
        {
            int Lf = m_op.Mapping.LocalLength;
            int Lc = m_lowMaskLen;

            if (Res_f == null || Res_f.Length != Lf) {
                Res_f = new double[Lf];
            }
            if (Cor_c == null || Cor_c.Length != Lc) {
                Cor_c = new double[Lc];
            }
            var Cor_f = new double[Lf];
            Cor_f.SetV(X);
            var Mtx = m_op.OperatorMatrix;

            // compute fine residual
            Res_f.SetV(B);
            Mtx.SpMV(-1.0, Cor_f, 1.0, Res_f);

            // project to low-p/coarse
            double[] Res_c = lMask.GetSubVec(Res_f);

            // low-p solve
            intSolver.Solve(Cor_c, Res_c);

            // accumulate low-p correction
            lMask.AccSubVec(Cor_c, Cor_f);

            if (UseHiOrderSmoothing) {
                // solver high-order 
                // compute residual of low-order solution
                Res_f.SetV(B);
                Mtx.SpMV(-1.0, Cor_f, 1.0, Res_f);
                if (UseDiagonalPmg) {
                    var Map = m_op.Mapping;
                    int NoVars = Map.AggBasis.Length;
                    int j0 = Map.FirstBlock;
                    int J = Map.LocalNoOfBlocks;
                    int[] degs = m_op.Degrees;
                    var BS = Map.AggBasis;

                    int Mapi0 = Map.i0;
                    double[] x_hi = null;
                    for (int j = 0; j < J; j++) {

                        if (HighOrderBlocks_LU[j] != null) {
                            int NpTotHi = HighOrderBlocks_LU[j].NoOfRows;
                            x_hi = new double[NpTotHi];

                            double[] b_f = hMask.GetSubVecOfCell(Res_f, j);
                            Debug.Assert(b_f.Length == NpTotHi);
                            HighOrderBlocks_LU[j].BacksubsLU(HighOrderBlocks_LUpivots[j], x_hi, b_f);
                            hMask.AccSubVecOfCell(x_hi, j, X);
                        }

                    }
                } else {
                    if (m_highMaskLen > 0) {
                        int Hc = m_highMaskLen;
                        // project to low-p/coarse
                        double[] hi_Res_c = hMask.GetSubVec(Res_f);
                        Debug.Assert(hi_Res_c.Length == m_highMaskLen);
                        double[] hi_Cor_c = new double[Hc];
                        hiSolver.Solve(hi_Cor_c, hi_Res_c);
                        hMask.AccSubVec(hi_Cor_c, X);
                    }
                }
            }

            //compute residual for Callback
            Res_f.SetV(B);
            Mtx.SpMV(-1.0, Cor_f, 1.0, Res_f);

            X.AccV(1.0,Cor_f);

            if (IterationCallback != null) {
                IterationCallback(m_Iter, X.ToArray(), Res_f, m_op);
            }
            m_Iter++;
        }
        public Action<int, double[], double[], MultigridOperator> IterationCallback {
            get;
            set;
        }
    }
}<|MERGE_RESOLUTION|>--- conflicted
+++ resolved
@@ -111,23 +111,15 @@
            
 
             var DGlowSelect = new SubBlockSelector(op.Mapping);
-<<<<<<< HEAD
             DGlowSelect.ModeSelector((int iCell, int iVar, int iSpec, int pDeg) => pDeg <= (iVar != D ? CoarseLowOrder : CoarseLowOrder - 1)); // dirty hack for mixed order stokes
             //DGlowSelect.ModeSelector((int iCell, int iVar, int iSpec, int pDeg) => pDeg <= CoarseLowOrder);
-=======
-            DGlowSelect.ModeSelector((int iCell, int iVar, int iSpec, int pDeg) => pDeg <= (iVar != D ? m_CoarseLowOrder : m_CoarseLowOrder - 1)); // dirty hack for mixed order stokes
->>>>>>> fc6367d5
             lMask = new BlockMask(DGlowSelect);
             m_lowMaskLen = lMask.GetNoOfMaskedRows;
 
             if (UseHiOrderSmoothing) {
                 var DGhighSelect = new SubBlockSelector(op.Mapping);
-<<<<<<< HEAD
                 DGhighSelect.ModeSelector((int iCell, int iVar, int iSpec, int pDeg) => pDeg > (iVar != D ? CoarseLowOrder : CoarseLowOrder - 1));
                 //DGhighSelect.ModeSelector((int iCell, int iVar, int iSpec, int pDeg) => pDeg > CoarseLowOrder );
-=======
-                DGhighSelect.ModeSelector((int iCell, int iVar, int iSpec, int pDeg) => pDeg > (iVar != D ? m_CoarseLowOrder : m_CoarseLowOrder - 1));
->>>>>>> fc6367d5
                 hMask = new BlockMask(DGhighSelect);
                 m_highMaskLen = hMask.GetNoOfMaskedRows;
 
