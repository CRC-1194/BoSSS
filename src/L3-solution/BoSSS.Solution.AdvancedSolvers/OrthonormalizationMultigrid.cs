﻿/* =======================================================================
Copyright 2017 Technische Universitaet Darmstadt, Fachgebiet fuer Stroemungsdynamik (chair of fluid dynamics)

Licensed under the Apache License, Version 2.0 (the "License");
you may not use this file except in compliance with the License.
You may obtain a copy of the License at

    http://www.apache.org/licenses/LICENSE-2.0

Unless required by applicable law or agreed to in writing, software
distributed under the License is distributed on an "AS IS" BASIS,
WITHOUT WARRANTIES OR CONDITIONS OF ANY KIND, either express or implied.
See the License for the specific language governing permissions and
limitations under the License.
*/

using System;
using System.Collections.Generic;
using System.Linq;
using System.Text;
using ilPSP;
using ilPSP.Utils;
using BoSSS.Foundation.Grid;
using BoSSS.Foundation;
using ilPSP.LinSolvers;
using BoSSS.Platform;
using MPI.Wrappers;
using System.Numerics;
using System.Diagnostics;
using BoSSS.Foundation.XDG;
using BoSSS.Foundation.Grid.Aggregation;
using ilPSP.Tracing;
using BoSSS.Foundation.Grid.Classic;
using BoSSS.Platform.Utils.Geom;
using BoSSS.Solution.Statistic;

namespace BoSSS.Solution.AdvancedSolvers {

    /// <summary>
    /// 
    /// </summary>
    public class OrthonormalizationMultigrid : ISolverSmootherTemplate, ISolverWithCallback, IProgrammableTermination {

        /// <summary>
        /// ctor
        /// </summary>
        public OrthonormalizationMultigrid() {
            TerminationCriterion = DefaultTermination;
        }

        private bool DefaultTermination(int iter, double R0_l2, double R_l2) {
            if (iter > 100)
                return false;

            if (R_l2 < R0_l2 * 10e-8 + 10e-8)
                return false;

            return true;
        }

        /// <summary>
        /// ~
        /// </summary>
        public Func<int, double, double, bool> TerminationCriterion {
            get;
            set;
        }


        /// <summary>
        /// The matrix at this level.
        /// </summary>
        public BlockMsrMatrix OpMatrix;


        MultigridOperator m_MgOperator;

        bool CoarseOnLovwerLevel = true;

        /// <summary>
        /// defines the problem matrix
        /// </summary>
        public void Init(MultigridOperator op) {
            using (var tr = new FuncTrace()) {
                this.m_MgOperator = op;
                var Mtx = op.OperatorMatrix;
                var MgMap = op.Mapping;
                //if(op.LevelIndex == 0)
                //    viz = new MGViz(op);

                if (!Mtx.RowPartitioning.EqualsPartition(MgMap.Partitioning))
                    throw new ArgumentException("Row partitioning mismatch.");
                if (!Mtx.ColPartition.EqualsPartition(MgMap.Partitioning))
                    throw new ArgumentException("Column partitioning mismatch.");

                MxxHistory.Clear();
                SolHistory.Clear();

                double Dim = MgMap.ProblemMapping.GridDat.SpatialDimension;

                // set operator
                // ============
                //if (op.CoarserLevel == null) {
                //    throw new NotSupportedException("Multigrid algorithm cannot be used as a solver on the finest level.");
                //}
                this.OpMatrix = Mtx;


                // initiate coarser level
                // ======================
                if (this.CoarserLevelSolver == null) {
                    //throw new NotSupportedException("Missing coarse level solver.");
                    Console.WriteLine("OrthonormalizationMultigrid: running without coarse solver.");
                } else {
                    if (op.CoarserLevel != null) {
                        this.CoarserLevelSolver.Init(op.CoarserLevel);
                        CoarseOnLovwerLevel = true;
                    } else {
                        Console.WriteLine("OrthonormalizationMultigrid: running coarse solver on same level.");
                        this.CoarserLevelSolver.Init(op);
                        CoarseOnLovwerLevel = false;
                    }
                }

                // init smoother
                // =============
                if (PreSmoother != null)
                    PreSmoother.Init(op);
                if (PostSmoother != null && !object.ReferenceEquals(PreSmoother, PostSmoother))
                    PostSmoother.Init(op);
            }
        }


#pragma warning disable 0649
        MGViz viz;
#pragma warning restore 0649

        public ISolverSmootherTemplate CoarserLevelSolver;
        public ISolverSmootherTemplate PreSmoother;
        public ISolverSmootherTemplate PostSmoother;
<<<<<<< HEAD
        public int MaxKrylovDimension;
        public bool SpectralAnalysis;
=======
        public int m_omega = 1;
        public int MaxKrylovDim = int.MaxValue;

>>>>>>> f5616ea5
        /// <summary>
        /// 
        /// </summary>
        public Action<int, double[], double[], MultigridOperator> IterationCallback {
            get;
            set;
        }


        ///// <summary>
        ///// Threshold for convergence detection
        ///// </summary>
        //public double Tolerance = 1E-10;

        /// <summary>
        /// computes the residual on this level.
        /// </summary>
        public void Residual(double[] Res, double[] X, double[] B) {
            Debug.Assert(Res.Length == m_MgOperator.Mapping.LocalLength);
            Debug.Assert(X.Length == m_MgOperator.Mapping.LocalLength);
            Debug.Assert(B.Length == m_MgOperator.Mapping.LocalLength);
            int L = Res.Length;
            Array.Copy(B, Res, L);
            OpMatrix.SpMV(-1.0, X, 1.0, Res);
            //Res.AccV(1.0, B);


            /*
            int L = Res.Count;

            var OpMatrix_coarse = m_MgOperator.CoarserLevel.OperatorMatrix;
            int Lc = OpMatrix_coarse._RowPartitioning.LocalLength;

            double[] Xc = new double[Lc];
            double[] Bc = new double[Lc];
            m_MgOperator.CoarserLevel.Restrict(X, Xc);
            m_MgOperator.CoarserLevel.Restrict(B, Bc);

            double[] Res_coarse = Bc; Bc = null;
            OpMatrix_coarse.SpMV(-1.0, Xc, 1.0, Res_coarse);

            m_MgOperator.CoarserLevel.Restrict(Res, Res_coarse);

            double[] Res1 = new double[L];// Res.ToArray();
            m_MgOperator.CoarserLevel.Prolongate(-1.0, Res1, 0.0, Res_coarse);

            double alpha = ParallelBlas.MPI_ddot(Res, Res1) / Res1.L2NormPow2().MPISum();



            double[] RemRes = Res.ToArray();
            RemRes.AccV(-alpha, Res1);

            Res1.ScaleV(alpha);


            int iLevel = m_MgOperator.LevelIndex;
            Console.Write("    ");
            for(int iLv = 0; iLv <= iLevel; iLv++) {
                Console.Write("  ");
            }

            Console.WriteLine(iLevel + " " + Res.L2Norm().ToString("0.####E-00") + "   " + RemRes.L2Norm().ToString("0.####E-00") + "   " + Res1.L2Norm().ToString("0.####E-00") + "   " + GenericBlas.InnerProd(RemRes, Res1));

            //viz.PlotVectors(new double[][] { Res.ToArray(), Res1, Res_coarse, RemRes }, new[] { "Residual", "ProloResi", "CarseResi", "RestResi" });
            */
        }


        //public int m_MaxIterations = 1;


        List<double[]> SolHistory = new List<double[]>();
        List<double[]> MxxHistory = new List<double[]>();

        
        void AddSol(ref double[] X) {
            using (new FuncTrace()) {
                AddSolCore(ref X);

                /*
                var map = m_MgOperator.Mapping;
                int NoOfVar = map.NoOfVariables;

                for (int iVar = 0; iVar < NoOfVar; iVar++) {
                    var subi = new SubBlockSelector(m_MgOperator.Mapping);
                    subi.VariableSelector(iVar);
                    var bobi = new BlockMask(subi);
                    var bi = bobi.LocalMask;

                    var X_iVar = new double[X.Length];
                    X_iVar.AccV(1.0, X, bi, bi);

                    AddSolCore(ref X_iVar);
                }
                */

                // split solution in high and low modes
                /*
                var Xlo = X.CloneAs();
                var Xhi = X.CloneAs();

                int J = m_MgOperator.GridData.iLogicalCells.NoOfLocalUpdatedCells;
                int Np = m_MgOperator.Mapping.AggBasis[0].MaximalLength;
                if (J * Np != X.Length)
                    throw new NotSupportedException("experimental stuff failed");

                int Ncut = 4;
                for(int j = 0; j < J; j++) {
                    for(int n = 0; n < Np; n++) {
                        int l = m_MgOperator.Mapping.LocalUniqueIndex(0, j, n);
                        if (n < Ncut)
                            Xhi[l] = 0;
                        else
                            Xlo[l] = 0;
                    }
                }

                __AddSol(ref Xlo);
                __AddSol(ref Xhi);
                //*/
            }
        }
        

        void AddSolCore(ref double[] X) {
            Debug.Assert(SolHistory.Count == MxxHistory.Count);
            Debug.Assert(X.Length == OpMatrix._RowPartitioning.LocalLength);
            int L = X.Length;
            int KrylovDim = SolHistory.Count;

            double[] Mxx = new double[L];
            OpMatrix.SpMV(1.0, X, 0.0, Mxx);

            //double NormInitial = Mxx.MPI_L2Norm();

            for (int jj = 0; jj < 1; jj++) { //re-orthogonalisation, loop-limit to 2; See book of Saad, p 162, section 6.3.2
                for (int i = 0; i < KrylovDim; i++) {
                    Debug.Assert(!object.ReferenceEquals(Mxx, MxxHistory[i]));
                    double beta = BLAS.ddot(L, Mxx, 1, MxxHistory[i], 1).MPISum();
                    BLAS.daxpy(L, -beta, SolHistory[i], 1, X, 1);
                    BLAS.daxpy(L, -beta, MxxHistory[i], 1, Mxx, 1);
                }

                //double NormAfter = Mxx.MPI_L2Norm();
                //Console.WriteLine("   orthonormalization norm reduction: " + (NormAfter/NormInitial));

                double gamma = 1.0 / Mxx.L2NormPow2().MPISum().Sqrt();
                //double gamma = 1.0 / BLAS.dnrm2(L, Mxx, 1).Pow2().MPISum().Sqrt();
                BLAS.dscal(L, gamma, Mxx, 1);
                BLAS.dscal(L, gamma, X, 1);
            }


            SolHistory.Add(X);
            MxxHistory.Add(Mxx);
            X = null;
        }

        double MinimizeResidual(double[] outX, double[] Sol0, double[] Res0, double[] outRes, bool diagnosis = false) {
            using (new FuncTrace()) {
                Debug.Assert(SolHistory.Count == MxxHistory.Count);
                Debug.Assert(outX.Length == m_MgOperator.Mapping.LocalLength);
                Debug.Assert(Sol0.Length == m_MgOperator.Mapping.LocalLength);
                Debug.Assert(Res0.Length == m_MgOperator.Mapping.LocalLength);
                Debug.Assert(outRes.Length == m_MgOperator.Mapping.LocalLength);
                
                int KrylovDim = SolHistory.Count;
                int L = outX.Length;

                double[] alpha = new double[KrylovDim];
                for (int i = 0; i < KrylovDim; i++) {
                    //alpha[i] = GenericBlas.InnerProd(MxxHistory[i], Res0).MPISum();
                    alpha[i] = BLAS.ddot(L, MxxHistory[i], 1, Res0, 1);
                }
                alpha = alpha.MPISum();


                //outX.SetV(Sol0);
                //outRes.SetV(Res0);
                Array.Copy(Sol0, outX, L);
                Array.Copy(Res0, outRes, L);
                for (int i = 0; i < KrylovDim; i++) {
                    //outX.AccV(alpha[i], SolHistory[i]);
                    //outRes.AccV(-alpha[i], MxxHistory[i]);
                    BLAS.daxpy(L, alpha[i], SolHistory[i], 1, outX, 1);
                    BLAS.daxpy(L, -alpha[i], MxxHistory[i], 1, outRes, 1);
                }

                double ResNorm =  BLAS.dnrm2(L, outRes, 1).Pow2().MPISum().Sqrt();

                //Console.WriteLine("OrthonormalizationMultigrid: minimizing ofer " + KrylovDim + " vectors");


                return ResNorm;

                /* we cannot do the following 
                // since the 'MxxHistory' vectors form an orthonormal system,
                // the L2-norm is the L2-Norm of the 'alpha'-coordinates (Parceval's equality)
                return alpha.L2Norm();            
                */
            }
        }

        ISparseSolver PlottiesFullsolver = null;

        void PlottyMcPlot(double[] rl, double[] _xl, double[] _xl_prev, double[] RawCorr) {
            if (viz == null)
                return;

            if (this.m_MgOperator.LevelIndex > 0)
                return;


            if (_xl_prev == null)
                _xl_prev = new double[rl.Length];
            if (RawCorr == null)
                RawCorr = new double[rl.Length];

            double[] rlcc = rl.CloneAs();
            rlcc.Normalize();

            if (PlottiesFullsolver == null) {
                PlottiesFullsolver = new ilPSP.LinSolvers.PARDISO.PARDISOSolver() {
                    CacheFactorization = true
                };
                PlottiesFullsolver.DefineMatrix(m_MgOperator.OperatorMatrix);
            }

            double[] optCorr = new double[rlcc.Length];
            PlottiesFullsolver.Solve(optCorr, rl);

            double[] OrthoCorr = _xl.CloneAs();
            OrthoCorr.AccV(-1, _xl);

            double[] deltaCorr = OrthoCorr.CloneAs();
            deltaCorr.AccV(-1.0, optCorr);


            string[] Names = new[] { "Solution",
                                     "LastCorrection",
                                     "OrthoCorr",
                                     "ExactCorrection",
                                     "DeltaCorrection",
                                     "Residual",
                                     "NormalizedResidual" };
            this.viz.PlotVectors(new double[][] {
                               _xl.ToArray(), //            current solution
                                RawCorr, //                 last precond result (correction)
                                OrthoCorr, //         
                                optCorr, //                 optimal correction
                                deltaCorr, //               delta of precond and optimal correction
                                rl.ToArray(), //            current residual
                                rlcc //                     normed residual
                            }, Names);

        }

        // extract the Fields from the solution, Resample them equally spaced and ready to use in an fft
        private void Resample(int iterIndex, double[] currentSol, MultigridOperator Mgop, string component)
        {
            if (Mgop.GridData.SpatialDimension == 2 && Mgop.LevelIndex == 0)
            {
                MultidimensionalArray SamplePoints;

                GridData GD = (GridData)Mgop.Mapping.AggGrid.AncestorGrid;

                BoundingBox BB = GD.GlobalBoundingBox;

                double xDist = BB.Max[0] - BB.Min[0];
                double yDist = BB.Max[1] - BB.Min[1];
                double aspectRatio = xDist / yDist;

                MGViz viz = new MGViz(Mgop);
                DGField[] Fields = viz.ProlongateToDg(currentSol, "Error");

                for (int p = 0; p < Fields.Length; p++)
                {
                    var field = Fields[p];

                    int DOF = field.DOFLocal;
                    double N = Math.Sqrt(DOF);
                    int Nx = (int)Math.Round(Math.Sqrt(aspectRatio) * N);
                    int Ny = (int)Math.Round(1 / Math.Sqrt(aspectRatio) * N);

                    SamplePoints = MultidimensionalArray.Create(Ny, Nx);

                    for (int i = 0; i < Nx; i++)
                    {
                        MultidimensionalArray points = MultidimensionalArray.Create(Ny, 2);

                        for (int k = 0; k < Ny; k++)
                        {
                            points[k, 0] = BB.Min[0] + (i + 1) * xDist / (Nx + 1);
                            points[k, 1] = BB.Min[1] + (k + 1) * yDist / (Ny + 1);
                        }

                        List<DGField> fields = new List<DGField>();
                        fields.Add(field);

                        FieldEvaluation FE = new FieldEvaluation(GD);

                        MultidimensionalArray Result = MultidimensionalArray.Create(Ny, 1);

                        FE.Evaluate(1.0, fields, points, 1.0, Result);

                        SamplePoints.ExtractSubArrayShallow(-1, i).Acc(1.0, Result.ExtractSubArrayShallow(-1, 0));
                    }

                    SamplePoints.SaveToTextFile("ResampleFFT_lvl" + Mgop.LevelIndex + "_" + iterIndex + "_" + component + "_" + field.Identification + ".txt");
                }
                
            }

        }

        /// <summary>
        /// the multigrid iterations for a linear problem
        /// </summary>
        /// <param name="_xl">on input, the initial guess; on exit, the result of the multigrid iteration</param>
        /// <param name="_B">the right-hand-side of the problem</param>
        public void Solve<U, V>(U _xl, V _B)
            where U : IList<double>
            where V : IList<double> //
        {
            using (new FuncTrace()) {
                double[] B, X;
                if (_B is double[])
                    B = _B as double[];
                else
                    B = _B.ToArray();
                if (_xl is double[])
                    X = _xl as double[];
                else
                    X = _xl.ToArray();

                //// clear history, makes a small difference on coarse levels, which one is better?
                //MxxHistory.Clear();
                //SolHistory.Clear();


                // in case of spectral analysis
                if (this.m_MgOperator.LevelIndex == 0 && SpectralAnalysis)
                {
                    // Set RHS to zero and introduce random intitial guess respectively error
                    Console.WriteLine("Performing Spectral Analysis, inserting initial error ...");
                    B.Clear();
                    X.Clear();
                    var rand = new Random();
                    X = Enumerable.Repeat(0, X.Length).Select(i => rand.NextDouble() * 2 - 1).ToArray();                    
                }

                int L = X.Length;
                int Lc;
                if (this.CoarserLevelSolver != null && CoarseOnLovwerLevel)
                    Lc = m_MgOperator.CoarserLevel.Mapping.LocalLength;
                else
                    Lc = -1;

                double[] rl = new double[L];
                double[] rlc = Lc > 0 ? new double[Lc] : null;


                double[] Sol0 = X.CloneAs();
                double[] Res0 = new double[L];
                Residual(Res0, Sol0, B);
                Array.Copy(Res0, rl, L);


                /*
                ISparseSolver Fullsolver = null;
                string[] Names = new[] { "Solution", "LastCorrection", "ExactCorrection", "DeltaCorrection", "Residual", "NormalizedResidual" };
                if (this.m_MgOperator.LevelIndex == 0 && viz != null) {
                    double[] rlcc = rl.CloneAs();
                    rlcc.Normalize();

                    Fullsolver = new ilPSP.LinSolvers.PARDISO.PARDISOSolver() {
                        CacheFactorization = true
                    };
                    Fullsolver.DefineMatrix(m_MgOperator.OperatorMatrix);

                    double[] deltaCorr = new double[rlcc.Length];
                    double[] optCorr = new double[rlcc.Length];
                    double[] dummy = new double[rlcc.Length];

                    this.viz.PlotVectors(new double[][] {
                               _xl.ToArray(), //     current solution
                                dummy, //            last precond result (correction)
                                optCorr, //          optimal correction
                                deltaCorr, //        delta of precond and optimal correction
                                rl.ToArray(), //     current residual
                                rlcc //              normed residual
                            }, Names);
                }
                */
                PlottyMcPlot(rl, X, null, null);
                double[] Xprev = null, Corr = null;
                if(PlottiesFullsolver != null) {
                    Xprev = X.CloneAs();
                    Corr = new double[Xprev.Length];
                }

                double iter0_resNorm = Res0.MPI_L2Norm();
                double resNorm = iter0_resNorm;
                this.IterationCallback?.Invoke(0, Sol0, Res0, this.m_MgOperator);                

                for (int iIter = 1; true; iIter++) {                    
                    if(!TerminationCriterion(iIter, iter0_resNorm, resNorm)) {
                        Converged = true;
                        break;
                    }
                    if (this.m_MgOperator.LevelIndex == 0 && iIter == 1 && SpectralAnalysis)
                    {
                        Resample(0, X, this.m_MgOperator, "initial");
                    }

                    // pre-smoother
                    // ------------

                    {

                        // Test: residual is already computed by 'MinimizeResidual' form previous iter; 
#if DEBUG
                        {
                            double[] rTest = new double[rl.Length];
                            Residual(rTest, X, B); // Residual on this level; 
                            Debug.Assert(GenericBlas.L2Dist(rTest, rl) <= rl.L2Norm() * 10e-5, "Residual vector is not up-to-date.");
                        } 
#endif
                        
                        // compute correction
                        double[] PreCorr = new double[L];
                        PreSmoother.Solve(PreCorr, rl); // Vorglättung
                        if (Corr != null)
                            Corr.SetV(PreCorr);

                        // orthonormalization and residual minimization
                        AddSol(ref PreCorr);
                        if (Xprev != null)
                            Xprev.SetV(X);
                        resNorm = MinimizeResidual(X, Sol0, Res0, rl);
                        if (this.m_MgOperator.LevelIndex == 0 && SpectralAnalysis)
                        {
                            Resample(iIter, X, this.m_MgOperator, "pre");
                        }
                        if (!TerminationCriterion(iIter, iter0_resNorm, resNorm)) {
                            Converged = true;
                            break;
                        }
                    }
                    //Console.WriteLine("Residual after Presmoother:" + rl.L2Norm());
                    PlottyMcPlot(rl, X, Xprev, Corr);


                    // coarse grid correction
                    // ----------------------
                    // Test: Residual on this level / already computed by 'MinimizeResidual' above
                    

                    // W-cycle (gamma=2)
                    int gamma = 1;
                    for (int i = 0; i < gamma; i++)
                    {
#if DEBUG
                        {
                            double[] rTest = new double[rl.Length];
                            Residual(rTest, X, B); // Residual on this level; 
                            // Test also fails if convergence criterium is to strict because then machine accuracy is reached
                            Debug.Assert(GenericBlas.L2Dist(rTest, rl) <= rl.L2Norm() * 10e-5, "Residual vector is not up-to-date.");
                        }
#endif
<<<<<<< HEAD
                        bool usedCoarse = false;
                        if (this.CoarserLevelSolver != null && CoarseOnLovwerLevel)
                        {
=======
                    bool usedCoarse = false;
                    if (this.CoarserLevelSolver != null && CoarseOnLovwerLevel) {

                        this.m_MgOperator.CoarserLevel.Restrict(rl, rlc);

                        // Berechnung der Grobgitterkorrektur
                        double[] vlc = new double[Lc];
                        for(int i =0;i<m_omega;i++)
                            this.CoarserLevelSolver.Solve(vlc, rlc);

                        // Prolongation der Grobgitterkorrektur
                        double[] vl = new double[L];
                        this.m_MgOperator.CoarserLevel.Prolongate(1.0, vl, 1.0, vlc);
                        if (Corr != null)
                            Corr.SetV(vl);
>>>>>>> f5616ea5

                            this.m_MgOperator.CoarserLevel.Restrict(rl, rlc);

                            // Berechnung der Grobgitterkorrektur
                            double[] vlc = new double[Lc];
                            this.CoarserLevelSolver.Solve(vlc, rlc);

                            // Prolongation der Grobgitterkorrektur
                            double[] vl = new double[L];
                            this.m_MgOperator.CoarserLevel.Prolongate(1.0, vl, 1.0, vlc);
                            if (Corr != null)
                                Corr.SetV(vl);

                            // orthonormalization and residual minimization
                            AddSol(ref vl);
                            if (Xprev != null)
                                Xprev.SetV(X);
                            resNorm = MinimizeResidual(X, Sol0, Res0, rl);
                            if (this.m_MgOperator.LevelIndex == 0 && SpectralAnalysis)
                            {
                                Resample(iIter, X, this.m_MgOperator, "cgc"+i);
                            }
                            if (!TerminationCriterion(iIter, iter0_resNorm, resNorm))
                            {
                                Converged = true;
                                break;
                            }

                            usedCoarse = true;
                        }
                        else
                        {
                            // Berechnung der Grobgitterkorrektur
                            double[] vl = new double[L];
                            this.CoarserLevelSolver.Solve(vl, rl);

                            // orthonormalization and residual minimization
                            AddSol(ref vl);
                            resNorm = MinimizeResidual(X, Sol0, Res0, rl);
                            if (!TerminationCriterion(iIter, iter0_resNorm, resNorm))
                            {
                                Converged = true;
                                break;
                            }

                            usedCoarse = true;
                        }
                    }

                    PlottyMcPlot(rl, X, Xprev, Corr);
                    //Console.WriteLine("Residual after CGC:" + rl.L2Norm());
                    // post-smoother
                    // -------------

                    for (int g = 0; g < 2; g++) {
                        // Test: Residual on this level / already computed by 'MinimizeResidual' above
#if DEBUG
                        {
                            double[] rTest = new double[rl.Length];
                            Residual(rTest, X, B); // Residual on this level; 
                            Debug.Assert(GenericBlas.L2Dist(rTest, rl) <= rl.L2Norm() * 10e-5, "Residual vector is not up-to-date.");
                        } 
#endif
                        // compute correction
                        double[] PreCorr = new double[L];
                        PostSmoother.Solve(PreCorr, rl); // Vorglättung
                        if (Corr != null)
                            Corr.SetV(PreCorr);

                        // orthonormalization and residual minimization
                        AddSol(ref PreCorr);
                        if (Xprev != null)
                            Xprev.SetV(X);
                        resNorm = MinimizeResidual(X, Sol0, Res0, rl);
                        if (this.m_MgOperator.LevelIndex == 0 && SpectralAnalysis)
                        {
                            Resample(iIter, X, this.m_MgOperator, "post"+g);
                        }
                        if (!TerminationCriterion(iIter, iter0_resNorm, resNorm)) {
                            Converged = true;
                            break;
                        }

                        PlottyMcPlot(rl, X, Xprev, Corr);
                    }
                    //Console.WriteLine("Residual after Postsmoother:" + rl.L2Norm());
                    // iteration callback
                    // ------------------

                    this.ThisLevelIterations++;

                    IterationCallback?.Invoke(iIter, X, rl, this.m_MgOperator);

                }
                                

                // solution copy
                // =============
                //IterationCallback?.Invoke(iIter + 1, X, rl, this.m_MgOperator);
                if(!ReferenceEquals(_xl, X)) {
                    _xl.SetV(X);
                }
            }
        }


        /// <summary>
        /// Currently not used
        /// </summary>
        /// <param name="X"></param>
        /// <param name="Sol0"></param>
        /// <param name="rl"></param>
        /// <param name="Res0"></param>
        /// <param name="B"></param>
        /// <param name="L"></param>
        private void Restart(double[] X, double[] Sol0, double[] rl, double[] Res0, double[] B, int L)
        {
            MxxHistory.Clear();
            SolHistory.Clear();
            Array.Copy(X, Sol0, L);
            Residual(rl, X, B);
            Array.Copy(rl, Res0, L);
            Console.WriteLine("      restarted with residual = " + rl.L2Norm() + " on MG level " + m_MgOperator.LevelIndex);
        }



        /// <summary>
        /// ~
        /// </summary>
        public int IterationsInNested {
            get {
                int iter = 0;

                if (PreSmoother != null)
                    iter += this.PreSmoother.IterationsInNested + this.PreSmoother.ThisLevelIterations;

                if (this.PostSmoother != null && !object.ReferenceEquals(PreSmoother, PostSmoother))
                    iter += this.PostSmoother.IterationsInNested + this.PostSmoother.ThisLevelIterations;

                iter += this.CoarserLevelSolver.IterationsInNested + this.CoarserLevelSolver.ThisLevelIterations;

                return iter;
            }
        }

        public int ThisLevelIterations {
            get;
            private set;
        }

        public bool Converged {
            get;
            private set;
        }
        
        public void ResetStat() {
            this.Converged = false;
            this.ThisLevelIterations = 0;
            if (this.PreSmoother != null)
                this.PreSmoother.ResetStat();
            if (this.PostSmoother != null && !object.ReferenceEquals(PreSmoother, PostSmoother))
                this.PostSmoother.ResetStat();
            if (this.CoarserLevelSolver != null)
                this.CoarserLevelSolver.ResetStat();
        }
        public object Clone() {
            throw new NotImplementedException("Clone of " + this.ToString() + " TODO");
        }
    }
}<|MERGE_RESOLUTION|>--- conflicted
+++ resolved
@@ -139,14 +139,10 @@
         public ISolverSmootherTemplate CoarserLevelSolver;
         public ISolverSmootherTemplate PreSmoother;
         public ISolverSmootherTemplate PostSmoother;
-<<<<<<< HEAD
-        public int MaxKrylovDimension;
-        public bool SpectralAnalysis;
-=======
         public int m_omega = 1;
         public int MaxKrylovDim = int.MaxValue;
 
->>>>>>> f5616ea5
+        public bool SpectralAnalysis;
         /// <summary>
         /// 
         /// </summary>
@@ -604,12 +600,6 @@
                     // coarse grid correction
                     // ----------------------
                     // Test: Residual on this level / already computed by 'MinimizeResidual' above
-                    
-
-                    // W-cycle (gamma=2)
-                    int gamma = 1;
-                    for (int i = 0; i < gamma; i++)
-                    {
 #if DEBUG
                         {
                             double[] rTest = new double[rl.Length];
@@ -618,32 +608,15 @@
                             Debug.Assert(GenericBlas.L2Dist(rTest, rl) <= rl.L2Norm() * 10e-5, "Residual vector is not up-to-date.");
                         }
 #endif
-<<<<<<< HEAD
                         bool usedCoarse = false;
                         if (this.CoarserLevelSolver != null && CoarseOnLovwerLevel)
                         {
-=======
-                    bool usedCoarse = false;
-                    if (this.CoarserLevelSolver != null && CoarseOnLovwerLevel) {
-
-                        this.m_MgOperator.CoarserLevel.Restrict(rl, rlc);
+
+                            this.m_MgOperator.CoarserLevel.Restrict(rl, rlc);
 
                         // Berechnung der Grobgitterkorrektur
                         double[] vlc = new double[Lc];
                         for(int i =0;i<m_omega;i++)
-                            this.CoarserLevelSolver.Solve(vlc, rlc);
-
-                        // Prolongation der Grobgitterkorrektur
-                        double[] vl = new double[L];
-                        this.m_MgOperator.CoarserLevel.Prolongate(1.0, vl, 1.0, vlc);
-                        if (Corr != null)
-                            Corr.SetV(vl);
->>>>>>> f5616ea5
-
-                            this.m_MgOperator.CoarserLevel.Restrict(rl, rlc);
-
-                            // Berechnung der Grobgitterkorrektur
-                            double[] vlc = new double[Lc];
                             this.CoarserLevelSolver.Solve(vlc, rlc);
 
                             // Prolongation der Grobgitterkorrektur
@@ -659,7 +632,7 @@
                             resNorm = MinimizeResidual(X, Sol0, Res0, rl);
                             if (this.m_MgOperator.LevelIndex == 0 && SpectralAnalysis)
                             {
-                                Resample(iIter, X, this.m_MgOperator, "cgc"+i);
+                                Resample(iIter, X, this.m_MgOperator, "cgc");
                             }
                             if (!TerminationCriterion(iIter, iter0_resNorm, resNorm))
                             {
@@ -684,8 +657,7 @@
                                 break;
                             }
 
-                            usedCoarse = true;
-                        }
+                        usedCoarse = true;
                     }
 
                     PlottyMcPlot(rl, X, Xprev, Corr);
