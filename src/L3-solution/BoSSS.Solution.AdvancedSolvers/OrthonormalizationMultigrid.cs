﻿/* =======================================================================
Copyright 2017 Technische Universitaet Darmstadt, Fachgebiet fuer Stroemungsdynamik (chair of fluid dynamics)

Licensed under the Apache License, Version 2.0 (the "License");
you may not use this file except in compliance with the License.
You may obtain a copy of the License at

    http://www.apache.org/licenses/LICENSE-2.0

Unless required by applicable law or agreed to in writing, software
distributed under the License is distributed on an "AS IS" BASIS,
WITHOUT WARRANTIES OR CONDITIONS OF ANY KIND, either express or implied.
See the License for the specific language governing permissions and
limitations under the License.
*/

using System;
using System.Collections.Generic;
using System.Linq;
using System.Text;
using ilPSP;
using ilPSP.Utils;
using BoSSS.Foundation.Grid;
using BoSSS.Foundation;
using ilPSP.LinSolvers;
using BoSSS.Platform;
using MPI.Wrappers;
using System.Numerics;
using System.Diagnostics;
using BoSSS.Foundation.XDG;
using BoSSS.Foundation.Grid.Aggregation;
using ilPSP.Tracing;
using BoSSS.Foundation.Grid.Classic;
using BoSSS.Platform.Utils.Geom;
using BoSSS.Solution.Statistic;

namespace BoSSS.Solution.AdvancedSolvers {

    /// <summary>
    /// 
    /// </summary>
    public class OrthonormalizationMultigrid : ISolverSmootherTemplate, ISolverWithCallback, IProgrammableTermination {

        /// <summary>
        /// ctor
        /// </summary>
        public OrthonormalizationMultigrid() {
            TerminationCriterion = DefaultTermination;
        }

        private bool DefaultTermination(int iter, double R0_l2, double R_l2) {
            if (iter > 100)
                return false;

            if (R_l2 < R0_l2 * 10e-8 + 10e-8)
                return false;

            return true;
        }

        /// <summary>
        /// ~
        /// </summary>
        public Func<int, double, double, bool> TerminationCriterion {
            get;
            set;
        }


        /// <summary>
        /// The matrix at this level.
        /// </summary>
        public BlockMsrMatrix OpMatrix;

        /// <summary>
        /// passed in <see cref="Init"/>
        /// </summary>
        MultigridOperator m_MgOperator;


        bool CoarseOnLovwerLevel = true;

        /// <summary>
        /// defines the problem matrix
        /// </summary>
        public void Init(MultigridOperator op) {
            using (var tr = new FuncTrace()) {
                this.m_MgOperator = op;
                var Mtx = op.OperatorMatrix;
                var MgMap = op.Mapping;
                //if(op.LevelIndex == 0)
                //    viz = new MGViz(op);

                if (!Mtx.RowPartitioning.EqualsPartition(MgMap.Partitioning))
                    throw new ArgumentException("Row partitioning mismatch.");
                if (!Mtx.ColPartition.EqualsPartition(MgMap.Partitioning))
                    throw new ArgumentException("Column partitioning mismatch.");

                MxxHistory.Clear();
                SolHistory.Clear();

                
                // set operator
                // ============
                this.OpMatrix = Mtx;


                // initiate coarser level
                // ======================
                if (this.CoarserLevelSolver == null) {
                    //throw new NotSupportedException("Missing coarse level solver.");
                    Console.WriteLine("OrthonormalizationMultigrid: running without coarse solver.");
                } else {
                    if (op.CoarserLevel != null) {
                        this.CoarserLevelSolver.Init(op.CoarserLevel);
                        CoarseOnLovwerLevel = true;
                    } else {
                        Console.WriteLine("OrthonormalizationMultigrid: running coarse solver on same level.");
                        this.CoarserLevelSolver.Init(op);
                        CoarseOnLovwerLevel = false;
                    }
                }

                // init smoother
                // =============
                if (PreSmoother != null)
                    PreSmoother.Init(op);
                if (PostSmoother != null && !object.ReferenceEquals(PreSmoother, PostSmoother))
                    PostSmoother.Init(op);
            }
        }


#pragma warning disable 0649
        MGViz viz;
#pragma warning restore 0649

        public ISolverSmootherTemplate CoarserLevelSolver;
        public ISolverSmootherTemplate PreSmoother;
        public ISolverSmootherTemplate PostSmoother;
        public int m_omega = 1;
        public int MaxKrylovDim = int.MaxValue;

        //public bool SpectralAnalysis;
        /// <summary>
        /// 
        /// </summary>
        public Action<int, double[], double[], MultigridOperator> IterationCallback {
            get;
            set;
        }

        /// <summary>
        /// computes the residual on this level.
        /// </summary>
        /// <param name="B">input: RHS of the system</param>
        /// <param name="X">input: solution approximation</param>
        /// <param name="Res">output: on exit <paramref name="B"/> - <see cref="OpMatrix"/>*<paramref name="X"/></param>
        public void Residual(double[] Res, double[] X, double[] B) {
            Debug.Assert(Res.Length == m_MgOperator.Mapping.LocalLength);
            Debug.Assert(X.Length == m_MgOperator.Mapping.LocalLength);
            Debug.Assert(B.Length == m_MgOperator.Mapping.LocalLength);
            int L = Res.Length;
            Array.Copy(B, Res, L);
            OpMatrix.SpMV(-1.0, X, 1.0, Res);
            //Res.AccV(1.0, B);


            /*
            int L = Res.Count;

            var OpMatrix_coarse = m_MgOperator.CoarserLevel.OperatorMatrix;
            int Lc = OpMatrix_coarse._RowPartitioning.LocalLength;

            double[] Xc = new double[Lc];
            double[] Bc = new double[Lc];
            m_MgOperator.CoarserLevel.Restrict(X, Xc);
            m_MgOperator.CoarserLevel.Restrict(B, Bc);

            double[] Res_coarse = Bc; Bc = null;
            OpMatrix_coarse.SpMV(-1.0, Xc, 1.0, Res_coarse);

            m_MgOperator.CoarserLevel.Restrict(Res, Res_coarse);

            double[] Res1 = new double[L];// Res.ToArray();
            m_MgOperator.CoarserLevel.Prolongate(-1.0, Res1, 0.0, Res_coarse);

            double alpha = ParallelBlas.MPI_ddot(Res, Res1) / Res1.L2NormPow2().MPISum();



            double[] RemRes = Res.ToArray();
            RemRes.AccV(-alpha, Res1);

            Res1.ScaleV(alpha);


            int iLevel = m_MgOperator.LevelIndex;
            Console.Write("    ");
            for(int iLv = 0; iLv <= iLevel; iLv++) {
                Console.Write("  ");
            }

            Console.WriteLine(iLevel + " " + Res.L2Norm().ToString("0.####E-00") + "   " + RemRes.L2Norm().ToString("0.####E-00") + "   " + Res1.L2Norm().ToString("0.####E-00") + "   " + GenericBlas.InnerProd(RemRes, Res1));

            //viz.PlotVectors(new double[][] { Res.ToArray(), Res1, Res_coarse, RemRes }, new[] { "Residual", "ProloResi", "CarseResi", "RestResi" });
            */
        }


        /// <summary>
        /// solution guesses from smoothers
        /// </summary>
        List<double[]> SolHistory = new List<double[]>();
        
        /// <summary>
        /// - orthonormal system of matrix-vector products;
        /// - the i-th entry is equal to  <see cref="OpMatrix"/>*<see cref="SolHistory"/>[i]
        /// </summary>
        List<double[]> MxxHistory = new List<double[]>();

        
        void AddSol(ref double[] X) {
            using (new FuncTrace()) {
                AddSolCore(ref X);

                /*
                var map = m_MgOperator.Mapping;
                int NoOfVar = map.NoOfVariables;

                for (int iVar = 0; iVar < NoOfVar; iVar++) {
                    var subi = new SubBlockSelector(m_MgOperator.Mapping);
                    subi.VariableSelector(iVar);
                    var bobi = new BlockMask(subi);
                    var bi = bobi.LocalMask;

                    var X_iVar = new double[X.Length];
                    X_iVar.AccV(1.0, X, bi, bi);

                    AddSolCore(ref X_iVar);
                }
                */

                // split solution in high and low modes
                /*
                var Xlo = X.CloneAs();
                var Xhi = X.CloneAs();

                int J = m_MgOperator.GridData.iLogicalCells.NoOfLocalUpdatedCells;
                int Np = m_MgOperator.Mapping.AggBasis[0].MaximalLength;
                if (J * Np != X.Length)
                    throw new NotSupportedException("experimental stuff failed");

                int Ncut = 4;
                for(int j = 0; j < J; j++) {
                    for(int n = 0; n < Np; n++) {
                        int l = m_MgOperator.Mapping.LocalUniqueIndex(0, j, n);
                        if (n < Ncut)
                            Xhi[l] = 0;
                        else
                            Xlo[l] = 0;
                    }
                }

                __AddSol(ref Xlo);
                __AddSol(ref Xhi);
                //*/
            }
        }
        

        void AddSolCore(ref double[] X) {
            Debug.Assert(SolHistory.Count == MxxHistory.Count);
            Debug.Assert(X.Length == OpMatrix._RowPartitioning.LocalLength);
            int L = X.Length;
            int KrylovDim = SolHistory.Count;

            double[] Mxx = new double[L];
            OpMatrix.SpMV(1.0, X, 0.0, Mxx);

            //double NormInitial = Mxx.MPI_L2Norm();

            for (int jj = 0; jj < 2; jj++) { // re-orthogonalisation, loop-limit to 2; See book of Saad, p 162, section 6.3.2
                for (int i = 0; i < KrylovDim; i++) {
                    Debug.Assert(!object.ReferenceEquals(Mxx, MxxHistory[i]));
                    double beta = BLAS.ddot(L, Mxx, 1, MxxHistory[i], 1).MPISum();
                    BLAS.daxpy(L, -beta, SolHistory[i], 1, X, 1);
                    BLAS.daxpy(L, -beta, MxxHistory[i], 1, Mxx, 1);
                }

                //double NormAfter = Mxx.MPI_L2Norm();
                //Console.WriteLine("   orthonormalization norm reduction: " + (NormAfter/NormInitial));

                double gamma = 1.0 / Mxx.L2NormPow2().MPISum().Sqrt();
                //double gamma = 1.0 / BLAS.dnrm2(L, Mxx, 1).Pow2().MPISum().Sqrt();
                BLAS.dscal(L, gamma, Mxx, 1);
                BLAS.dscal(L, gamma, X, 1);
            }


            SolHistory.Add(X);
            MxxHistory.Add(Mxx);
            X = null;
        }

        double MinimizeResidual(double[] outX, double[] Sol0, double[] Res0, double[] outRes, bool diagnosis = false) {
            using (new FuncTrace()) {
                Debug.Assert(SolHistory.Count == MxxHistory.Count);
                Debug.Assert(outX.Length == m_MgOperator.Mapping.LocalLength);
                Debug.Assert(Sol0.Length == m_MgOperator.Mapping.LocalLength);
                Debug.Assert(Res0.Length == m_MgOperator.Mapping.LocalLength);
                Debug.Assert(outRes.Length == m_MgOperator.Mapping.LocalLength);
                
                int KrylovDim = SolHistory.Count;
                int L = outX.Length;

                double[] alpha = new double[KrylovDim];
                for (int i = 0; i < KrylovDim; i++) {
                    //alpha[i] = GenericBlas.InnerProd(MxxHistory[i], Res0).MPISum();
                    alpha[i] = BLAS.ddot(L, MxxHistory[i], 1, Res0, 1);
                }
                alpha = alpha.MPISum();


                Array.Copy(Sol0, outX, L);
                Array.Copy(Res0, outRes, L);
                for (int i = 0; i < KrylovDim; i++) {
                    //outX.AccV(alpha[i], SolHistory[i]);
                    //outRes.AccV(-alpha[i], MxxHistory[i]);
                    BLAS.daxpy(L, alpha[i], SolHistory[i], 1, outX, 1);
                    BLAS.daxpy(L, -alpha[i], MxxHistory[i], 1, outRes, 1);
                }

                double ResNorm =  BLAS.dnrm2(L, outRes, 1).Pow2().MPISum().Sqrt();

                //Console.WriteLine("OrthonormalizationMultigrid: minimizing ofer " + KrylovDim + " vectors");


                return ResNorm;

                /* we cannot do the following 
                // since the 'MxxHistory' vectors form an orthonormal system,
                // the L2-norm is the L2-Norm of the 'alpha'-coordinates (Parceval's equality)
                return alpha.L2Norm();            
                */
            }
        }

        ISparseSolver PlottiesFullsolver = null;


        /// <summary>
        /// Debug plotting / only used for development
        /// </summary>
        /// <param name="RawCorr">correction applied</param>
        /// <param name="rl">current residual (for <paramref name="_xl"/>)</param>
        /// <param name="_xl">current solution</param>
        /// <param name="_xl_prev">solution before correction</param>
        /// <param name="B">rhs of the system</param>
        void PlottyMcPlot(double[] rl, double[] _xl, double[] _xl_prev, double[] RawCorr, double[] B) {
            if (viz == null)
                return;

            if (this.m_MgOperator.LevelIndex > 0)
                return;


            if (_xl_prev == null)
                _xl_prev = new double[rl.Length];
            if (RawCorr == null)
                RawCorr = new double[rl.Length];

            double[] rlcc = rl.CloneAs();
            rlcc.Normalize();

            if (PlottiesFullsolver == null) {
                PlottiesFullsolver = new ilPSP.LinSolvers.PARDISO.PARDISOSolver() {
                    CacheFactorization = true
                };
                PlottiesFullsolver.DefineMatrix(m_MgOperator.OperatorMatrix);
            }

            double[] optCorr = new double[rlcc.Length];
            PlottiesFullsolver.Solve(optCorr, rl);

            double[] OrthoCorr = _xl.CloneAs();
            PlottiesFullsolver.Solve(OrthoCorr, B);

            double[] deltaCorr = OrthoCorr.CloneAs();
            deltaCorr.AccV(-1.0, optCorr);


            string[] Names = new[] { "Solution",
                                     "LastCorrection",
                                     "ExactSol",
                                     "ExactCorrection",
                                     "DeltaCorrection",
                                     "Residual",
                                     "NormalizedResidual" };
            this.viz.PlotVectors(new double[][] {
                               _xl.ToArray(), //            current solution
                                RawCorr, //                 last precond result (correction)
                                OrthoCorr, //         
                                optCorr, //                 optimal correction
                                deltaCorr, //               delta of precond and optimal correction
                                rl.ToArray(), //            current residual
                                rlcc //                     normed residual
                            }, Names);

        }

<<<<<<< HEAD
=======
        /// <summary>
        /// extract the Fields from the solution, Resample them equally spaced and ready to use in an fft
        /// </summary>
        private void Resample(int iterIndex, double[] currentSol, MultigridOperator Mgop, string component) {
            if(Mgop.GridData.SpatialDimension == 2 && Mgop.LevelIndex == 0) {
                MultidimensionalArray SamplePoints;

                GridData GD = (GridData)Mgop.Mapping.AggGrid.AncestorGrid;

                BoundingBox BB = GD.GlobalBoundingBox;

                double xDist = BB.Max[0] - BB.Min[0];
                double yDist = BB.Max[1] - BB.Min[1];
                double aspectRatio = xDist / yDist;

                MGViz viz = new MGViz(Mgop);
                DGField[] Fields = viz.ProlongateToDg(currentSol, "Error");

                for(int p = 0; p < Fields.Length; p++) {
                    var field = Fields[p];

                    int DOF = field.DOFLocal;
                    double N = Math.Sqrt(DOF);
                    int Nx = (int)Math.Round(Math.Sqrt(aspectRatio) * N);
                    int Ny = (int)Math.Round(1 / Math.Sqrt(aspectRatio) * N);

                    SamplePoints = MultidimensionalArray.Create(Ny, Nx);

                    for(int i = 0; i < Nx; i++) {
                        MultidimensionalArray points = MultidimensionalArray.Create(Ny, 2);

                        for(int k = 0; k < Ny; k++) {
                            points[k, 0] = BB.Min[0] + (i + 1) * xDist / (Nx + 1);
                            points[k, 1] = BB.Min[1] + (k + 1) * yDist / (Ny + 1);
                        }

                        List<DGField> fields = new List<DGField>();
                        fields.Add(field);

                        FieldEvaluation FE = new FieldEvaluation(GD);

                        MultidimensionalArray Result = MultidimensionalArray.Create(Ny, 1);

                        FE.Evaluate(1.0, fields, points, 1.0, Result);

                        SamplePoints.ExtractSubArrayShallow(-1, i).Acc(1.0, Result.ExtractSubArrayShallow(-1, 0));
                    }

                    SamplePoints.SaveToTextFile("ResampleFFT_lvl" + Mgop.LevelIndex + "_" + iterIndex + "_" + component + "_" + field.Identification + ".txt");
                }

            }

        }

>>>>>>> 357df26a
        /// <summary>
        /// the multigrid iterations for a linear problem
        /// </summary>
        /// <param name="_xl">on input, the initial guess; on exit, the result of the multigrid iteration</param>
        /// <param name="_B">the right-hand-side of the problem</param>
        public void Solve<U, V>(U _xl, V _B)
            where U : IList<double>
            where V : IList<double> //
        {
            using(new FuncTrace()) {
                double[] B, X;
                if(_B is double[])
                    B = _B as double[];
                else
                    B = _B.ToArray();
                if(_xl is double[])
                    X = _xl as double[];
                else
                    X = _xl.ToArray();

                //// clear history, makes a small difference on coarse levels, which one is better?
                //MxxHistory.Clear();
                //SolHistory.Clear();


<<<<<<< HEAD
                //// in case of spectral analysis
                //if (this.m_MgOperator.LevelIndex == 0 && SpectralAnalysis)
                //{
                //    // Set RHS to zero and introduce random intitial guess respectively error
                //    Console.WriteLine("Performing Spectral Analysis, inserting initial error ...");
                //    B.Clear();
                //    X.Clear();
                //    var rand = new Random();
                //    X = Enumerable.Repeat(0, X.Length).Select(i => rand.NextDouble() * 2 - 1).ToArray();                    
                //}
=======
                // in case of spectral analysis
                if(this.m_MgOperator.LevelIndex == 0 && SpectralAnalysis) {
                    // Set RHS to zero and introduce random intitial guess respectively error
                    Console.WriteLine("Performing Spectral Analysis, inserting initial error ...");
                    B.Clear();
                    X.Clear();
                    var rand = new Random();
                    X = Enumerable.Repeat(0, X.Length).Select(i => rand.NextDouble() * 2 - 1).ToArray();
                }
>>>>>>> 357df26a

                int L = X.Length;
                int Lc;
                if(this.CoarserLevelSolver != null && CoarseOnLovwerLevel)
                    Lc = m_MgOperator.CoarserLevel.Mapping.LocalLength;
                else
                    Lc = -1;

                double[] rl = new double[L];
                double[] rlc = Lc > 0 ? new double[Lc] : null;


                double[] Sol0 = X.CloneAs();
                double[] Res0 = new double[L];
                Residual(Res0, Sol0, B);
                Array.Copy(Res0, rl, L);


                /*
                ISparseSolver Fullsolver = null;
                string[] Names = new[] { "Solution", "LastCorrection", "ExactCorrection", "DeltaCorrection", "Residual", "NormalizedResidual" };
                if (this.m_MgOperator.LevelIndex == 0 && viz != null) {
                    double[] rlcc = rl.CloneAs();
                    rlcc.Normalize();

                    Fullsolver = new ilPSP.LinSolvers.PARDISO.PARDISOSolver() {
                        CacheFactorization = true
                    };
                    Fullsolver.DefineMatrix(m_MgOperator.OperatorMatrix);

                    double[] deltaCorr = new double[rlcc.Length];
                    double[] optCorr = new double[rlcc.Length];
                    double[] dummy = new double[rlcc.Length];

                    this.viz.PlotVectors(new double[][] {
                               _xl.ToArray(), //     current solution
                                dummy, //            last precond result (correction)
                                optCorr, //          optimal correction
                                deltaCorr, //        delta of precond and optimal correction
                                rl.ToArray(), //     current residual
                                rlcc //              normed residual
                            }, Names);
                }
                */

                PlottyMcPlot(rl, X, null, null, B);
                double[] Xprev = null, Corr = null;
                if(PlottiesFullsolver != null) {
                    Xprev = X.CloneAs();
                    Corr = new double[Xprev.Length];
                }

                double iter0_resNorm = Res0.MPI_L2Norm();
                double resNorm = iter0_resNorm;
                this.IterationCallback?.Invoke(0, Sol0, Res0, this.m_MgOperator);

                for(int iIter = 1; true; iIter++) {
                    if(!TerminationCriterion(iIter, iter0_resNorm, resNorm)) {
                        Converged = true;
                        break;
                    }
<<<<<<< HEAD

                    SpecAnalysisSample(iIter, X, "initial");
=======
                    if(this.m_MgOperator.LevelIndex == 0 && iIter == 1 && SpectralAnalysis) {
                        Resample(0, X, this.m_MgOperator, "initial");
                    }
>>>>>>> 357df26a

                    // pre-smoother
                    // ------------

                    {

                        // Test: residual is already computed by 'MinimizeResidual' form previous iter; 
#if DEBUG
                        {
                            double[] rTest = new double[rl.Length];
                            Residual(rTest, X, B); // Residual on this level; 
                            Debug.Assert(GenericBlas.L2Dist(rTest, rl) <= rl.L2Norm() * 10e-5, "Residual vector is not up-to-date.");
                        } 
#endif

                        // compute correction
                        double[] PreCorr = new double[L];
                        PreSmoother.Solve(PreCorr, rl); // Vorglättung
                        if(Corr != null) // only for plotting/debugging
                            Corr.SetV(PreCorr);

                        SpecAnalysisSample(iIter, PreCorr, "smooth1");

                        // orthonormalization and residual minimization
                        AddSol(ref PreCorr);
                        if(Xprev != null)
                            Xprev.SetV(X);
                        resNorm = MinimizeResidual(X, Sol0, Res0, rl);
<<<<<<< HEAD

                        SpecAnalysisSample(iIter, X, "ortho1");

                        if (!TerminationCriterion(iIter, iter0_resNorm, resNorm)) {
=======
                        if(this.m_MgOperator.LevelIndex == 0 && SpectralAnalysis) {
                            Resample(iIter, X, this.m_MgOperator, "pre");
                        }
                        if(!TerminationCriterion(iIter, iter0_resNorm, resNorm)) {
>>>>>>> 357df26a
                            Converged = true;
                            break;
                        }
                    }
                    
                    PlottyMcPlot(rl, X, Xprev, Corr, B);


                    // coarse grid correction
                    // ----------------------
                    // Test: Residual on this level / already computed by 'MinimizeResidual' above
#if DEBUG
                    {
                        double[] rTest = new double[rl.Length];
                        Residual(rTest, X, B); // Residual on this level; 
                                               // Test also fails if convergence criterium is to strict because then machine accuracy is reached
                        Debug.Assert(GenericBlas.L2Dist(rTest, rl) <= rl.L2Norm() * 10e-5, "Residual vector is not up-to-date.");
                    }
#endif
                    if(this.CoarserLevelSolver != null) {

                        double[] vl = new double[L];
                        if(CoarseOnLovwerLevel) {
                            // ++++++++++++++++++++++++++++++++++++++++++++++++++++++
                            // coarse grid solver defined on COARSER MESH LEVEL:
                            // this solver must perform restriction and prolongation
                            // ++++++++++++++++++++++++++++++++++++++++++++++++++++++

                            // restriction of residual
                            this.m_MgOperator.CoarserLevel.Restrict(rl, rlc);

                            // Berechnung der Grobgitterkorrektur
                            double[] vlc = new double[Lc];
<<<<<<< HEAD
                            for(int i =0;i<m_omega;i++)
                            this.CoarserLevelSolver.Solve(vlc, rlc);
=======
                            for(int i = 0; i < m_omega; i++)
                                this.CoarserLevelSolver.Solve(vlc, rlc);
>>>>>>> 357df26a

                            // Prolongation der Grobgitterkorrektur
                            this.m_MgOperator.CoarserLevel.Prolongate(1.0, vl, 1.0, vlc);
<<<<<<< HEAD
                            if (Corr != null)
                                Corr.SetV(vl);

                            SpecAnalysisSample(iIter, vl, "cgc");

                            // orthonormalization and residual minimization
                            AddSol(ref vl);
                            if (Xprev != null)
                                Xprev.SetV(X);
                            resNorm = MinimizeResidual(X, Sol0, Res0, rl);

                            SpecAnalysisSample(iIter, X, "ortho2");

                            if (!TerminationCriterion(iIter, iter0_resNorm, resNorm))
                            {
                                Converged = true;
                                break;
                            }

                            usedCoarse = true;
                        }
                        else
                        {
=======


                        } else {
                            // ++++++++++++++++++++++++++++++++++++++++++++++++++++++
                            // coarse grid solver defined on the SAME MESH LEVEL:
                            // performs (probabaly) its own restriction/prolongation
                            // ++++++++++++++++++++++++++++++++++++++++++++++++++++++

>>>>>>> 357df26a
                            // Berechnung der Grobgitterkorrektur
                            this.CoarserLevelSolver.Solve(vl, rl);
                        }


                        // record correction for Debug-Plotting 
                        if(Corr != null)
                            Corr.SetV(vl);

                        // orthonormalization and residual minimization
                        AddSol(ref vl);
                        if(Xprev != null) // debug-plotting
                            Xprev.SetV(X);
                        resNorm = MinimizeResidual(X, Sol0, Res0, rl);
                        if(this.m_MgOperator.LevelIndex == 0 && SpectralAnalysis) {
                            Resample(iIter, X, this.m_MgOperator, "cgc");
                        }

                        // check termination:
                        if(!TerminationCriterion(iIter, iter0_resNorm, resNorm)) {
                            Converged = true;
                            break;
                        }
                    }

                    PlottyMcPlot(rl, X, Xprev, Corr, B);
                    
                    // post-smoother
                    // -------------

                    for(int g = 0; g < 2; g++) { // doppelt hält besser
                        // Test: Residual on this level / already computed by 'MinimizeResidual' above
#if DEBUG
                        {
                            double[] rTest = new double[rl.Length];
                            Residual(rTest, X, B); // Residual on this level; 
                            Debug.Assert(GenericBlas.L2Dist(rTest, rl) <= rl.L2Norm() * 10e-5, "Residual vector is not up-to-date.");
                        } 
#endif
                        // compute correction
                        double[] PreCorr = new double[L];
                        PostSmoother.Solve(PreCorr, rl); // Vorglättung
                        if(Corr != null)
                            Corr.SetV(PreCorr);

                        SpecAnalysisSample(iIter, PreCorr, "smooth2_" + g);

                        // orthonormalization and residual minimization
                        AddSol(ref PreCorr);
                        if(Xprev != null)
                            Xprev.SetV(X);
                        resNorm = MinimizeResidual(X, Sol0, Res0, rl);
<<<<<<< HEAD

                        SpecAnalysisSample(iIter, X, "ortho3_"+g);

                        if (!TerminationCriterion(iIter, iter0_resNorm, resNorm)) {
=======
                        if(this.m_MgOperator.LevelIndex == 0 && SpectralAnalysis) {
                            Resample(iIter, X, this.m_MgOperator, "post" + g);
                        }
                        if(!TerminationCriterion(iIter, iter0_resNorm, resNorm)) {
>>>>>>> 357df26a
                            Converged = true;
                            break;
                        }

                        PlottyMcPlot(rl, X, Xprev, Corr, B);
                    }
                    
                    // iteration callback
                    // ------------------

                    this.ThisLevelIterations++;

                    IterationCallback?.Invoke(iIter, X, rl, this.m_MgOperator);

                }


                // solution copy
                // =============
                //IterationCallback?.Invoke(iIter + 1, X, rl, this.m_MgOperator);
                if(!ReferenceEquals(_xl, X)) {
                    _xl.SetV(X);
                }
            }
        }

        /// <summary>
        /// the multigrid iterations for a linear problem (experimental version)
        /// </summary>
        /// <param name="_xl">on input, the initial guess; on exit, the result of the multigrid iteration</param>
        /// <param name="_B">the right-hand-side of the problem</param>
        public void Solve__experimento<U, V>(U _xl, V _B)
            where U : IList<double>
            where V : IList<double> //
        {
            using (new FuncTrace()) {
                double[] B, X;
                if (_B is double[])
                    B = _B as double[];
                else
                    B = _B.ToArray();
                if (_xl is double[])
                    X = _xl as double[];
                else
                    X = _xl.ToArray();

                //// clear history, makes a small difference on coarse levels, which one is better?
                //MxxHistory.Clear();
                //SolHistory.Clear();


                // in case of spectral analysis
                if (this.m_MgOperator.LevelIndex == 0 && SpectralAnalysis) {
                    // Set RHS to zero and introduce random intitial guess respectively error
                    Console.WriteLine("Performing Spectral Analysis, inserting initial error ...");
                    B.Clear();
                    X.Clear();
                    var rand = new Random();
                    X = Enumerable.Repeat(0, X.Length).Select(i => rand.NextDouble() * 2 - 1).ToArray();
                }

                int L = X.Length;
                int Lc;
                if (this.CoarserLevelSolver != null && CoarseOnLovwerLevel)
                    Lc = m_MgOperator.CoarserLevel.Mapping.LocalLength;
                else
                    Lc = -1;

                //double[] rl = new double[L];
                double[] rlc = Lc > 0 ? new double[Lc] : null;

                // Residual of initial solution guess
                double[] Res = new double[L];
                Residual(Res, X, B);


                /*
                if(this.m_MgOperator.LevelIndex == 0) {
                    var op = m_MgOperator.CoarserLevel;

                    double[] randCoarse = new double[Lc];
                    Random rnd = new Random(0);
                    for(int i = 0; i < Lc; i++)
                        randCoarse[i] = rnd.NextDouble();

                    double[] randFine = new double[L];
                    op.Prolongate(1.0, randFine, 0.0, randCoarse);

                    double[] randCoarse_PR = new double[Lc];
                    op.Restrict(randFine, randCoarse_PR);

                    double PR_factor = randCoarse_PR.MPI_InnerProd(randCoarse) / randCoarse.MPI_L2NormPow2();

                    double[] PR_perEnty = new double[Lc];
                    for(int i = 0; i < Lc; i++)
                        PR_perEnty[i] = randCoarse_PR[i] / randCoarse[i];


                    double[] randFine_RP = new double[L];
                    op.Prolongate(1.0, randFine_RP, 0.0, randCoarse_PR);


                    double RP_factor = randFine_RP.MPI_InnerProd(randFine) / randFine.MPI_L2NormPow2();


                    double[] RP_perEnty = new double[L];
                    for(int i = 0; i < L; i++)
                        RP_perEnty[i] = randFine_RP[i] / randFine[i];



                    Console.WriteLine("oida");
                }
                */


                // solution loop
                double iter0_resNorm = Res.MPI_L2Norm();
                double resNorm = iter0_resNorm;
                this.IterationCallback?.Invoke(0, X, Res, this.m_MgOperator);
                for (int iIter = 1; true; iIter++) {
                    if (!TerminationCriterion(iIter, iter0_resNorm, resNorm)) {
                        Converged = true;
                        break;
                    }


                    // coarse grid correction
                    // ----------------------

                    if (this.CoarserLevelSolver != null) {
                        double[] vl = new double[L];
                        if (CoarseOnLovwerLevel) {
                            // ++++++++++++++++++++++++++++++++++++++++++++++++++++++
                            // coarse grid solver defined on COARSER MESH LEVEL:
                            // this solver must perform restriction and prolongation
                            // ++++++++++++++++++++++++++++++++++++++++++++++++++++++

                            // restriction of residual
                            this.m_MgOperator.CoarserLevel.Restrict(Res, rlc);

                            // Berechnung der Grobgitterkorrektur
                            double[] vlc = new double[Lc];
                            for (int i = 0; i < m_omega; i++)
                                this.CoarserLevelSolver.Solve(vlc, rlc);

                            // Prolongation der Grobgitterkorrektur
                            this.m_MgOperator.CoarserLevel.Prolongate(1.0, vl, 1.0, vlc);


                        } else {
                            // ++++++++++++++++++++++++++++++++++++++++++++++++++++++
                            // coarse grid solver defined on the SAME MESH LEVEL:
                            // performs (probably) its own restriction/prolongation
                            // ++++++++++++++++++++++++++++++++++++++++++++++++++++++

                            // Berechnung der Grobgitterkorrektur
                            this.CoarserLevelSolver.Solve(vl, Res);
                        }

                        // correct solution & update residual
                        var Xprev = X.CloneAs();
                        BLAS.daxpy(L, 1.0, vl, 1, X, 1); // add correction: X = X + vl
                        Residual(Res, X, B);

                        IterationCallback?.Invoke(iIter * 2 - 1, X, Res, this.m_MgOperator);

                        PlottyMcPlot(Res, X, Xprev, vl, B);


                        // check termination:
                        if (!TerminationCriterion(iIter, iter0_resNorm, resNorm)) {
                            Converged = true;
                            break;
                        }
                    }

                    // smoother
                    // ---------

                    for (int g = 0; g < 2; g++) {

                        // compute correction
                        double[] PreCorr = new double[L];
                        PreSmoother.Solve(PreCorr, Res); // 

                        // orthonormalization and residual minimization
                        double[] RawCorr = PreCorr.CloneAs();
                        AddSol(ref PreCorr);
                        double[] newX = new double[L];
                        double[] newRes = new double[L];
                        resNorm = MinimizeResidual(newX, X, Res, newRes);

                        PlottyMcPlot(newRes, newX, X, RawCorr, B);

                        X.SetV(newX);
                        Res.SetV(newRes);


                        if (this.m_MgOperator.LevelIndex == 0 && SpectralAnalysis) {
                            Resample(iIter, X, this.m_MgOperator, "post" + g);
                        }
                        if (!TerminationCriterion(iIter, iter0_resNorm, resNorm)) {
                            Converged = true;
                            break;
                        }


                    }

                    // iteration callback
                    // ------------------

                    this.ThisLevelIterations++;

                    IterationCallback?.Invoke(iIter * 2, X, Res, this.m_MgOperator);

                }


                // solution copy
                // =============
                //IterationCallback?.Invoke(iIter + 1, X, rl, this.m_MgOperator);
                if (!ReferenceEquals(_xl, X)) {
                    _xl.SetV(X);
                }
            }
        }

        private double[] cloneofX;

        /// <summary>
        /// RealX is left unchanged, no worries
        /// </summary>
        /// <param name="iter"></param>
        /// <param name="RealX"></param>
        /// <param name="name"></param>
        private void SpecAnalysisSample(int iter, double[] RealX, string name) {
            if (cloneofX == null) cloneofX = new double[RealX.Length];
            cloneofX.SetV(RealX);
            if (this.m_MgOperator.LevelIndex == 0)
                ExtractSamples?.Invoke(iter, cloneofX, name);
        }

        /// <summary>
        /// gefrickel, could be integrated into IterationCallback
        /// without individual string of course
        /// </summary>
        public Action<int, double[],string> ExtractSamples {
            get;
            set;
        }

        /// <summary>
        /// the multigrid iterations for a linear problem (experimental version)
        /// </summary>
        /// <param name="_xl">on input, the initial guess; on exit, the result of the multigrid iteration</param>
        /// <param name="_B">the right-hand-side of the problem</param>
        public void Solve__experimento<U, V>(U _xl, V _B)
            where U : IList<double>
            where V : IList<double> //
        {
            using(new FuncTrace()) {
                double[] B, X;
                if(_B is double[])
                    B = _B as double[];
                else
                    B = _B.ToArray();
                if(_xl is double[])
                    X = _xl as double[];
                else
                    X = _xl.ToArray();

                //// clear history, makes a small difference on coarse levels, which one is better?
                //MxxHistory.Clear();
                //SolHistory.Clear();


                // in case of spectral analysis
                if(this.m_MgOperator.LevelIndex == 0 && SpectralAnalysis) {
                    // Set RHS to zero and introduce random intitial guess respectively error
                    Console.WriteLine("Performing Spectral Analysis, inserting initial error ...");
                    B.Clear();
                    X.Clear();
                    var rand = new Random();
                    X = Enumerable.Repeat(0, X.Length).Select(i => rand.NextDouble() * 2 - 1).ToArray();
                }

                int L = X.Length;
                int Lc;
                if(this.CoarserLevelSolver != null && CoarseOnLovwerLevel)
                    Lc = m_MgOperator.CoarserLevel.Mapping.LocalLength;
                else
                    Lc = -1;

                //double[] rl = new double[L];
                double[] rlc = Lc > 0 ? new double[Lc] : null;

                // Residual of initial solution guess
                double[] Res = new double[L];
                Residual(Res, X, B);


                /*
                if(this.m_MgOperator.LevelIndex == 0) {
                    var op = m_MgOperator.CoarserLevel;

                    double[] randCoarse = new double[Lc];
                    Random rnd = new Random(0);
                    for(int i = 0; i < Lc; i++)
                        randCoarse[i] = rnd.NextDouble();

                    double[] randFine = new double[L];
                    op.Prolongate(1.0, randFine, 0.0, randCoarse);

                    double[] randCoarse_PR = new double[Lc];
                    op.Restrict(randFine, randCoarse_PR);

                    double PR_factor = randCoarse_PR.MPI_InnerProd(randCoarse) / randCoarse.MPI_L2NormPow2();

                    double[] PR_perEnty = new double[Lc];
                    for(int i = 0; i < Lc; i++)
                        PR_perEnty[i] = randCoarse_PR[i] / randCoarse[i];


                    double[] randFine_RP = new double[L];
                    op.Prolongate(1.0, randFine_RP, 0.0, randCoarse_PR);


                    double RP_factor = randFine_RP.MPI_InnerProd(randFine) / randFine.MPI_L2NormPow2();


                    double[] RP_perEnty = new double[L];
                    for(int i = 0; i < L; i++)
                        RP_perEnty[i] = randFine_RP[i] / randFine[i];



                    Console.WriteLine("oida");
                }
                */
                                               

                // solution loop
                double iter0_resNorm = Res.MPI_L2Norm();
                double resNorm = iter0_resNorm;
                this.IterationCallback?.Invoke(0, X, Res, this.m_MgOperator);
                for(int iIter = 1; true; iIter++) {
                    if(!TerminationCriterion(iIter, iter0_resNorm, resNorm)) {
                        Converged = true;
                        break;
                    }


                    // coarse grid correction
                    // ----------------------
                    
                    if(this.CoarserLevelSolver != null) {
                        double[] vl = new double[L];
                        if(CoarseOnLovwerLevel) {
                            // ++++++++++++++++++++++++++++++++++++++++++++++++++++++
                            // coarse grid solver defined on COARSER MESH LEVEL:
                            // this solver must perform restriction and prolongation
                            // ++++++++++++++++++++++++++++++++++++++++++++++++++++++

                            // restriction of residual
                            this.m_MgOperator.CoarserLevel.Restrict(Res, rlc);

                            // Berechnung der Grobgitterkorrektur
                            double[] vlc = new double[Lc];
                            for(int i = 0; i < m_omega; i++)
                                this.CoarserLevelSolver.Solve(vlc, rlc);

                            // Prolongation der Grobgitterkorrektur
                            this.m_MgOperator.CoarserLevel.Prolongate(1.0, vl, 1.0, vlc);


                        } else {
                            // ++++++++++++++++++++++++++++++++++++++++++++++++++++++
                            // coarse grid solver defined on the SAME MESH LEVEL:
                            // performs (probably) its own restriction/prolongation
                            // ++++++++++++++++++++++++++++++++++++++++++++++++++++++

                            // Berechnung der Grobgitterkorrektur
                            this.CoarserLevelSolver.Solve(vl, Res);
                        }

                        // correct solution & update residual
                        var Xprev = X.CloneAs();
                        BLAS.daxpy(L, 1.0, vl, 1, X, 1); // add correction: X = X + vl
                        Residual(Res, X, B); 

                        IterationCallback?.Invoke(iIter*2 -1, X, Res, this.m_MgOperator);

                        PlottyMcPlot(Res, X, Xprev, vl, B);


                        // check termination:
                        if(!TerminationCriterion(iIter, iter0_resNorm, resNorm)) {
                            Converged = true;
                            break;
                        }
                    }

                    // smoother
                    // ---------

                    for(int g = 0; g < 2; g++) {

                        // compute correction
                        double[] PreCorr = new double[L];
                        PreSmoother.Solve(PreCorr, Res); // 

                        // orthonormalization and residual minimization
                        double[] RawCorr = PreCorr.CloneAs();
                        AddSol(ref PreCorr);
                        double[] newX = new double[L];
                        double[] newRes = new double[L];
                        resNorm = MinimizeResidual(newX, X, Res, newRes);
                        
                        PlottyMcPlot(newRes, newX, X, RawCorr, B);
                        
                        X.SetV(newX);
                        Res.SetV(newRes);


                        if(this.m_MgOperator.LevelIndex == 0 && SpectralAnalysis) {
                            Resample(iIter, X, this.m_MgOperator, "post" + g);
                        }
                        if(!TerminationCriterion(iIter, iter0_resNorm, resNorm)) {
                            Converged = true;
                            break;
                        }

                        
                    }
                    
                    // iteration callback
                    // ------------------

                    this.ThisLevelIterations++;

                    IterationCallback?.Invoke(iIter*2, X, Res, this.m_MgOperator);

                }


                // solution copy
                // =============
                //IterationCallback?.Invoke(iIter + 1, X, rl, this.m_MgOperator);
                if(!ReferenceEquals(_xl, X)) {
                    _xl.SetV(X);
                }
            }
        }




        /// <summary>
        /// Currently not used
        /// </summary>
        /// <param name="X"></param>
        /// <param name="Sol0"></param>
        /// <param name="rl"></param>
        /// <param name="Res0"></param>
        /// <param name="B"></param>
        /// <param name="L"></param>
        private void Restart(double[] X, double[] Sol0, double[] rl, double[] Res0, double[] B, int L) {
            MxxHistory.Clear();
            SolHistory.Clear();
            Array.Copy(X, Sol0, L);
            Residual(rl, X, B);
            Array.Copy(rl, Res0, L);
            Console.WriteLine("      restarted with residual = " + rl.L2Norm() + " on MG level " + m_MgOperator.LevelIndex);
        }



        /// <summary>
        /// ~
        /// </summary>
        public int IterationsInNested {
            get {
                int iter = 0;

                if (PreSmoother != null)
                    iter += this.PreSmoother.IterationsInNested + this.PreSmoother.ThisLevelIterations;

                if (this.PostSmoother != null && !object.ReferenceEquals(PreSmoother, PostSmoother))
                    iter += this.PostSmoother.IterationsInNested + this.PostSmoother.ThisLevelIterations;

                iter += this.CoarserLevelSolver.IterationsInNested + this.CoarserLevelSolver.ThisLevelIterations;

                return iter;
            }
        }

        /// <summary>
        /// %
        /// </summary>
        public int ThisLevelIterations {
            get;
            private set;
        }

        /// <summary>
        /// %
        /// </summary>
        public bool Converged {
            get;
            private set;
        }
        
        /// <summary>
        /// %
        /// </summary>
        public void ResetStat() {
            this.Converged = false;
            this.ThisLevelIterations = 0;
            if (this.PreSmoother != null)
                this.PreSmoother.ResetStat();
            if (this.PostSmoother != null && !object.ReferenceEquals(PreSmoother, PostSmoother))
                this.PostSmoother.ResetStat();
            if (this.CoarserLevelSolver != null)
                this.CoarserLevelSolver.ResetStat();
        }

        /// <summary>
        /// %
        /// </summary>
        public object Clone() {
            throw new NotImplementedException("Clone of " + this.ToString() + " TODO");
        }
    }
}<|MERGE_RESOLUTION|>--- conflicted
+++ resolved
@@ -409,64 +409,6 @@
 
         }
 
-<<<<<<< HEAD
-=======
-        /// <summary>
-        /// extract the Fields from the solution, Resample them equally spaced and ready to use in an fft
-        /// </summary>
-        private void Resample(int iterIndex, double[] currentSol, MultigridOperator Mgop, string component) {
-            if(Mgop.GridData.SpatialDimension == 2 && Mgop.LevelIndex == 0) {
-                MultidimensionalArray SamplePoints;
-
-                GridData GD = (GridData)Mgop.Mapping.AggGrid.AncestorGrid;
-
-                BoundingBox BB = GD.GlobalBoundingBox;
-
-                double xDist = BB.Max[0] - BB.Min[0];
-                double yDist = BB.Max[1] - BB.Min[1];
-                double aspectRatio = xDist / yDist;
-
-                MGViz viz = new MGViz(Mgop);
-                DGField[] Fields = viz.ProlongateToDg(currentSol, "Error");
-
-                for(int p = 0; p < Fields.Length; p++) {
-                    var field = Fields[p];
-
-                    int DOF = field.DOFLocal;
-                    double N = Math.Sqrt(DOF);
-                    int Nx = (int)Math.Round(Math.Sqrt(aspectRatio) * N);
-                    int Ny = (int)Math.Round(1 / Math.Sqrt(aspectRatio) * N);
-
-                    SamplePoints = MultidimensionalArray.Create(Ny, Nx);
-
-                    for(int i = 0; i < Nx; i++) {
-                        MultidimensionalArray points = MultidimensionalArray.Create(Ny, 2);
-
-                        for(int k = 0; k < Ny; k++) {
-                            points[k, 0] = BB.Min[0] + (i + 1) * xDist / (Nx + 1);
-                            points[k, 1] = BB.Min[1] + (k + 1) * yDist / (Ny + 1);
-                        }
-
-                        List<DGField> fields = new List<DGField>();
-                        fields.Add(field);
-
-                        FieldEvaluation FE = new FieldEvaluation(GD);
-
-                        MultidimensionalArray Result = MultidimensionalArray.Create(Ny, 1);
-
-                        FE.Evaluate(1.0, fields, points, 1.0, Result);
-
-                        SamplePoints.ExtractSubArrayShallow(-1, i).Acc(1.0, Result.ExtractSubArrayShallow(-1, 0));
-                    }
-
-                    SamplePoints.SaveToTextFile("ResampleFFT_lvl" + Mgop.LevelIndex + "_" + iterIndex + "_" + component + "_" + field.Identification + ".txt");
-                }
-
-            }
-
-        }
-
->>>>>>> 357df26a
         /// <summary>
         /// the multigrid iterations for a linear problem
         /// </summary>
@@ -492,7 +434,6 @@
                 //SolHistory.Clear();
 
 
-<<<<<<< HEAD
                 //// in case of spectral analysis
                 //if (this.m_MgOperator.LevelIndex == 0 && SpectralAnalysis)
                 //{
@@ -503,17 +444,6 @@
                 //    var rand = new Random();
                 //    X = Enumerable.Repeat(0, X.Length).Select(i => rand.NextDouble() * 2 - 1).ToArray();                    
                 //}
-=======
-                // in case of spectral analysis
-                if(this.m_MgOperator.LevelIndex == 0 && SpectralAnalysis) {
-                    // Set RHS to zero and introduce random intitial guess respectively error
-                    Console.WriteLine("Performing Spectral Analysis, inserting initial error ...");
-                    B.Clear();
-                    X.Clear();
-                    var rand = new Random();
-                    X = Enumerable.Repeat(0, X.Length).Select(i => rand.NextDouble() * 2 - 1).ToArray();
-                }
->>>>>>> 357df26a
 
                 int L = X.Length;
                 int Lc;
@@ -575,14 +505,8 @@
                         Converged = true;
                         break;
                     }
-<<<<<<< HEAD
 
                     SpecAnalysisSample(iIter, X, "initial");
-=======
-                    if(this.m_MgOperator.LevelIndex == 0 && iIter == 1 && SpectralAnalysis) {
-                        Resample(0, X, this.m_MgOperator, "initial");
-                    }
->>>>>>> 357df26a
 
                     // pre-smoother
                     // ------------
@@ -611,17 +535,10 @@
                         if(Xprev != null)
                             Xprev.SetV(X);
                         resNorm = MinimizeResidual(X, Sol0, Res0, rl);
-<<<<<<< HEAD
 
                         SpecAnalysisSample(iIter, X, "ortho1");
 
                         if (!TerminationCriterion(iIter, iter0_resNorm, resNorm)) {
-=======
-                        if(this.m_MgOperator.LevelIndex == 0 && SpectralAnalysis) {
-                            Resample(iIter, X, this.m_MgOperator, "pre");
-                        }
-                        if(!TerminationCriterion(iIter, iter0_resNorm, resNorm)) {
->>>>>>> 357df26a
                             Converged = true;
                             break;
                         }
@@ -655,19 +572,27 @@
 
                             // Berechnung der Grobgitterkorrektur
                             double[] vlc = new double[Lc];
-<<<<<<< HEAD
-                            for(int i =0;i<m_omega;i++)
-                            this.CoarserLevelSolver.Solve(vlc, rlc);
-=======
                             for(int i = 0; i < m_omega; i++)
                                 this.CoarserLevelSolver.Solve(vlc, rlc);
->>>>>>> 357df26a
 
                             // Prolongation der Grobgitterkorrektur
                             this.m_MgOperator.CoarserLevel.Prolongate(1.0, vl, 1.0, vlc);
-<<<<<<< HEAD
-                            if (Corr != null)
-                                Corr.SetV(vl);
+
+
+                        } else {
+                            // ++++++++++++++++++++++++++++++++++++++++++++++++++++++
+                            // coarse grid solver defined on the SAME MESH LEVEL:
+                            // performs (probabaly) its own restriction/prolongation
+                            // ++++++++++++++++++++++++++++++++++++++++++++++++++++++
+
+                            // Berechnung der Grobgitterkorrektur
+                            this.CoarserLevelSolver.Solve(vl, rl);
+                        }
+
+
+                        // record correction for Debug-Plotting 
+                        if(Corr != null)
+                            Corr.SetV(vl);
 
                             SpecAnalysisSample(iIter, vl, "cgc");
 
@@ -684,38 +609,6 @@
                                 Converged = true;
                                 break;
                             }
-
-                            usedCoarse = true;
-                        }
-                        else
-                        {
-=======
-
-
-                        } else {
-                            // ++++++++++++++++++++++++++++++++++++++++++++++++++++++
-                            // coarse grid solver defined on the SAME MESH LEVEL:
-                            // performs (probabaly) its own restriction/prolongation
-                            // ++++++++++++++++++++++++++++++++++++++++++++++++++++++
-
->>>>>>> 357df26a
-                            // Berechnung der Grobgitterkorrektur
-                            this.CoarserLevelSolver.Solve(vl, rl);
-                        }
-
-
-                        // record correction for Debug-Plotting 
-                        if(Corr != null)
-                            Corr.SetV(vl);
-
-                        // orthonormalization and residual minimization
-                        AddSol(ref vl);
-                        if(Xprev != null) // debug-plotting
-                            Xprev.SetV(X);
-                        resNorm = MinimizeResidual(X, Sol0, Res0, rl);
-                        if(this.m_MgOperator.LevelIndex == 0 && SpectralAnalysis) {
-                            Resample(iIter, X, this.m_MgOperator, "cgc");
-                        }
 
                         // check termination:
                         if(!TerminationCriterion(iIter, iter0_resNorm, resNorm)) {
@@ -751,22 +644,15 @@
                         if(Xprev != null)
                             Xprev.SetV(X);
                         resNorm = MinimizeResidual(X, Sol0, Res0, rl);
-<<<<<<< HEAD
 
                         SpecAnalysisSample(iIter, X, "ortho3_"+g);
 
                         if (!TerminationCriterion(iIter, iter0_resNorm, resNorm)) {
-=======
-                        if(this.m_MgOperator.LevelIndex == 0 && SpectralAnalysis) {
-                            Resample(iIter, X, this.m_MgOperator, "post" + g);
-                        }
-                        if(!TerminationCriterion(iIter, iter0_resNorm, resNorm)) {
->>>>>>> 357df26a
                             Converged = true;
                             break;
                         }
 
-                        PlottyMcPlot(rl, X, Xprev, Corr, B);
+                        
                     }
                     
                     // iteration callback
@@ -774,7 +660,7 @@
 
                     this.ThisLevelIterations++;
 
-                    IterationCallback?.Invoke(iIter, X, rl, this.m_MgOperator);
+                    IterationCallback?.Invoke(iIter*2, X, Res, this.m_MgOperator);
 
                 }
 
@@ -1015,210 +901,6 @@
             set;
         }
 
-        /// <summary>
-        /// the multigrid iterations for a linear problem (experimental version)
-        /// </summary>
-        /// <param name="_xl">on input, the initial guess; on exit, the result of the multigrid iteration</param>
-        /// <param name="_B">the right-hand-side of the problem</param>
-        public void Solve__experimento<U, V>(U _xl, V _B)
-            where U : IList<double>
-            where V : IList<double> //
-        {
-            using(new FuncTrace()) {
-                double[] B, X;
-                if(_B is double[])
-                    B = _B as double[];
-                else
-                    B = _B.ToArray();
-                if(_xl is double[])
-                    X = _xl as double[];
-                else
-                    X = _xl.ToArray();
-
-                //// clear history, makes a small difference on coarse levels, which one is better?
-                //MxxHistory.Clear();
-                //SolHistory.Clear();
-
-
-                // in case of spectral analysis
-                if(this.m_MgOperator.LevelIndex == 0 && SpectralAnalysis) {
-                    // Set RHS to zero and introduce random intitial guess respectively error
-                    Console.WriteLine("Performing Spectral Analysis, inserting initial error ...");
-                    B.Clear();
-                    X.Clear();
-                    var rand = new Random();
-                    X = Enumerable.Repeat(0, X.Length).Select(i => rand.NextDouble() * 2 - 1).ToArray();
-                }
-
-                int L = X.Length;
-                int Lc;
-                if(this.CoarserLevelSolver != null && CoarseOnLovwerLevel)
-                    Lc = m_MgOperator.CoarserLevel.Mapping.LocalLength;
-                else
-                    Lc = -1;
-
-                //double[] rl = new double[L];
-                double[] rlc = Lc > 0 ? new double[Lc] : null;
-
-                // Residual of initial solution guess
-                double[] Res = new double[L];
-                Residual(Res, X, B);
-
-
-                /*
-                if(this.m_MgOperator.LevelIndex == 0) {
-                    var op = m_MgOperator.CoarserLevel;
-
-                    double[] randCoarse = new double[Lc];
-                    Random rnd = new Random(0);
-                    for(int i = 0; i < Lc; i++)
-                        randCoarse[i] = rnd.NextDouble();
-
-                    double[] randFine = new double[L];
-                    op.Prolongate(1.0, randFine, 0.0, randCoarse);
-
-                    double[] randCoarse_PR = new double[Lc];
-                    op.Restrict(randFine, randCoarse_PR);
-
-                    double PR_factor = randCoarse_PR.MPI_InnerProd(randCoarse) / randCoarse.MPI_L2NormPow2();
-
-                    double[] PR_perEnty = new double[Lc];
-                    for(int i = 0; i < Lc; i++)
-                        PR_perEnty[i] = randCoarse_PR[i] / randCoarse[i];
-
-
-                    double[] randFine_RP = new double[L];
-                    op.Prolongate(1.0, randFine_RP, 0.0, randCoarse_PR);
-
-
-                    double RP_factor = randFine_RP.MPI_InnerProd(randFine) / randFine.MPI_L2NormPow2();
-
-
-                    double[] RP_perEnty = new double[L];
-                    for(int i = 0; i < L; i++)
-                        RP_perEnty[i] = randFine_RP[i] / randFine[i];
-
-
-
-                    Console.WriteLine("oida");
-                }
-                */
-                                               
-
-                // solution loop
-                double iter0_resNorm = Res.MPI_L2Norm();
-                double resNorm = iter0_resNorm;
-                this.IterationCallback?.Invoke(0, X, Res, this.m_MgOperator);
-                for(int iIter = 1; true; iIter++) {
-                    if(!TerminationCriterion(iIter, iter0_resNorm, resNorm)) {
-                        Converged = true;
-                        break;
-                    }
-
-
-                    // coarse grid correction
-                    // ----------------------
-                    
-                    if(this.CoarserLevelSolver != null) {
-                        double[] vl = new double[L];
-                        if(CoarseOnLovwerLevel) {
-                            // ++++++++++++++++++++++++++++++++++++++++++++++++++++++
-                            // coarse grid solver defined on COARSER MESH LEVEL:
-                            // this solver must perform restriction and prolongation
-                            // ++++++++++++++++++++++++++++++++++++++++++++++++++++++
-
-                            // restriction of residual
-                            this.m_MgOperator.CoarserLevel.Restrict(Res, rlc);
-
-                            // Berechnung der Grobgitterkorrektur
-                            double[] vlc = new double[Lc];
-                            for(int i = 0; i < m_omega; i++)
-                                this.CoarserLevelSolver.Solve(vlc, rlc);
-
-                            // Prolongation der Grobgitterkorrektur
-                            this.m_MgOperator.CoarserLevel.Prolongate(1.0, vl, 1.0, vlc);
-
-
-                        } else {
-                            // ++++++++++++++++++++++++++++++++++++++++++++++++++++++
-                            // coarse grid solver defined on the SAME MESH LEVEL:
-                            // performs (probably) its own restriction/prolongation
-                            // ++++++++++++++++++++++++++++++++++++++++++++++++++++++
-
-                            // Berechnung der Grobgitterkorrektur
-                            this.CoarserLevelSolver.Solve(vl, Res);
-                        }
-
-                        // correct solution & update residual
-                        var Xprev = X.CloneAs();
-                        BLAS.daxpy(L, 1.0, vl, 1, X, 1); // add correction: X = X + vl
-                        Residual(Res, X, B); 
-
-                        IterationCallback?.Invoke(iIter*2 -1, X, Res, this.m_MgOperator);
-
-                        PlottyMcPlot(Res, X, Xprev, vl, B);
-
-
-                        // check termination:
-                        if(!TerminationCriterion(iIter, iter0_resNorm, resNorm)) {
-                            Converged = true;
-                            break;
-                        }
-                    }
-
-                    // smoother
-                    // ---------
-
-                    for(int g = 0; g < 2; g++) {
-
-                        // compute correction
-                        double[] PreCorr = new double[L];
-                        PreSmoother.Solve(PreCorr, Res); // 
-
-                        // orthonormalization and residual minimization
-                        double[] RawCorr = PreCorr.CloneAs();
-                        AddSol(ref PreCorr);
-                        double[] newX = new double[L];
-                        double[] newRes = new double[L];
-                        resNorm = MinimizeResidual(newX, X, Res, newRes);
-                        
-                        PlottyMcPlot(newRes, newX, X, RawCorr, B);
-                        
-                        X.SetV(newX);
-                        Res.SetV(newRes);
-
-
-                        if(this.m_MgOperator.LevelIndex == 0 && SpectralAnalysis) {
-                            Resample(iIter, X, this.m_MgOperator, "post" + g);
-                        }
-                        if(!TerminationCriterion(iIter, iter0_resNorm, resNorm)) {
-                            Converged = true;
-                            break;
-                        }
-
-                        
-                    }
-                    
-                    // iteration callback
-                    // ------------------
-
-                    this.ThisLevelIterations++;
-
-                    IterationCallback?.Invoke(iIter*2, X, Res, this.m_MgOperator);
-
-                }
-
-
-                // solution copy
-                // =============
-                //IterationCallback?.Invoke(iIter + 1, X, rl, this.m_MgOperator);
-                if(!ReferenceEquals(_xl, X)) {
-                    _xl.SetV(X);
-                }
-            }
-        }
-
-
 
 
         /// <summary>
