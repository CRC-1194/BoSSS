﻿/* =======================================================================
Copyright 2017 Technische Universitaet Darmstadt, Fachgebiet fuer Stroemungsdynamik (chair of fluid dynamics)

Licensed under the Apache License, Version 2.0 (the "License");
you may not use this file except in compliance with the License.
You may obtain a copy of the License at

    http://www.apache.org/licenses/LICENSE-2.0

Unless required by applicable law or agreed to in writing, software
distributed under the License is distributed on an "AS IS" BASIS,
WITHOUT WARRANTIES OR CONDITIONS OF ANY KIND, either express or implied.
See the License for the specific language governing permissions and
limitations under the License.
*/

using ilPSP;
using System;
using System.Collections.Generic;
using System.Linq;
using ilPSP.LinSolvers;
using ilPSP.LinSolvers.PARDISO;
using ilPSP.LinSolvers.MUMPS;
using ilPSP.Utils;
using MPI.Wrappers;
using BoSSS.Platform;
using System.IO;
using ilPSP.Tracing;
using ilPSP.Connectors.Matlab;
using System.Diagnostics;
using ilPSP.LinSolvers.monkey;
using BoSSS.Solution.Control;

namespace BoSSS.Solution.AdvancedSolvers {

    /// <summary>
    /// Sparse direct solver. 
    /// This class is a wrapper around either 
    /// - PARDISO (<see cref="PARDISOSolver"/>) or 
    /// - MUMPS (<see cref="MUMPSSolver"/>) or
    /// - LAPACK.
    /// </summary>
    public class DirectSolver : ISubsystemSolver, ISolverWithCallback {

        /// <summary>
        /// 
        /// </summary>
        [Serializable]
        public class Config : ISolverFactory {

            /// <summary>
            /// Switch between PARDISO and MUMPS.
            /// </summary>
            public _whichSolver WhichSolver = _whichSolver.PARDISO;

            /// <summary>
            /// 
            /// </summary>
            public string Name => "Sparse direct solver " + WhichSolver.ToString();

            /// <summary>
            /// 
            /// </summary>
            public string Shortname => WhichSolver.ToString();

            /// <summary>
            /// 
            /// </summary>
            public ISolverSmootherTemplate CreateInstance(MultigridOperator level) {
                var instance = new DirectSolver();
                instance.m_config = this;
                instance.Init(level);
                return instance;
            }

            /// <summary>
            /// 
            /// </summary>
            public bool Equals(ISolverFactory other) {
                return EqualsImpl(other);
            }

            /// <summary>
            /// 
            /// </summary>
            public override bool Equals(object obj) {
                return EqualsImpl(obj);
            }


            public override int GetHashCode() {
                return (int)(this.WhichSolver);
            }

            private bool EqualsImpl(object o) {
                var other = o as Config;
                if (other == null)
                    return false;

                return (this.WhichSolver == other.WhichSolver);
            }


            /// <summary>
            /// If set to true, the solution returned by the direct solver is tested by computing the residual norm.
            /// Currently, the default is true, since the direct solvers seem unreliable.
            /// </summary>
            public bool TestSolution {
                get;
                set;
            } = true;
        }


        Config m_config = new Config();

        /// <summary>
        /// Solver configuration
        /// </summary>
        public Config config {
            get {
                return m_config;
            }
        }

        /// <summary>
        /// 
        /// </summary>
        public enum _whichSolver {

            /// <summary>
            /// Using <see cref="PARDISOSolver"/>.
            /// </summary>
            PARDISO,

            /// <summary>
            /// Using <see cref="MUMPSSolver"/>.
            /// </summary>
            MUMPS,

            /// <summary>
            /// Conversion to dense matrix, solution 
            /// via LU-decomposition from LAPACK, see also <see cref="IMatrixExtensions.Solve{T, W}(T, W)"/>.
            /// Only suitable for small systems (less than 10000 DOF).
            /// </summary>
            Lapack,

            /// <summary>
            /// MATLAB 'backslash' solver, see <see cref="ilPSP.Connectors.Matlab.Extensions.SolveMATLAB{T1, T2}(IMutableMatrixEx, T1, T2, string)"/> 
            /// </summary>
            Matlab,

        }

        void InitImpl(IOperatorMappingPair op) {
            using(var tr = new FuncTrace()) {
                if(object.ReferenceEquals(op, MatrixNMapping))
                    return; // already initialized
                else
                    this.Dispose();

                var Mtx = op.OperatorMatrix;
                var MgMap = op.DgMapping;
                MatrixNMapping = op;

                if(!Mtx.RowPartitioning.EqualsPartition(MgMap))
                    throw new ArgumentException("Row partitioning mismatch.");
                if(!Mtx.ColPartition.EqualsPartition(MgMap))
                    throw new ArgumentException("Column partitioning mismatch.");

                Mtx.CheckForNanOrInfM(typeof(DirectSolver) + ", matrix definition: ");

                if(m_Solver != null) {
                    m_Solver.Dispose();
                    m_Solver = null;
                }

                m_Mtx = Mtx;
            }
        }
    

        IOperatorMappingPair MatrixNMapping;

        class MatlabSolverWrapper : ISparseSolver {

            MsrMatrix Mtx;

            public void DefineMatrix(IMutableMatrixEx M) {
                Mtx = M.ToMsrMatrix();
            }

            public void Dispose() {
                Mtx = null;
            }

            public SolverResult Solve<Tunknowns, Trhs>(Tunknowns x, Trhs rhs)
                where Tunknowns : IList<double>
                where Trhs : IList<double> {
                var StartTime = DateTime.Now;

                Mtx.SolveMATLAB(x, rhs);

                return new SolverResult() {
                    Converged = true,
                    NoOfIterations = 1,
                    RunTime = DateTime.Now - StartTime
                };
            }
        }

        class DenseSolverWrapper : ISparseSolver {

            MultidimensionalArray FullMatrix;

            public void DefineMatrix(IMutableMatrixEx M) {
                FullMatrix = M.ToFullMatrixOnProc0();
            }

            public void Dispose() {
                FullMatrix = null;
            }

            public SolverResult Solve<Tunknowns, Trhs>(Tunknowns x, Trhs rhs)
                where Tunknowns : IList<double>
                where Trhs : IList<double> {
                var StartTime = DateTime.Now;

                double[] Int_x = x as double[];
                bool writeBack = false;
                if(Int_x == null) {
                    Int_x = new double[x.Count];
                    writeBack = true;
                }

                double[] Int_rhs = rhs as double[];
                if(Int_rhs == null)
                    Int_rhs = rhs.ToArray();

                FullMatrix.Solve(Int_x, Int_rhs);

                if(writeBack)
                    x.SetV(Int_x);

                return new SolverResult() {
                    Converged = true,
                    NoOfIterations = 1,
                    RunTime = DateTime.Now - StartTime
                };
            }
        }



        ISparseSolver GetSolver(IMutableMatrixEx Mtx) {
            ISparseSolver solver;

            bool RunSerial = Mtx.MPI_Comm == csMPI.Raw._COMM.SELF;
            
            
            switch(config.WhichSolver) {
                case _whichSolver.PARDISO:
                bool CachingOn = false;
                if (ActivateCaching != null) {
                    CachingOn = ActivateCaching.Invoke(m_ThisLevelIterations, (MatrixNMapping as MultigridOperator)?.LevelIndex ?? -1);
                }
                
                solver = new PARDISOSolver() {
                    CacheFactorization = CachingOn,
                    UseDoublePrecision = true,
                    Parallelism = RunSerial ? Parallelism.SEQ : Parallelism.OMP
                };
                break;

                case _whichSolver.MUMPS:
                solver = new MUMPSSolver() {
                    Parallelism = RunSerial ? Parallelism.SEQ : Parallelism.MPI
                };
                break;

                case _whichSolver.Matlab:
                solver = new MatlabSolverWrapper();
                break;

                case _whichSolver.Lapack:
                solver = new DenseSolverWrapper();
                break;

                default:
                throw new NotImplementedException();

            }

            solver.DefineMatrix(Mtx);

            return solver;
        }

        BlockMsrMatrix m_Mtx;
        int IterCnt = 1;


        long m_UsedMemoryInLastCall = 0; 

        /// <summary>
        /// %
        /// </summary>
        public void Solve<U, V>(U X, V B)
            where U : IList<double>
            where V : IList<double> //
        {
            using(var tr = new FuncTrace()) {
                B.CheckForNanOrInfV(true, true, true, typeof(DirectSolver).Name + ", RHS on entry: ");
                
                double[] Residual = this.config.TestSolution ? B.ToArray() : null;

                string SolverName = "NotSet";
                

                {
                    if(m_Solver == null)
                        m_Solver = GetSolver(m_Mtx);
                    SolverName = m_Solver.GetType().FullName;
                    //Console.Write("Direct solver run {0}, using {1} ... ", IterCnt, solver.GetType().Name);
                    IterCnt++;
                    m_Solver.Solve(X, B);
                    this.Converged = true; 
                    m_ThisLevelIterations++;
                    //Console.WriteLine("done.");

                    if(m_Solver is PARDISOSolver pslv) {
                        m_UsedMemoryInLastCall = pslv.UsedMemory();
                    }
                }

                X.CheckForNanOrInfV(true, true, true, typeof(DirectSolver).Name + ", solution after solver call: ");


                if(Residual != null) {
                    //Console.Write("Checking residual (run {0}) ... ", IterCnt - 1);
<<<<<<< HEAD
                    double RhsNorm = Residual.L2NormPow2().MPISum(m_Mtx.MPI_Comm).Sqrt();
=======
>>>>>>> 47dfa60f
                    double MatrixInfNorm = m_Mtx.InfNorm();
                    double RhsNorm_loc = Residual.L2NormPow2();
                    m_Mtx.SpMV(-1.0, X, 1.0, Residual);

<<<<<<< HEAD
                    double ResidualNorm = Residual.L2NormPow2().MPISum(m_Mtx.MPI_Comm).Sqrt();
                    double SolutionNorm = X.L2NormPow2().MPISum(m_Mtx.MPI_Comm).Sqrt();
=======

                    double[] normsGlobPow2 = (new[] { RhsNorm_loc, Residual.L2NormPow2(), B.L2NormPow2(), X.L2NormPow2() }).MPISum(m_Mtx.MPI_Comm);
                    double RhsNorm = normsGlobPow2[0].Sqrt();
                    double ResidualNorm = normsGlobPow2[1].Sqrt();
                    double SolutionNorm = normsGlobPow2[2].Sqrt();

>>>>>>> 47dfa60f
                    double Denom = Math.Max(MatrixInfNorm, Math.Max(RhsNorm, Math.Max(SolutionNorm, Math.Sqrt(BLAS.MachineEps))));
                    double RelResidualNorm = ResidualNorm / Denom;

                    //Console.WriteLine("done: Abs.: {0}, Rel.: {1}", ResidualNorm, RelResidualNorm);

                    if(RelResidualNorm > 1.0e-10) {

                        //Console.WriteLine("High residual from direct solver: abs {0}, rel {1}", ResidualNorm , ResidualNorm / SolutionNorm);
#if TEST
                        m_Mtx.SaveToTextFileSparse("Mtx.txt");
                        X.SaveToTextFile("X.txt");
                        B.SaveToTextFile("B.txt");
#endif

                        string ErrMsg;
                        using(var stw = new StringWriter()) {
                            stw.WriteLine("High residual from direct solver (using {0}).", SolverName);
                            stw.WriteLine("    L2 Norm of RHS:         " + RhsNorm);
                            stw.WriteLine("    L2 Norm of Solution:    " + SolutionNorm);
                            stw.WriteLine("    L2 Norm of Residual:    " + ResidualNorm);
                            stw.WriteLine("    Relative Residual norm: " + RelResidualNorm);
                            stw.WriteLine("    Matrix Inf norm:        " + MatrixInfNorm);
#if TEST
                            stw.WriteLine("Dumping text versions of Matrix, Solution and RHS.");
#endif
                            ErrMsg = stw.ToString();
                        }
                        Console.Error.WriteLine(ErrMsg);
                        this.Converged = false;
                    }
                }

                if(this.IterationCallback != null) {
                    double[] _xl = X.ToArray();
                    double[] _bl = B.ToArray();
                    m_Mtx.SpMV(-1.0, _xl, 1.0, _bl);
                    this.IterationCallback(1, _xl, _bl, this.MatrixNMapping as MultigridOperator);
                }
            }
        }

        ISparseSolver m_Solver = null;

        int m_ThisLevelIterations;

        

        /// <summary>
        /// Instruction for delayed caching of the factorization of block solver.
        /// Useful if memory peaks in linear solver tend to burst the memory.
        /// - 1st int: number of iterations
        /// - 2nd int: multigrid level
        /// </summary>
        public Func<int, int, bool> ActivateCaching {
            private get;
            set;
        }

        

        public int IterationsInNested {
            get { return 0; }
        }

        public int ThisLevelIterations {
            get { return m_ThisLevelIterations; }
        }

        public bool Converged {
            get;
            private set;
        }

        public Action<int, double[], double[], MultigridOperator> IterationCallback {
            get;
            set;
        }

        public void ResetStat() {
            m_ThisLevelIterations = 0;
        }

        public object Clone() {
            throw new NotImplementedException("Clone of " + this.ToString() + " TODO");
        }

        /// <summary>
        /// Release internal memory
        /// </summary>
        public void Dispose() {
            if(m_Solver != null)
                m_Solver.Dispose();
            m_Solver = null;
            this.m_Mtx = null;
        }

        public long UsedMemory() {
            return m_UsedMemoryInLastCall;
        }

        public void Init(IOperatorMappingPair op) {
            InitImpl(op);
        }

        public void Init(MultigridOperator op) {
            InitImpl(op);
        }
    }



}<|MERGE_RESOLUTION|>--- conflicted
+++ resolved
@@ -337,26 +337,16 @@
 
 
                 if(Residual != null) {
-                    //Console.Write("Checking residual (run {0}) ... ", IterCnt - 1);
-<<<<<<< HEAD
-                    double RhsNorm = Residual.L2NormPow2().MPISum(m_Mtx.MPI_Comm).Sqrt();
-=======
->>>>>>> 47dfa60f
                     double MatrixInfNorm = m_Mtx.InfNorm();
+
                     double RhsNorm_loc = Residual.L2NormPow2();
+
                     m_Mtx.SpMV(-1.0, X, 1.0, Residual);
-
-<<<<<<< HEAD
-                    double ResidualNorm = Residual.L2NormPow2().MPISum(m_Mtx.MPI_Comm).Sqrt();
-                    double SolutionNorm = X.L2NormPow2().MPISum(m_Mtx.MPI_Comm).Sqrt();
-=======
 
                     double[] normsGlobPow2 = (new[] { RhsNorm_loc, Residual.L2NormPow2(), B.L2NormPow2(), X.L2NormPow2() }).MPISum(m_Mtx.MPI_Comm);
                     double RhsNorm = normsGlobPow2[0].Sqrt();
                     double ResidualNorm = normsGlobPow2[1].Sqrt();
                     double SolutionNorm = normsGlobPow2[2].Sqrt();
-
->>>>>>> 47dfa60f
                     double Denom = Math.Max(MatrixInfNorm, Math.Max(RhsNorm, Math.Max(SolutionNorm, Math.Sqrt(BLAS.MachineEps))));
                     double RelResidualNorm = ResidualNorm / Denom;
 
