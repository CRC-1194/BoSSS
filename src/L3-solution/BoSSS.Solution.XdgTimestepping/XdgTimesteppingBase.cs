--- conflicted
+++ resolved
@@ -622,13 +622,8 @@
         /// <summary>
         /// Returns a collection of local and global condition numbers in order to assess the operators stability
         /// </summary>
-<<<<<<< HEAD
         public IDictionary<string, double> OperatorAnalysis(IEnumerable<int[]> VarGroups = null, bool plotStencilCondNumV = false) {
-            AssembleMatrixCallback(out BlockMsrMatrix System, out double[] Affine, out BlockMsrMatrix MassMatrix, this.CurrentStateMapping.Fields.ToArray(), true);
-=======
-        public IDictionary<string, double> OperatorAnalysis(IEnumerable<int[]> VarGroups = null) {
             AssembleMatrixCallback(out BlockMsrMatrix System, out double[] Affine, out BlockMsrMatrix MassMatrix, this.CurrentStateMapping.Fields.ToArray(), true, out var Dummy);
->>>>>>> 59781361
 
             
             if(VarGroups == null) {
