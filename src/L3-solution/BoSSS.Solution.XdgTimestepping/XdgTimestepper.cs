﻿using BoSSS.Foundation;
using BoSSS.Foundation.Grid;
using BoSSS.Foundation.Grid.Aggregation;
using BoSSS.Foundation.Grid.Classic;
using BoSSS.Foundation.XDG;
using BoSSS.Solution.AdvancedSolvers;
using BoSSS.Solution.Control;
using BoSSS.Solution.Timestepping;
using ilPSP;
using ilPSP.LinSolvers;
using ilPSP.Utils;
using NUnit.Framework;
using System;
using System.Collections.Generic;
using System.ComponentModel;
using System.Diagnostics;
using System.Linq;
using System.Runtime.Serialization;
using System.Text;
using System.Threading.Tasks;

namespace BoSSS.Solution.XdgTimestepping {

    /// <summary>
    /// Codes for various time integration schemes of <see cref="XdgBDFTimestepping"/> and <see cref="XdgRKTimestepping"/>
    /// </summary>
    public enum TimeSteppingScheme {

        /// <summary>
        /// Explicit Euler using the <see cref="XdgBDFTimestepping"/> implementation, <see cref="BDFSchemeCoeffs.ExplicitEuler"/>
        /// </summary>
        ExplicitEuler = 0,

        /// <summary>
        /// equivalent of BDF1, using the BDF-implementation, <see cref="BDFSchemeCoeffs.BDF(int)"/>
        /// </summary>
        ImplicitEuler = 1,

        /// <summary>
        /// (Implicit) Crank-Nicholson using the BDF-implementation (<see cref="XdgBDFTimestepping"/>), <see cref="BDFSchemeCoeffs.CrankNicolson"/>, <see cref="BDFSchemeCoeffs.theta0"/>
        /// </summary>
        CrankNicolson = 2000,

        /// <summary>
        /// backward differentiation formula of order 2, <see cref="BDFSchemeCoeffs.BDF(int)"/>
        /// </summary>
        BDF2 = 2,

        /// <summary>
        /// backward differentiation formula of order 3, <see cref="BDFSchemeCoeffs.BDF(int)"/>
        /// </summary>
        BDF3 = 3,

        /// <summary>
        /// backward differentiation formula of order 4, <see cref="BDFSchemeCoeffs.BDF(int)"/>
        /// </summary>
        BDF4 = 4,

        /// <summary>
        /// backward differentiation formula of order 5, <see cref="BDFSchemeCoeffs.BDF(int)"/>
        /// </summary>
        BDF5 = 5,

        /// <summary>
        /// backward differentiation formula of order 6, <see cref="BDFSchemeCoeffs.BDF(int)"/>
        /// </summary>
        BDF6 = 6,

        /// <summary>
        /// explicit Runge-Kutta, <see cref="RungeKuttaScheme.RungeKutta1901"/>
        /// </summary>
        RK4 = 104,

        /// <summary>
        /// explicit Runge-Kutta, <see cref="RungeKuttaScheme.TVD3"/>
        /// </summary>
        RK3 = 103,

        /// <summary>
        /// explicit Runge-Kutta, <see cref="RungeKuttaScheme.Heun2"/> 
        /// </summary>
        RK2 = 102,

        /// <summary>
        /// explicit Runge-Kutta, <see cref="RungeKuttaScheme.ExplicitEuler"/>
        /// </summary>
        RK1 = 101,

        /// <summary>
        /// explicit Runge-Kutta, <see cref="RungeKuttaScheme.ExplicitEuler2"/>
        /// </summary>
        RK1u1 = 110,

        /// <summary>
        /// Implicit Euler using the implicit Runge-Kutta implementation, <see cref="RungeKuttaScheme.ImplicitEuler"/> 
        /// </summary>
        RK_ImplicitEuler = 201,

        /// <summary>
        /// (Implicit) Crank-Nicholson using the implicit Runge-Kutta (<see cref="XdgRKTimestepping"/>) implementation, <see cref="RungeKuttaScheme.CrankNicolson"/>
        /// </summary>
        RK_CrankNic = 202,

        /// <summary>
        /// Implicit, <see cref="RungeKuttaScheme.IMEX3"/>
        /// </summary>
        RK_IMEX3 = 203,


        /// <summary>
        /// Adaptive timestep 
        /// </summary>
        Adaptive_3 = 10003
    }


    /// <summary>
    /// Driver class which provides a simplified interface to <see cref="XdgBDFTimestepping"/> and <see cref="XdgRKTimestepping"/>
    /// </summary>
    public class XdgTimestepping {

        public TimeSteppingScheme Scheme {
            get;
            private set;
        }


        /// <summary>
        /// spatial operator in the case of XDG, i.e. can be null if DG is used;
        /// </summary>
        public XSpatialOperatorMk2 XdgOperator {
            get;
            private set;
        }

        XSpatialOperatorMk2 m_JacobiXdgOperator;

        XSpatialOperatorMk2 GetJacobiXdgOperator() {
            if(m_JacobiXdgOperator == null) {
                m_JacobiXdgOperator = XdgOperator.GetJacobiOperator(GridDat.SpatialDimension) as XSpatialOperatorMk2;
            }
            return m_JacobiXdgOperator;
        }

        
        /// <summary>
        /// spatial operator in the case of DG, i.e. can be null if XDG is used; 
        /// </summary>
        public SpatialOperator DgOperator {
            get;
            private set;
        }

        SpatialOperator m_JacobiDgOperator;

        SpatialOperator GetJacobiDgOperator() {
            if(m_JacobiDgOperator == null) {
                m_JacobiDgOperator = DgOperator.GetJacobiOperator(GridDat.SpatialDimension) as SpatialOperator;
            }
            return m_JacobiDgOperator;
        }


        /// <summary>
        /// spatial operator which is integrated over time (<see cref="XdgOperator"/>, <see cref="DgOperator"/>)
        /// </summary>
        public ISpatialOperator Operator {
            get {
                
                if(XdgOperator != null)
                    return XdgOperator;
                if(DgOperator != null)
                    return DgOperator;

                throw new NotImplementedException();
            }
        }


        /// <summary>
        /// <see cref="XSpatialOperatorMk2.Species"/>
        /// </summary>
        public SpeciesId[] UsedSpecies {
            get {
                if(XdgOperator != null)
                    return XdgOperator.Species.Select(spcName => LsTrk.GetSpeciesId(spcName)).ToArray();
                else
                    return null;
            }
        }

        /// <summary>
        /// Initial Value
        /// </summary>
        public CoordinateMapping CurrentState {
            get {
                return TimesteppingBase.CurrentStateMapping;
            }
            
        }

        

        /// <summary>
        /// Residual vector during/after linear/nonlinear solver iterations
        /// </summary>
        public CoordinateMapping IterationResiduals {
            get {
                return TimesteppingBase.Residuals.Mapping;
            }
        }

        /// <summary>
        /// internal storage for operator (<see cref="Operator"/>) parameters
        /// </summary>
        public IList<DGField> Parameters {
            get;
            private set;
        }

        /// <summary>
        /// Level Set Tracker; if a standard DG operator is used, 
        /// internally a 'dummy tracker' is initiated
        /// </summary>
        public LevelSetTracker LsTrk {
            get;
            private set;
        }
        
        /// <summary>
        /// grid object
        /// </summary>
        public IGridData GridDat {
            get {
                return LsTrk.GridDat;
            }
        }

        /// <summary>
        /// Constructor for an XDG operator (see <see cref="XdgOperator"/>)
        /// </summary>
        public XdgTimestepping(
            XSpatialOperatorMk2 op,
            IEnumerable<DGField> Fields,
            IEnumerable<DGField> IterationResiduals,
            TimeSteppingScheme __Scheme,
            Func<ISlaveTimeIntegrator> _UpdateLevelset = null,
            LevelSetHandling _LevelSetHandling = LevelSetHandling.None,
            MultigridOperator.ChangeOfBasisConfig[][] _MultigridOperatorConfig = null,
            AggregationGridData[] _MultigridSequence = null,
            double _AgglomerationThreshold = 0.1,
            LinearSolverConfig LinearSolver = null, NonLinearSolverConfig NonLinearSolver = null,
            LevelSetTracker _optTracker = null,
            IList<DGField> _Parameters = null) //
        {
            this.Scheme = __Scheme;
            this.XdgOperator = op;

            if (_Parameters.IsNullOrEmpty())
                this.Parameters = op.InvokeParameterFactory(Fields);
            else
                this.Parameters = _Parameters;

            LsTrk = _optTracker;
            foreach(var f in Fields.Cat(IterationResiduals).Cat(Parameters)) {
                if(f != null && f is XDGField xf) {
                    if(LsTrk == null) {
                        LsTrk = xf.Basis.Tracker;
                    } else {
                        if(!object.ReferenceEquals(LsTrk, xf.Basis.Tracker))
                            throw new ArgumentException();
                    }
                }
            }
            if(LsTrk == null)
                throw new ArgumentException("unable to get Level Set Tracker reference");

            if(op.AgglomerationThreshold != _AgglomerationThreshold)
                throw new ArgumentException("Mismatch between agglomeration threshold provided ");

            bool UseX = Fields.Any(f => f is XDGField) || IterationResiduals.Any(f => f is XDGField);

            SpeciesId[] spcToCompute = op.Species.Select(spcName => LsTrk.GetSpeciesId(spcName)).ToArray();

            ConstructorCommon(op, UseX,
                Fields, this.Parameters, IterationResiduals, 
                spcToCompute,
                _UpdateLevelset, 
                _LevelSetHandling,
                _MultigridOperatorConfig, 
                _MultigridSequence, 
                _AgglomerationThreshold,
                LinearSolver, NonLinearSolver);

        }       

        private void ConstructorCommon(
            ISpatialOperator op, bool UseX, 
            IEnumerable<DGField> Fields, IEnumerable<DGField> __Parameters, IEnumerable<DGField> IterationResiduals, 
            SpeciesId[] spcToCompute,
            Func<ISlaveTimeIntegrator> _UpdateLevelset, LevelSetHandling _LevelSetHandling, 
            MultigridOperator.ChangeOfBasisConfig[][] _MultigridOperatorConfig, AggregationGridData[] _MultigridSequence, 
            double _AgglomerationThreshold,
            LinearSolverConfig LinearSolver, NonLinearSolverConfig NonLinearSolver) //
        {
            RungeKuttaScheme rksch;
            int bdfOrder;
            DecodeScheme(this.Scheme, out rksch, out bdfOrder);

            SpatialOperatorType _SpatialOperatorType = op.IsLinear ? SpatialOperatorType.LinearTimeDependent : SpatialOperatorType.Nonlinear;


            int quadOrder = op.QuadOrderFunction(
                Fields.Select(f => f.Basis.Degree).ToArray(),
                Parameters.Select(f => f != null ? f.Basis.Degree : 0).ToArray(),
                IterationResiduals.Select(f => f.Basis.Degree).ToArray());

            // default solvers
            // ===============
            if(LinearSolver == null) {
                LinearSolver = new LinearSolverConfig() {
                    SolverCode = LinearSolverCode.automatic
                };
            }
            if (NonLinearSolver == null) {
                NonLinearSolver = new NonLinearSolverConfig() {
                    SolverCode = NonLinearSolverCode.Newton
                };
            }

            // default Multi-Grid
            // ==================

            if (_MultigridSequence == null) {
                _MultigridSequence = new[] { CoarseningAlgorithms.ZeroAggregation(this.GridDat) };
            }

            // default level-set treatment
            // ===========================

            if (_UpdateLevelset == null) {
                _UpdateLevelset = () => new UpdateLevelsetWithNothing(this);
                if (_LevelSetHandling != LevelSetHandling.None)
                    throw new ArgumentException($"If level-set handling is set to {_LevelSetHandling} (anything but {LevelSetHandling.None}) an updating routine must be specified.");
            }

            // default multigrid operator config
            // =================================
            if(_MultigridOperatorConfig == null) {
                int NoOfVar = Fields.Count();
                _MultigridOperatorConfig = new MultigridOperator.ChangeOfBasisConfig[1][];
                _MultigridOperatorConfig[0] = new MultigridOperator.ChangeOfBasisConfig[NoOfVar];
                for(int iVar = 0; iVar < NoOfVar; iVar++) {
                    _MultigridOperatorConfig[0][iVar] = new MultigridOperator.ChangeOfBasisConfig() {
                        DegreeS = new int[] { Fields.ElementAt(iVar).Basis.Degree },
                        mode = MultigridOperator.Mode.Eye,
                        VarIndex = new int[] { iVar }
                    };
                }

            }

            // finally, create timestepper
            // ===========================

            if(bdfOrder > -1000) {
                m_BDF_Timestepper = new XdgBDFTimestepping(Fields, __Parameters, IterationResiduals,
                    LsTrk, true,
                    this.ComputeOperatorMatrix, op, _UpdateLevelset,
                    bdfOrder,
                    _LevelSetHandling,
                    MassMatrixShapeandDependence.IsTimeDependent,
                    _SpatialOperatorType,
                    _MultigridOperatorConfig, _MultigridSequence,
                    spcToCompute, quadOrder,
                    _AgglomerationThreshold, UseX,
                    NonLinearSolver,
                    LinearSolver);

                m_BDF_Timestepper.Config_AgglomerationThreshold = _AgglomerationThreshold;
            } else {
                m_RK_Timestepper = new XdgRKTimestepping(Fields.ToArray(), __Parameters, IterationResiduals.ToArray(),
                    LsTrk,
                    this.ComputeOperatorMatrix, op, _UpdateLevelset,
                    rksch,
                    _LevelSetHandling,
                    MassMatrixShapeandDependence.IsTimeDependent,
                    _SpatialOperatorType,
                    _MultigridOperatorConfig, _MultigridSequence,
                    spcToCompute, quadOrder,
                    _AgglomerationThreshold, UseX,
                    NonLinearSolver,
                    LinearSolver);

                m_RK_Timestepper.Config_AgglomerationThreshold = _AgglomerationThreshold;
            }
        }

        internal void ResetTimestepper() {


            var resLoggerBkup = TimesteppingBase.m_ResLogger ?? null;
            var Fields = this.CurrentState.Fields.ToArray();
            var IterationResiduals = this.IterationResiduals.Fields.ToArray();

            bool UseX = Fields.Any(f => f is XDGField) || IterationResiduals.Any(f => f is XDGField);


            ConstructorCommon(this.Operator,
                UseX,
                Fields, this.Parameters, IterationResiduals,
                this.UsedSpecies,
                this.TimesteppingBase.UpdateLevelset, this.TimesteppingBase.Config_LevelSetHandling,
                this.TimesteppingBase.Config_MultigridOperator, this.TimesteppingBase.MultigridSequence,
                this.TimesteppingBase.Config_AgglomerationThreshold,
                TimesteppingBase.XdgSolverFactory.GetLinearConfig, TimesteppingBase.XdgSolverFactory.GetNonLinearConfig);

            if(resLoggerBkup!=null) {
                this.RegisterResidualLogger(resLoggerBkup);
            }
        }



        /// <summary>
        /// translates a time-stepping scheme code
        /// </summary>
        /// <param name="Scheme"></param>
        /// <param name="rksch">if <paramref name="Scheme"/> denotes a Runge-Kutta scheme, well, the Runge-Kutta scheme</param>
        /// <param name="bdfOrder">if <paramref name="Scheme"/> denotes a BDF-scheme, its order</param>
        static public void DecodeScheme(TimeSteppingScheme Scheme, out RungeKuttaScheme rksch, out int bdfOrder) {
            rksch = null;
            bdfOrder = -1000;
            if(Scheme == TimeSteppingScheme.CrankNicolson)
                bdfOrder = -1;
            else if(Scheme == TimeSteppingScheme.ExplicitEuler)
                bdfOrder = 0;
            else if(Scheme == TimeSteppingScheme.ImplicitEuler)
                bdfOrder = 1;
            else if(Scheme.ToString().StartsWith("BDF"))
                bdfOrder = Convert.ToInt32(Scheme.ToString().Substring(3));
            else if(Scheme == TimeSteppingScheme.RK1)
                rksch = RungeKuttaScheme.ExplicitEuler;
            else if(Scheme == TimeSteppingScheme.RK1u1)
                rksch = RungeKuttaScheme.ExplicitEuler2;
            else if(Scheme == TimeSteppingScheme.RK2)
                rksch = RungeKuttaScheme.Heun2;
            else if(Scheme == TimeSteppingScheme.RK3)
                rksch = RungeKuttaScheme.TVD3;
            else if(Scheme == TimeSteppingScheme.RK4)
                rksch = RungeKuttaScheme.RungeKutta1901;
            else if(Scheme == TimeSteppingScheme.RK_ImplicitEuler)
                rksch = RungeKuttaScheme.ImplicitEuler;
            else if(Scheme == TimeSteppingScheme.RK_CrankNic)
                rksch = RungeKuttaScheme.CrankNicolson;
            else if(Scheme == TimeSteppingScheme.RK_IMEX3 || Scheme == TimeSteppingScheme.Adaptive_3)
                rksch = RungeKuttaScheme.IMEX3;
            else
                throw new NotImplementedException();
        }

        /// <summary>
        /// Constructor for conventional (single-phase, non-X) DG
        /// </summary>
        public XdgTimestepping(
            SpatialOperator op,
            IEnumerable<DGField> Fields,
            IEnumerable<DGField> IterationResiduals,
            TimeSteppingScheme __Scheme,
            MultigridOperator.ChangeOfBasisConfig[][] _MultigridOperatorConfig = null,
            AggregationGridData[] _MultigridSequence = null,
            LinearSolverConfig LinearSolver = null, NonLinearSolverConfig NonLinearSolver = null,
            IList<DGField> _Parameters = null) //
        {
            this.Scheme = __Scheme;
            this.DgOperator = op;

            if (_Parameters.IsNullOrEmpty())
                this.Parameters = op.InvokeParameterFactory(Fields);
            else
                this.Parameters = _Parameters;


            var spc = CreateDummyTracker(Fields.First().GridDat);
                       
            ConstructorCommon(op, false,
                Fields, this.Parameters, IterationResiduals,
                new[] { spc },
                () => new UpdateLevelsetWithNothing(this),
                LevelSetHandling.None,
                _MultigridOperatorConfig,
                _MultigridSequence,
                0.0,
                LinearSolver, NonLinearSolver);
        }

        /// <summary>
        /// some hack to help with load balancing
        /// </summary>
        internal void RecreateDummyTracker(IGridData newMesh) {
            CreateDummyTracker(newMesh);
        }

        private SpeciesId CreateDummyTracker(IGridData _gDat) {
            var gDat = (GridData) _gDat;
            var DummyLevSet = new LevelSet(new Basis(gDat, 1), "DummyPhi");
            DummyLevSet.AccConstant(-1.0);
            LsTrk = new LevelSetTracker(gDat, XQuadFactoryHelper.MomentFittingVariants.Saye, 1, new[] { "A", "B" }, DummyLevSet);
            LsTrk.UpdateTracker(0.0, __NearRegionWith: 0);

            var spcA = LsTrk.GetSpeciesId("A");

            Debug.Assert(LsTrk.Regions.GetSpeciesMask(spcA).NoOfItemsLocally == gDat.Cells.NoOfLocalUpdatedCells);

            return spcA;
        }

        class UpdateLevelsetWithNothing : ISlaveTimeIntegrator {

            public UpdateLevelsetWithNothing(XdgTimestepping __owner) {
                m_owner = __owner;
            }

            XdgTimestepping m_owner;

            public void Pop() {
                throw new NotImplementedException();
            }

            public void Push() {
                throw new NotImplementedException();
            }

            public double Update(DGField[] CurrentState, double time, double dt, double UnderRelax, bool incremental) {
                m_owner.LsTrk.UpdateTracker(time + dt, incremental: true);
                return 0.0;
            }
        }


        //double UpdateLevelsetWithNothing(DGField[] CurrentState, double time, double dt, double UnderRelax, bool incremental) {
        //    this.LsTrk.UpdateTracker(time + dt, incremental: true);
        //    return 0.0;
        //}

        DGField[] JacobiParameterVars = null;

        
        /// <summary>
        /// Operator Evaluation and Linearization, <see cref="DelComputeOperatorMatrix"/>:
        /// - either update operator linearization matrix 
        /// - or evaluate the operator in the current linearization point
        /// In both cases, only the spatial component (i.e. no temporal derivatives) are linearized/evaluated.
        /// /// </summary>
        public void ComputeOperatorMatrix(BlockMsrMatrix OpMtx, double[] OpAffine, UnsetteledCoordinateMapping Mapping, DGField[] __CurrentState, Dictionary<SpeciesId, MultidimensionalArray> AgglomeratedCellLengthScales, double time, int LsTrkHistoryIndex) {
            // compute operator
            Debug.Assert(OpAffine.L2Norm() == 0.0);

            // all kinds of checks
            if(!this.CurrentState.EqualsPartition(Mapping))
                throw new ApplicationException("something is weired");
            if(OpMtx != null) {
                if(!OpMtx.RowPartitioning.EqualsPartition(Mapping))
                    throw new ArgumentException("Codomain/Matrix Row mapping mismatch.");
                if(!OpMtx.ColPartition.EqualsPartition(Mapping))
                    throw new ArgumentException("Domain/Matrix column mapping mismatch.");
            }
                    
            if(XdgOperator != null) {
                // +++++++++++++++++++++++++++++++++++++++++++++++
                // XDG Branch: still requires length-scale-hack
                // (should be cleaned some-when in the future)
                // +++++++++++++++++++++++++++++++++++++++++++++++

                //if(XdgOperator.AgglomerationThreshold <= 0)
                //    throw new ArgumentException("Mismatch between agglomeration threshold provided ");

                if(OpMtx != null) {
                    // +++++++++++++++++++++++++++++
                    // Solver requires linearization
                    // +++++++++++++++++++++++++++++

                    Debug.Assert(OpMtx.InfNorm() == 0.0);
                    switch(XdgOperator.LinearizationHint) {

                        case LinearizationHint.AdHoc: {
                            this.XdgOperator.InvokeParameterUpdate(time, __CurrentState, this.Parameters.ToArray());

                            var mtxBuilder = XdgOperator.GetMatrixBuilder(LsTrk, Mapping, this.Parameters, Mapping, LsTrkHistoryIndex);
                            mtxBuilder.time = time;
                            mtxBuilder.MPITtransceive = true;
                            foreach(var kv in AgglomeratedCellLengthScales) { // length-scale hack
                                mtxBuilder.CellLengthScales[kv.Key] = kv.Value;
                            }
                            mtxBuilder.ComputeMatrix(OpMtx, OpAffine);
                            return;
                        }

                        case LinearizationHint.FDJacobi: {
                            var mtxBuilder = XdgOperator.GetFDJacobianBuilder(LsTrk, __CurrentState, this.Parameters, Mapping, LsTrkHistoryIndex);
                            mtxBuilder.time = time;
                            mtxBuilder.MPITtransceive = true;
                            if(mtxBuilder.Eval is XSpatialOperatorMk2.XEvaluatorNonlin evn) { // length-scale hack
                                foreach(var kv in AgglomeratedCellLengthScales) {
                                    evn.CellLengthScales[kv.Key] = kv.Value;
                                }
                            }
                            mtxBuilder.ComputeMatrix(OpMtx, OpAffine);
                            return;
                        }

                        case LinearizationHint.GetJacobiOperator: {
                            var op = GetJacobiXdgOperator();

                            if(JacobiParameterVars == null)
                                JacobiParameterVars = op.InvokeParameterFactory(this.CurrentState);

                            op.InvokeParameterUpdate(time, __CurrentState, JacobiParameterVars);

                            var mtxBuilder = op.GetMatrixBuilder(LsTrk, Mapping, this.JacobiParameterVars, Mapping, LsTrkHistoryIndex);
                            mtxBuilder.time = time;
                            mtxBuilder.MPITtransceive = true;
                            foreach(var kv in AgglomeratedCellLengthScales) { // length-scale hack
                                mtxBuilder.CellLengthScales[kv.Key] = kv.Value;
                            }
                            mtxBuilder.ComputeMatrix(OpMtx, OpAffine);
                            return;
                        }
                    }
                } else {
                    // ++++++++++++++++++++++++
                    // only operator evaluation
                    // ++++++++++++++++++++++++

                   

                    this.XdgOperator.InvokeParameterUpdate(time, __CurrentState, this.Parameters.ToArray());

                    var eval = XdgOperator.GetEvaluatorEx(this.LsTrk, __CurrentState, this.Parameters, Mapping, LsTrkHistoryIndex);
                    eval.time = time;

                    eval.MPITtransceive = true;
                    foreach(var kv in AgglomeratedCellLengthScales) { // length-scale hack
                        eval.CellLengthScales[kv.Key] = kv.Value;
                    }
                    eval.Evaluate(1.0, 0.0, OpAffine);
                }



            } else if(DgOperator != null) {
                // +++++++++++++++++++++++++++++++++++++++++++++++
                // DG Branch
                // +++++++++++++++++++++++++++++++++++++++++++++++

                if(OpMtx != null) {
                    // +++++++++++++++++++++++++++++
                    // Solver requires linearization
                    // +++++++++++++++++++++++++++++

                    Debug.Assert(OpMtx.InfNorm() == 0.0);
                    switch(DgOperator.LinearizationHint) {

                        case LinearizationHint.AdHoc: {
                            this.DgOperator.InvokeParameterUpdate(time, __CurrentState, this.Parameters.ToArray());

                            var mtxBuilder = DgOperator.GetMatrixBuilder(Mapping, this.Parameters, Mapping);
                            mtxBuilder.time = time;
                            mtxBuilder.MPITtransceive = true;
                            mtxBuilder.ComputeMatrix(OpMtx, OpAffine);
                            return;
                        }

                        case LinearizationHint.FDJacobi: {
                            var mtxBuilder = DgOperator.GetFDJacobianBuilder(__CurrentState, this.Parameters, Mapping);
                            mtxBuilder.time = time;
                            mtxBuilder.MPITtransceive = true;
                            mtxBuilder.ComputeMatrix(OpMtx, OpAffine);
                            return;
                        }

                        case LinearizationHint.GetJacobiOperator: {
                            var op = GetJacobiDgOperator();

                            if(JacobiParameterVars == null)
                                JacobiParameterVars = op.InvokeParameterFactory(__CurrentState);
                            op.InvokeParameterUpdate(time, __CurrentState, JacobiParameterVars);

                            var mtxBuilder = op.GetMatrixBuilder(Mapping, this.JacobiParameterVars, Mapping);
                            mtxBuilder.time = time;
                            mtxBuilder.MPITtransceive = true;
                            mtxBuilder.ComputeMatrix(OpMtx, OpAffine);
                            return;
                        }
                    }
                } else {
                    // ++++++++++++++++++++++++
                    // only operator evaluation
                    // ++++++++++++++++++++++++

                    this.DgOperator.InvokeParameterUpdate(time, __CurrentState, this.Parameters.ToArray());

                    var eval = DgOperator.GetEvaluatorEx(__CurrentState, this.Parameters, Mapping);
                    eval.time = time;
                    eval.MPITtransceive = true;
                    eval.Evaluate(1.0, 0.0, OpAffine);
                }
            } else {
                throw new NotImplementedException();
            }
        }


        /// <summary>
        /// Intended For analysis purposes:
        /// Returns the Jacobi matrix at the latest/current linearization point, **not** including any temporal derivative.
        /// </summary>
        public BlockMsrMatrix GetCurrentSpatialMatrix() {
            var OpMtx = new BlockMsrMatrix(this.IterationResiduals, this.CurrentState);

            ComputeOperatorMatrix(OpMtx, new double[OpMtx.RowPartitioning.LocalLength], this.CurrentState, this.CurrentState.Fields.ToArray(),
                this.TimesteppingBase.GetAgglomeratedLengthScales(), this.TimesteppingBase.GetSimulationTime(), 1);

            return OpMtx;
        }
        
        /// <summary>
        /// Intended For analysis purposes:
        /// Returns the Jacobi matrix at the latest/current linearization point, **including** the temporal derivative
        /// </summary>
        public BlockMsrMatrix GetCurrentJacobiMatrix() {

            this.TimesteppingBase.AssembleMatrixCallback(out var OpMtx, out _, out _, CurrentState.Fields.ToArray(), true, out _);

            return OpMtx;
        }


        /// <summary>
        /// the internal object
        /// </summary>
        public XdgTimesteppingBase TimesteppingBase {
            get {
                Debug.Assert((m_BDF_Timestepper == null) != (m_RK_Timestepper == null));
                if(m_BDF_Timestepper != null)
                    return m_BDF_Timestepper;
                if(m_RK_Timestepper != null)
                    return m_RK_Timestepper;
                throw new ApplicationException("internal error");
            }
        }



        /// <summary>
        /// Returns a collection of local and global condition numbers in order to assess the operators stability
        /// </summary>
        public IDictionary<string, double> OperatorAnalysis(IEnumerable<int[]> VarGroups = null) {
            return TimesteppingBase.OperatorAnalysis(VarGroups);
        }

        public XdgBDFTimestepping m_BDF_Timestepper;

        public XdgRKTimestepping m_RK_Timestepper;
      

        /// <summary>
        /// Add logging of iteration residuals.
        /// </summary>
        public void RegisterResidualLogger(ResidualLogger _ResLogger) {
            TimesteppingBase.m_ResidualNames = this.Operator.CodomainVar.ToArray();
            TimesteppingBase.m_ResLogger = _ResLogger;
        }


        /// <summary>
        /// driver for solver calls
        /// </summary>
        /// <returns>
        /// - true: solver algorithm successfully converged
        /// - false: something went wrong
        /// </returns>
        public bool Solve(double phystime, double dt, bool SkipSolveAndEvaluateResidual = false) {
            bool success = false;
            if((m_BDF_Timestepper == null) == (m_RK_Timestepper == null))
                throw new ApplicationException();

            double[] AvailTimesBefore;
            if(TimesteppingBase.Config_LevelSetHandling != LevelSetHandling.None) {
                AvailTimesBefore = LsTrk.TimeLevelsInStack;
                Assert.IsTrue((AvailTimesBefore[0] - phystime).Abs() < dt*1e-7, "Error in Level-Set tracker time");
            }

            if(UseAdaptiveTimestepping()) {

                TimeLevel TL = new TimeLevel(this, dt, StateAtTime.Obtain(this, phystime));
                TL.Compute();
                success = true;

            } else {

                if(m_BDF_Timestepper != null) {
                    success = m_BDF_Timestepper.Solve(phystime, dt, SkipSolveAndEvaluateResidual);
                } else {
                    if(SkipSolveAndEvaluateResidual == true)
                        throw new NotSupportedException("SkipSolveAndEvaluateResidual == true is not supported for Runge-Kutta");

                    success = m_RK_Timestepper.Solve(phystime, dt);
                }
            }

            double[] AvailTimesAfter;
            if(TimesteppingBase.Config_LevelSetHandling != LevelSetHandling.None) {
                AvailTimesAfter = LsTrk.RegionsHistory.AvailabelIndices.Select((int iHist) => LsTrk.RegionsHistory[iHist].Time).ToArray();
                Assert.IsTrue((AvailTimesAfter[0] - (phystime + dt)).Abs() < dt*1e-7, "Error in Level-Set tracker time");
            }

            JacobiParameterVars = null;
            return success;
        }

        bool UseAdaptiveTimestepping() {
            if(this.Scheme == TimeSteppingScheme.Adaptive_3)
                return true;

            return false;
        }



        
        public void UndoLastTs() {
            if(m_BDF_Timestepper != null) {
                LsTrk.PopStacks();
                m_BDF_Timestepper.PopStack();
            } else if(m_RK_Timestepper != null) {
                throw new NotImplementedException();
            } else {
                throw new NotImplementedException();
            }


        }




        /// <summary>
        /// Step 2 of 2 for dynamic load balancing: restore this objects 
        /// status after the grid has been re-distributed.
        /// </summary>
        public void DataRestoreAfterBalancing(GridUpdateDataVaultBase L,
            IEnumerable<DGField> Fields,
            IEnumerable<DGField> IterationResiduals,
            LevelSetTracker LsTrk,
            AggregationGridData[] _MultigridSequence,
            ISpatialOperator abstractOperator) //
        {
            var gDat = Fields.First().GridDat;
            if(!object.ReferenceEquals(LsTrk.GridDat, gDat))
                throw new ApplicationException();
            if(LsTrk != null)
                this.LsTrk = LsTrk;
<<<<<<< HEAD
            
            this.Parameters = this.Operator.InvokeParameterFactory(Fields);
=======

            // Reset dependent spatial operator, otherwise AMR can lead e.g. to invalid LsTrks in some equation components
            if (this.m_JacobiXdgOperator != null)
                this.m_JacobiXdgOperator = null;

            Parameters = this.Operator.InvokeParameterFactory(Fields);
>>>>>>> 99e2438b
            
            if(m_BDF_Timestepper != null) {
                m_BDF_Timestepper.DataRestoreAfterBalancing(L, Fields, this.Parameters, IterationResiduals, LsTrk, _MultigridSequence, abstractOperator);
            } else if(m_RK_Timestepper != null) {
                throw new NotImplementedException("Load balancing and adaptive mesh refinement are not supported for Runge-Kutta XDG timestepping.");
            } else {
                throw new NotImplementedException();
            }

            if (abstractOperator.GetType() == typeof(XSpatialOperatorMk2))
                XdgOperator = (XSpatialOperatorMk2)abstractOperator;
            if (abstractOperator.GetType() == typeof(SpatialOperator))
                DgOperator = (SpatialOperator)abstractOperator;

            if (!object.ReferenceEquals(this.Operator, m_BDF_Timestepper.AbstractOperator))
                throw new ApplicationException();

        }

        /// <summary>
        /// Step 1 of 2 for dynamic load balancing: creating a backup of this objects 
        /// status in the load-balancing thing <paramref name="L"/>
        /// </summary>
        public void DataBackupBeforeBalancing(GridUpdateDataVaultBase L) {
            
            if(m_BDF_Timestepper != null) {
                m_BDF_Timestepper.DataBackupBeforeBalancing(L);
            } else if(m_RK_Timestepper != null) {
                throw new NotImplementedException("Load balancing and adaptive mesh refinement are not supported for Runge-Kutta XDG timestepping.");
            } else {
                throw new NotImplementedException();
            }
                        
            this.LsTrk = null;
            this.Parameters = null;
        }

        
        // <summary>
        /// Number of timesteps required for restart, e.g. 1 for Runge-Kutta and implicit/explicit Euler, 2 for BDF2, etc.
        /// </summary>
        public int BurstSave {
            get {
                if(m_RK_Timestepper != null) {
                    Debug.Assert(m_BDF_Timestepper == null);
                    return 1;
                } else if(m_BDF_Timestepper != null) {
                    return m_BDF_Timestepper.GetNumberOfStages;
                } else {
                    throw new NotImplementedException();
                }

            }
        }
    }
}<|MERGE_RESOLUTION|>--- conflicted
+++ resolved
@@ -861,17 +861,12 @@
                 throw new ApplicationException();
             if(LsTrk != null)
                 this.LsTrk = LsTrk;
-<<<<<<< HEAD
-            
-            this.Parameters = this.Operator.InvokeParameterFactory(Fields);
-=======
 
             // Reset dependent spatial operator, otherwise AMR can lead e.g. to invalid LsTrks in some equation components
             if (this.m_JacobiXdgOperator != null)
                 this.m_JacobiXdgOperator = null;
 
             Parameters = this.Operator.InvokeParameterFactory(Fields);
->>>>>>> 99e2438b
             
             if(m_BDF_Timestepper != null) {
                 m_BDF_Timestepper.DataRestoreAfterBalancing(L, Fields, this.Parameters, IterationResiduals, LsTrk, _MultigridSequence, abstractOperator);
