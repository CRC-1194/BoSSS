--- conflicted
+++ resolved
@@ -24,10 +24,6 @@
     [DataContract]
     [Serializable]
     public class MaterialLawMixtureFractionNew : MaterialLaw_MultipleSpecies {
-<<<<<<< HEAD
-
-=======
->>>>>>> c3fe3a6c
         [DataMember] public ChemicalConstants CC;
 
         [DataMember] public double cp;
@@ -67,15 +63,10 @@
         /// <param name="CC"></param>
         ///
         /// <param name="Prandtl"></param>
-<<<<<<< HEAD
-        public MaterialLawMixtureFractionNew(double T_ref, double[] MolarMasses, MaterialParamsMode MatParamsMode, bool rhoOne, double gasConstant, double Q, double TO0, double TF0, double YO0, double YF0, double zst, ChemicalConstants CC, double Prandtl, OneStepChemicalModel chemModel) : base(MolarMasses, MatParamsMode, rhoOne, true, gasConstant, T_ref, chemModel) {
-            this.Q = Q;
-=======
         public MaterialLawMixtureFractionNew(double T_ref_Sutherland, double[] MolarMasses, MaterialParamsMode MatParamsMode, bool rhoOne, double gasConstant, double Q, double TO0, double TF0, double YO0, double YF0, double zst, ChemicalConstants CC, OneStepChemicalModel chemModel, double cpRef, double _smoothingFactor) : base(MolarMasses, MatParamsMode, rhoOne, gasConstant, T_ref_Sutherland, chemModel, _cpRef: 1.0, mycpMode: CpCalculationMode.mixture) {
             base.Q = Q;
             this.CC = CC;
 
->>>>>>> c3fe3a6c
             this.TO0 = TO0;
             this.TF0 = TF0;
             this.YF0 = YF0;
