--- conflicted
+++ resolved
@@ -97,11 +97,7 @@
         /// <summary>
         /// Currently, not operational - intended for update of penalty length scales.
         /// </summary>
-<<<<<<< HEAD
-        public void CoefficientUpdate(CoefficientSet cs, int[] DomainDGdeg, int TestDGdeg) {
-=======
         public virtual void CoefficientUpdate(CoefficientSet cs, int[] DomainDGdeg, int TestDGdeg) {
->>>>>>> 0eb9de02
             /*
             int m_D = cs.GrdDat.SpatialDimension;
             double _D = m_D;
