--- conflicted
+++ resolved
@@ -34,11 +34,7 @@
 
         //LevelSetTracker m_LsTrk;
 
-<<<<<<< HEAD
-        public DivergenceAtIB(int _D, LevelSetTracker lsTrk, int iLevSet, string FluidSpc, string SolidSpecies, bool UseLevelSetVelocityParameter, double _vorZeichen = 1.0) {
-=======
-        public DivergenceAtIB(int _D, int iLevSet, string FluidSpc, string SolidSpecies, bool UseLevelSetVelocityParameter) {
->>>>>>> 9681d96e
+        public DivergenceAtIB(int _D, int iLevSet, string FluidSpc, string SolidSpecies, bool UseLevelSetVelocityParameter, double _vorZeichen = 1.0) {
             this.D = _D;
             //this.m_LsTrk = lsTrk;
             this.LevelSetIndex = iLevSet;
