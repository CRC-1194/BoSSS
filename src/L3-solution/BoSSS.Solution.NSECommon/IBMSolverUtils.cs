﻿/* =======================================================================
Copyright 2017 Technische Universitaet Darmstadt, Fachgebiet fuer Stroemungsdynamik (chair of fluid dynamics)

Licensed under the Apache License, Version 2.0 (the "License");
you may not use this file except in compliance with the License.
You may obtain a copy of the License at

    http://www.apache.org/licenses/LICENSE-2.0

Unless required by applicable law or agreed to in writing, software
distributed under the License is distributed on an "AS IS" BASIS,
WITHOUT WARRANTIES OR CONDITIONS OF ANY KIND, either express or implied.
See the License for the specific language governing permissions and
limitations under the License.
*/

using System;
using System.Collections.Generic;
using System.Linq;
using System.Text;
using BoSSS.Foundation;
using ilPSP.LinSolvers;
using ilPSP.Tracing;
using BoSSS.Platform;
using BoSSS.Foundation.XDG;
using BoSSS.Foundation.Quadrature;
using ilPSP;
using System.Diagnostics;
using MPI.Wrappers;
using BoSSS.Foundation.Grid;
using MPI;

namespace BoSSS.Solution.NSECommon {
    public static class IBMSolverUtils {


        /// <summary>
        /// modifies a matrix <paramref name="Mtx"/> and a right-hand-side <paramref name="rhs"/>
        /// in order to fix the pressure at some reference point
        /// </summary>
        /// <param name="map">row mapping for <paramref name="Mtx"/> as well as <paramref name="rhs"/></param>
        /// <param name="iVar">the index of the pressure variable in the mapping <paramref name="map"/>.</param>
        /// <param name="LsTrk"></param>
        /// <param name="Mtx"></param>
        /// <param name="rhs"></param>
        static public void SetPressureReferencePoint<T>(UnsetteledCoordinateMapping map, int iVar, LevelSetTracker LsTrk, IMutableMatrixEx Mtx, T rhs)
            where T : IList<double> {
            using (new FuncTrace()) {
                var GridDat = map.GridDat;
                
                if (rhs.Count != map.LocalLength)
                    throw new ArgumentException();
                if (!Mtx.RowPartitioning.EqualsPartition(map) || !Mtx.ColPartition.EqualsPartition(map))
                    throw new ArgumentException();

                Basis PressureBasis = (Basis)map.BasisS[iVar];
                int D = GridDat.SpatialDimension;

                long GlobalID, GlobalCellIndex;
                bool IsInside, onthisProc;
                GridDat.LocatePoint(new double[D], out GlobalID, out GlobalCellIndex, out IsInside, out onthisProc, 
                    LsTrk != null ? LsTrk.Regions.GetCutCellSubGrid().VolumeMask.Complement() : null);
                
                int iRowGl = -111;
                if (onthisProc) {
                    //int jCell = (int)GlobalCellIndex - GridDat.CellPartitioning.i0;


                    //NodeSet CenterNode = new NodeSet(GridDat.iGeomCells.GetRefElement(jCell), new double[D]);
                    //MultidimensionalArray LevSetValues = LsTrk.DataHistories[0].Current.GetLevSetValues(CenterNode, jCell, 1); ;


                    //MultidimensionalArray CenterNodeGlobal = MultidimensionalArray.Create(1, D);
                    //GridDat.TransformLocal2Global(CenterNode, CenterNodeGlobal, jCell);
                    //Console.WriteLine("Pressure Ref Point @( {0:0.###E-00} | {1:0.###E-00} )", CenterNodeGlobal[0,0], CenterNodeGlobal[0,1]);


                    //LevelSetSignCode scode = LevelSetSignCode.ComputeLevelSetBytecode(LevSetValues[0, 0]);
                    //ReducedRegionCode rrc;
                    //int No = LsTrk.Regions.GetNoOfSpecies(jCell, out rrc);
                    //int iSpc = LsTrk.GetSpeciesIndex(rrc, scode);

                    iRowGl = (int)map.GlobalUniqueCoordinateIndex_FromGlobal(iVar, GlobalCellIndex, 0);

                }
                iRowGl = iRowGl.MPIMax();


                // clear row
                // ---------
                if (onthisProc) {
                    // ref. cell is on local MPI process
                    int jCell = (int)GlobalCellIndex - GridDat.CellPartitioning.i0;

                    //ReducedRegionCode rrc;
                    //int NoOfSpc = LsTrk.Regions.GetNoOfSpecies(jCell, out rrc);

                    // set matrix row to identity
                    Mtx.ClearRow(iRowGl);
                    Mtx.SetDiagonalElement(iRowGl, 1.0);


                    // clear RHS
                    int iRow = iRowGl - Mtx.RowPartitioning.i0;
                    rhs[iRow] = 0;
                }

                // clear column
                // ------------
                {
                    for (int i = Mtx.RowPartitioning.i0; i < Mtx.RowPartitioning.iE; i++) {
                        if (i != iRowGl) {
                            Mtx[i, iRowGl] = 0;
                        }
                    }
                }
            }
        }


        /// <summary>
        /// modifies a residual (i.e. an operator evaluation)
        /// in order to fix the pressure at some reference point
        /// </summary>
        /// <param name="currentState">current state of velocity and pressure</param>
        /// <param name="iVar">the index of the pressure variable in the mapping <paramref name="map"/>.</param>
        /// <param name="LsTrk"></param>
        /// <param name="Residual"></param>
        static public void SetPressureReferencePointResidual<T>(CoordinateVector currentState, int iVar, LevelSetTracker LsTrk, T Residual)
            where T : IList<double> {
            using (new FuncTrace()) {
                var map = currentState.Mapping;
                var GridDat = map.GridDat;
                
                if (Residual.Count != map.LocalLength)
                    throw new ArgumentException();


                Basis PressureBasis = (Basis)map.BasisS[iVar];
                int D = GridDat.SpatialDimension;

                long GlobalID, GlobalCellIndex;
                bool IsInside, onthisProc;
                GridDat.LocatePoint(new double[D], out GlobalID, out GlobalCellIndex, out IsInside, out onthisProc, LsTrk.Regions.GetCutCellSubGrid().VolumeMask.Complement());
                
                int iRowGl = -111;
                if (onthisProc) {
                    int jCell = (int)GlobalCellIndex - GridDat.CellPartitioning.i0;


                    NodeSet CenterNode = new NodeSet(GridDat.iGeomCells.GetRefElement(jCell), new double[D]);
                    MultidimensionalArray LevSetValues = LsTrk.DataHistories[0].Current.GetLevSetValues(CenterNode, jCell, 1); ;


                    MultidimensionalArray CenterNodeGlobal = MultidimensionalArray.Create(1, D);
                    GridDat.TransformLocal2Global(CenterNode, CenterNodeGlobal, jCell);
                    //Console.WriteLine("Pressure Ref Point @( {0:0.###E-00} | {1:0.###E-00} )", CenterNodeGlobal[0,0], CenterNodeGlobal[0,1]);


                    LevelSetSignCode scode = LevelSetSignCode.ComputeLevelSetBytecode(LevSetValues[0, 0]);
                    ReducedRegionCode rrc;
                    int No = LsTrk.Regions.GetNoOfSpecies(jCell, out rrc);
                    int iSpc = LsTrk.GetSpeciesIndex(rrc, scode);

                    iRowGl = (int)map.GlobalUniqueCoordinateIndex_FromGlobal(iVar, GlobalCellIndex, 0);

                }
                iRowGl = iRowGl.MPIMax();


                // clear row
                // ---------
                if (onthisProc) {
                    
                    // set entry in residual vector equal to corresponding value in domain vector
                    // (as if the corresponding matrix would have a 1 in the diagonal element and 0 everywhere else)


                    int iRow = iRowGl - map.i0;
                    Residual[iRow] = currentState[iRow];
                }

              
            }
        }




        /// <summary>
        /// Computes the energy stored in the fluid interface of a two-phase flow.
        /// </summary>
        /// <param name="LsTrk"></param>
        /// <param name="sigma"></param>
        public static double GetSurfaceEnergy(LevelSetTracker LsTrk, double sigma) {
            using (new FuncTrace()) {
                if (LsTrk.LevelSets.Count != 1)
                    throw new NotImplementedException();

                double totSurface = 0;

                
                int order = 0;
                if (LsTrk.GetCachedOrders().Count > 0) {
                    order = LsTrk.GetCachedOrders().Max();
                } else {
                    order = 1;
                }

                var SchemeHelper = LsTrk.GetXDGSpaceMetrics(new[] { LsTrk.GetSpeciesId("A") }, order, 1).XQuadSchemeHelper;
                //var SchemeHelper = new XQuadSchemeHelper(LsTrk, momentFittingVariant, LsTrk.GetSpeciesId("A"));
                CellQuadratureScheme cqs = SchemeHelper.GetLevelSetquadScheme(0, LsTrk.Regions.GetCutCellMask());

                CellQuadrature.GetQuadrature(new int[] { 1 }, LsTrk.GridDat,
                    cqs.Compile(LsTrk.GridDat, order),
                    delegate (int i0, int Length, QuadRule QR, MultidimensionalArray EvalResult) {
                        EvalResult.SetAll(1.0);
                    },
                    delegate (int i0, int Length, MultidimensionalArray ResultsOfIntegration) {
                        for (int i = 0; i < Length; i++)
                            totSurface += ResultsOfIntegration[i, 0];
                    }
                ).Execute();

                return totSurface * sigma;
            }
        }

        /// <summary>
        /// Calculates the drag (x-component) and lift (y-component) forces acting on a IB contour
        /// </summary>
        /// <param name="U"></param>
        /// <param name="P"></param>
        /// <param name="muA"></param>
        /// <returns></returns>
        static public double[] GetForces(VectorField<SinglePhaseField> U, SinglePhaseField P,
            LevelSetTracker LsTrk,
            double muA) {
            int D = LsTrk.GridDat.SpatialDimension;
           // var UA = U.Select(u => u.GetSpeciesShadowField("A")).ToArray();
            var UA = U.ToArray();

            int RequiredOrder = U[0].Basis.Degree * 3;
            //int RequiredOrder = LsTrk.GetXQuadFactoryHelper(momentFittingVariant).GetCachedSurfaceOrders(0).Max();
            //Console.WriteLine("Order reduction: {0} -> {1}", _RequiredOrder, RequiredOrder);

            //if (RequiredOrder > agg.HMForder)
            //    throw new ArgumentException();

            Console.WriteLine("Forces coeff: {0}, order = {1}", LsTrk.CutCellQuadratureType, RequiredOrder);

            ConventionalDGField pA = null;

            //pA = P.GetSpeciesShadowField("A");
            pA = P;

            double[] forces = new double[D];
            for (int d = 0; d < D; d++) {
                ScalarFunctionEx ErrFunc = delegate (int j0, int Len, NodeSet Ns, MultidimensionalArray result) {
                    int K = result.GetLength(1); // No nof Nodes
                    MultidimensionalArray Grad_UARes = MultidimensionalArray.Create(Len, K, D, D); ;
                    MultidimensionalArray pARes = MultidimensionalArray.Create(Len, K);

                    // Evaluate tangential velocity to level-set surface
                    var Normals = LsTrk.DataHistories[0].Current.GetLevelSetNormals(Ns, j0, Len);


                    for (int i = 0; i < D; i++) {
                        UA[i].EvaluateGradient(j0, Len, Ns, Grad_UARes.ExtractSubArrayShallow(-1, -1, i, -1), 0, 1);
                    }

                    pA.Evaluate(j0, Len, Ns, pARes);

                    if (LsTrk.GridDat.SpatialDimension == 2) {

                        for (int j = 0; j < Len; j++) {
                            for (int k = 0; k < K; k++) {
                                double acc = 0.0;

                                // pressure
                                switch (d) {
                                    case 0:
                                    acc += pARes[j, k] * Normals[j, k, 0];
                                    acc -= (2 * muA) * Grad_UARes[j, k, 0, 0] * Normals[j, k, 0];
                                    acc -= (muA) * Grad_UARes[j, k, 0, 1] * Normals[j, k, 1];
                                    acc -= (muA) * Grad_UARes[j, k, 1, 0] * Normals[j, k, 1];
                                    break;
                                    case 1:
                                    acc += pARes[j, k] * Normals[j, k, 1];
                                    acc -= (2 * muA) * Grad_UARes[j, k, 1, 1] * Normals[j, k, 1];
                                    acc -= (muA) * Grad_UARes[j, k, 1, 0] * Normals[j, k, 0];
                                    acc -= (muA) * Grad_UARes[j, k, 0, 1] * Normals[j, k, 0];
                                    break;
                                    default:
                                    throw new NotImplementedException();
                                }

                                result[j, k] = acc;
                            }
                        }
                    } else {
                        for (int j = 0; j < Len; j++) {
                            for (int k = 0; k < K; k++) {
                                double acc = 0.0;

                                // pressure
                                switch (d) {
                                    case 0:
                                    acc += pARes[j, k] * Normals[j, k, 0];
                                    acc -= (2 * muA) * Grad_UARes[j, k, 0, 0] * Normals[j, k, 0];
                                    acc -= (muA) * Grad_UARes[j,k,0,2] * Normals[j, k, 2];
                                    acc -= (muA) * Grad_UARes[j, k, 0, 1] * Normals[j, k, 1];
                                    acc -= (muA) * Grad_UARes[j, k, 1, 0] * Normals[j, k, 1];
                                    acc -= (muA) * Grad_UARes[j, k, 2, 0] * Normals[j, k, 2];
                                    break;
                                    case 1:
                                    acc += pARes[j, k] * Normals[j, k, 1];
                                    acc -= (2 * muA) * Grad_UARes[j, k, 1, 1] * Normals[j, k, 1];
                                    acc -= (muA) * Grad_UARes[j, k, 1, 2] * Normals[j, k, 2];
                                    acc -= (muA) * Grad_UARes[j, k, 1, 0] * Normals[j, k, 0];
                                    acc -= (muA) * Grad_UARes[j, k, 0, 1] * Normals[j, k, 0];
                                    acc -= (muA) * Grad_UARes[j, k, 2, 1] * Normals[j, k, 2];
                                    break;
                                    case 2:
                                    acc += pARes[j, k] * Normals[j, k, 2];
                                    acc -= (2 * muA) * Grad_UARes[j, k, 2, 2] * Normals[j, k, 2];
                                    acc -= (muA) * Grad_UARes[j, k, 2, 0] * Normals[j, k, 0];
                                    acc -= (muA) * Grad_UARes[j, k, 2, 1] * Normals[j, k, 1];
                                    acc -= (muA) * Grad_UARes[j, k, 0, 2] * Normals[j, k, 0];
                                    acc -= (muA) * Grad_UARes[j, k, 1, 2] * Normals[j, k, 1];
                                    break;
                                    default:
                                    throw new NotImplementedException();
                                }

                                result[j, k] = acc;
                            }
                        }
                    }
                
                };

                var SchemeHelper = LsTrk.GetXDGSpaceMetrics(new[] { LsTrk.GetSpeciesId("A") }, RequiredOrder, 1).XQuadSchemeHelper;
                //var SchemeHelper = new XQuadSchemeHelper(LsTrk, momentFittingVariant, );
                CellQuadratureScheme cqs = SchemeHelper.GetLevelSetquadScheme(0, LsTrk.Regions.GetCutCellMask());

                CellQuadrature.GetQuadrature(new int[] { 1 }, LsTrk.GridDat,
                    cqs.Compile(LsTrk.GridDat, RequiredOrder), //  agg.HMForder),
                    delegate (int i0, int Length, QuadRule QR, MultidimensionalArray EvalResult) {
                        ErrFunc(i0, Length, QR.Nodes, EvalResult.ExtractSubArrayShallow(-1, -1, 0));
                    },
                    delegate (int i0, int Length, MultidimensionalArray ResultsOfIntegration) {
                        for (int i = 0; i < Length; i++)
                            forces[d] += ResultsOfIntegration[i, 0];
                    }
                ).Execute();
            }

            for (int i = 0; i < D; i++)
                forces[i] = MPI.Wrappers.MPIExtensions.MPISum(forces[i]);

            return forces;
        }

        /// <summary>
        /// Calculates the Torque around the center of mass 
        /// </summary>
        /// <param name="U"></param>
        /// <param name="P"></param>
        /// <param name="muA"></param>
        /// <param name="particleRadius"></param>
        /// <returns></returns>
        static public double GetTorque(VectorField<SinglePhaseField> U, SinglePhaseField P,
            LevelSetTracker LsTrk,
            double muA, double particleRadius) {
            var _LsTrk = LsTrk;
            int D = _LsTrk.GridDat.SpatialDimension;
            var UA = U.ToArray();

            //if (D > 2) throw new NotImplementedException("Currently only 2D cases supported");

            int RequiredOrder = U[0].Basis.Degree * 3;
            //if (RequiredOrder > agg.HMForder)
            //    throw new ArgumentException();

            Console.WriteLine("Torque coeff: {0}, order = {1}", LsTrk.CutCellQuadratureType, RequiredOrder);

            ConventionalDGField pA = null;
            double force = new double();

            pA = P;

            ScalarFunctionEx ErrFunc = delegate (int j0, int Len, NodeSet Ns, MultidimensionalArray result) {
                int K = result.GetLength(1); // No nof Nodes
                MultidimensionalArray Grad_UARes = MultidimensionalArray.Create(Len, K, D, D); ;
                MultidimensionalArray pARes = MultidimensionalArray.Create(Len, K);

                // Evaluate tangential velocity to level-set surface
                var Normals = _LsTrk.DataHistories[0].Current.GetLevelSetNormals(Ns, j0, Len);

                for (int i = 0; i < D; i++) {
                    UA[i].EvaluateGradient(j0, Len, Ns, Grad_UARes.ExtractSubArrayShallow(-1, -1, i, -1), 0, 1);
                }

                pA.Evaluate(j0, Len, Ns, pARes);

                for (int j = 0; j < Len; j++) {
                    for (int k = 0; k < K; k++) {


                        double acc = 0.0;
                        double acc2 = 0.0;


                        // Calculate the torque around a circular particle with a given radius (Paper Wan and Turek 2005)

                        acc += pARes[j, k] * Normals[j, k, 0];
                        acc -= (2 * muA) * Grad_UARes[j, k, 0, 0] * Normals[j, k, 0];
                        acc -= (muA) * Grad_UARes[j, k, 0, 1] * Normals[j, k, 1];
                        acc -= (muA) * Grad_UARes[j, k, 1, 0] * Normals[j, k, 1];
                        acc *= -Normals[j, k, 1] * particleRadius;


                        acc2 += pARes[j, k] * Normals[j, k, 1];
                        acc2 -= (2 * muA) * Grad_UARes[j, k, 1, 1] * Normals[j, k, 1];
                        acc2 -= (muA) * Grad_UARes[j, k, 1, 0] * Normals[j, k, 0];
                        acc2 -= (muA) * Grad_UARes[j, k, 0, 1] * Normals[j, k, 0];
                        acc2 *= Normals[j, k, 0] * particleRadius;

                        result[j, k] = acc + acc2;


                    }


                }

            };

            var SchemeHelper = LsTrk.GetXDGSpaceMetrics(new[] { LsTrk.GetSpeciesId("A") }, RequiredOrder, 1).XQuadSchemeHelper;
            //var SchemeHelper = new XQuadSchemeHelper(_LsTrk, momentFittingVariant, _LsTrk.GetSpeciesId("A"));
            CellQuadratureScheme cqs = SchemeHelper.GetLevelSetquadScheme(0, _LsTrk.Regions.GetCutCellMask());

            CellQuadrature.GetQuadrature(new int[] { 1 }, _LsTrk.GridDat,
                cqs.Compile(_LsTrk.GridDat, RequiredOrder),
                delegate (int i0, int Length, QuadRule QR, MultidimensionalArray EvalResult) {
                    ErrFunc(i0, Length, QR.Nodes, EvalResult.ExtractSubArrayShallow(-1, -1, 0));
                },
                delegate (int i0, int Length, MultidimensionalArray ResultsOfIntegration) {
                    for (int i = 0; i < Length; i++) {
                        force += ResultsOfIntegration[i, 0];
                    }
                }

            ).Execute();


            return force;
        }

        /// <summary>
        /// Calculates the Torque around the center of mass 
        /// </summary>
        /// <param name="U"></param>
        /// <param name="P"></param>
        /// <param name="momentFittingVariant"></param>
        /// <param name="muA"></param>
        /// <param name="particleRadius"></param>
        /// <returns></returns>
        static public void GetCellValues(VectorField<XDGField> U, XDGField P,
            double muA, double particleRadius, SinglePhaseField P_atIB, SinglePhaseField gradU_atIB, SinglePhaseField gradUT_atIB) {
            var LsTrk = U[0].Basis.Tracker;
            int D = LsTrk.GridDat.SpatialDimension;
            var UA = U.Select(u => u.GetSpeciesShadowField("A")).ToArray();

            if (D > 2) throw new NotImplementedException("Currently only 2D cases supported");

            int RequiredOrder = U[0].Basis.Degree * 3 + 2;
            //if (RequiredOrder > agg.HMForder)
            //    throw new ArgumentException();

            Console.WriteLine("Cell values calculated by: {0}, order = {1}", LsTrk.CutCellQuadratureType, RequiredOrder);

            ConventionalDGField pA = null;
            double circumference = new double();

            pA = P.GetSpeciesShadowField("A");

            for (int n = 0; n < 4; n++) {
                ScalarFunctionEx ErrFunc_CellVal = delegate (int j0, int Len, NodeSet Ns, MultidimensionalArray result) {
                    int K = result.GetLength(1); // No nof Nodes
                    MultidimensionalArray Grad_UARes = MultidimensionalArray.Create(Len, K, D, D); ;
                    MultidimensionalArray pARes = MultidimensionalArray.Create(Len, K);

                    // Evaluate tangential velocity to level-set surface
                    var Normals = LsTrk.DataHistories[0].Current.GetLevelSetNormals(Ns, j0, Len);

                    for (int i = 0; i < D; i++) {
                        UA[i].EvaluateGradient(j0, Len, Ns, Grad_UARes.ExtractSubArrayShallow(-1, -1, i, -1));
                    }

                    pA.Evaluate(j0, Len, Ns, pARes);

                    for (int j = 0; j < Len; j++) {
                        for (int k = 0; k < K; k++) {


                            double acc = 0.0;
                            double acc2 = 0.0;
                            switch (n) {

                                case 0: // Pressure part


                                acc += pARes[j, k] * Normals[j, k, 0];
                                acc *= -Normals[j, k, 1] * particleRadius;


                                acc2 += pARes[j, k] * Normals[j, k, 1];
                                acc2 *= Normals[j, k, 0] * particleRadius;

                                result[j, k] = acc + acc2;
                                break;
                                case 1: // GradU part

                                acc -= (1 * muA) * Grad_UARes[j, k, 0, 0] * Normals[j, k, 0]; // Attention was 2 times
                                acc -= (muA) * Grad_UARes[j, k, 0, 1] * Normals[j, k, 1];
                                acc *= -Normals[j, k, 1] * particleRadius;

                                acc2 -= (1 * muA) * Grad_UARes[j, k, 1, 1] * Normals[j, k, 1];
                                acc2 -= (muA) * Grad_UARes[j, k, 1, 0] * Normals[j, k, 0];
                                acc2 *= Normals[j, k, 0] * particleRadius;

                                result[j, k] = acc + acc2;
                                break;

                                case 2: // GradU_T part

                                acc -= (1 * muA) * Grad_UARes[j, k, 0, 0] * Normals[j, k, 0]; // Attention was 2 times
                                acc -= (muA) * Grad_UARes[j, k, 1, 0] * Normals[j, k, 1];
                                acc *= -Normals[j, k, 1] * particleRadius;


                                acc2 -= (1 * muA) * Grad_UARes[j, k, 1, 1] * Normals[j, k, 1]; // Attention was 2 times
                                acc2 -= (muA) * Grad_UARes[j, k, 0, 1] * Normals[j, k, 0];
                                acc2 *= Normals[j, k, 0] * particleRadius;

                                result[j, k] = acc + acc2;
                                break;

                                case 3: // Standardization with radians

                                result[j, k] = 1;
                                break;

                                default:
                                throw new NotImplementedException();

                            }

                        }


                    }

                };





                var SchemeHelper = LsTrk.GetXDGSpaceMetrics(new[] { LsTrk.GetSpeciesId("A") }, RequiredOrder, 1).XQuadSchemeHelper; //   new XQuadSchemeHelper(LsTrk, momentFittingVariant, );
                CellQuadratureScheme cqs = SchemeHelper.GetLevelSetquadScheme(0, LsTrk.Regions.GetCutCellMask());

                CellQuadrature.GetQuadrature(new int[] { 1 }, LsTrk.GridDat,
                    cqs.Compile(LsTrk.GridDat, RequiredOrder),
                    delegate (int i0, int Length, QuadRule QR, MultidimensionalArray EvalResult) {
                        ErrFunc_CellVal(i0, Length, QR.Nodes, EvalResult.ExtractSubArrayShallow(-1, -1, 0));
                    },
                    delegate (int i0, int Length, MultidimensionalArray ResultsOfIntegration) {
                        for (int i = 0; i < Length; i++) {
                            switch (n) {
                                case 0:
                                P_atIB.SetMeanValue(i0, ResultsOfIntegration[i, 0]);
                                break;

                                case 1:
                                gradU_atIB.SetMeanValue(i0, ResultsOfIntegration[i, 0]);
                                break;

                                case 2:
                                gradUT_atIB.SetMeanValue(i0, ResultsOfIntegration[i, 0]);
                                break;

                                case 3:
                                circumference += ResultsOfIntegration[i, 0];
                                P_atIB.SetMeanValue(i0, P_atIB.GetMeanValue(i0) / ResultsOfIntegration[i, 0]);
                                gradU_atIB.SetMeanValue(i0, gradU_atIB.GetMeanValue(i0) / ResultsOfIntegration[i, 0]);
                                gradUT_atIB.SetMeanValue(i0, gradUT_atIB.GetMeanValue(i0) / ResultsOfIntegration[i, 0]);
                                break;

                                default:
                                throw new NotImplementedException();
                            }
                        }
                    }

                ).Execute();

            }

            Console.WriteLine("Circle circumference: " + circumference);

        }

        static public double[] GetParticleForces(VectorField<SinglePhaseField> U, SinglePhaseField P,
            LevelSetTracker LsTrk,
            double muA) {
            int D = LsTrk.GridDat.SpatialDimension;
            // var UA = U.Select(u => u.GetSpeciesShadowField("A")).ToArray();
            var UA = U.ToArray();

            int RequiredOrder = U[0].Basis.Degree * 3 + 2;
            //int RequiredOrder = LsTrk.GetXQuadFactoryHelper(momentFittingVariant).GetCachedSurfaceOrders(0).Max();
            //Console.WriteLine("Order reduction: {0} -> {1}", _RequiredOrder, RequiredOrder);

            //if (RequiredOrder > agg.HMForder)
            //    throw new ArgumentException();

            Console.WriteLine("Forces coeff: {0}, order = {1}", LsTrk.CutCellQuadratureType, RequiredOrder);


            ConventionalDGField pA = null;

            //pA = P.GetSpeciesShadowField("A");
            pA = P;

            double[] forces = new double[D];
            for (int d = 0; d < D; d++) {
                ScalarFunctionEx ErrFunc = delegate (int j0, int Len, NodeSet Ns, MultidimensionalArray result) {
                    int K = result.GetLength(1); // No nof Nodes
                    MultidimensionalArray Grad_UARes = MultidimensionalArray.Create(Len, K, D, D); ;
                    MultidimensionalArray pARes = MultidimensionalArray.Create(Len, K);

                    // Evaluate tangential velocity to level-set surface
                    var Normals = LsTrk.DataHistories[0].Current.GetLevelSetNormals(Ns, j0, Len);


                    for (int i = 0; i < D; i++) {
                        UA[i].EvaluateGradient(j0, Len, Ns, Grad_UARes.ExtractSubArrayShallow(-1, -1, i, -1), 0, 1);
                    }

                    pA.Evaluate(j0, Len, Ns, pARes);

                    if (LsTrk.GridDat.SpatialDimension == 2) {

                        for (int j = 0; j < Len; j++) {
                            for (int k = 0; k < K; k++) {
                                double acc = 0.0;

                                // pressure
                                switch (d) {
                                    case 0:
                                        acc += pARes[j, k] * Normals[j, k, 0];
                                        acc -= (2 * muA) * Grad_UARes[j, k, 0, 0] * Normals[j, k, 0];
                                        acc -= (muA) * Grad_UARes[j, k, 0, 1] * Normals[j, k, 1];
                                        acc -= (muA) * Grad_UARes[j, k, 1, 0] * Normals[j, k, 1];
                                        break;
                                    case 1:
                                        acc += pARes[j, k] * Normals[j, k, 1];
                                        acc -= (2 * muA) * Grad_UARes[j, k, 1, 1] * Normals[j, k, 1];
                                        acc -= (muA) * Grad_UARes[j, k, 1, 0] * Normals[j, k, 0];
                                        acc -= (muA) * Grad_UARes[j, k, 0, 1] * Normals[j, k, 0];
                                        break;
                                    default:
                                        throw new NotImplementedException();
                                }

                                result[j, k] = acc;
                            }
                        }
                    } else {
                        for (int j = 0; j < Len; j++) {
                            for (int k = 0; k < K; k++) {
                                double acc = 0.0;

                                // pressure
                                switch (d) {
                                    case 0:
                                        acc += pARes[j, k] * Normals[j, k, 0];
                                        acc -= (2 * muA) * Grad_UARes[j, k, 0, 0] * Normals[j, k, 0];
                                        acc -= (muA) * Grad_UARes[j, k, 0, 2] * Normals[j, k, 2];
                                        acc -= (muA) * Grad_UARes[j, k, 0, 1] * Normals[j, k, 1];
                                        acc -= (muA) * Grad_UARes[j, k, 1, 0] * Normals[j, k, 1];
                                        acc -= (muA) * Grad_UARes[j, k, 2, 0] * Normals[j, k, 2];
                                        break;
                                    case 1:
                                        acc += pARes[j, k] * Normals[j, k, 1];
                                        acc -= (2 * muA) * Grad_UARes[j, k, 1, 1] * Normals[j, k, 1];
                                        acc -= (muA) * Grad_UARes[j, k, 1, 2] * Normals[j, k, 2];
                                        acc -= (muA) * Grad_UARes[j, k, 1, 0] * Normals[j, k, 0];
                                        acc -= (muA) * Grad_UARes[j, k, 0, 1] * Normals[j, k, 0];
                                        acc -= (muA) * Grad_UARes[j, k, 2, 1] * Normals[j, k, 2];
                                        break;
                                    case 2:
                                        acc += pARes[j, k] * Normals[j, k, 2];
                                        acc -= (2 * muA) * Grad_UARes[j, k, 2, 2] * Normals[j, k, 2];
                                        acc -= (muA) * Grad_UARes[j, k, 2, 0] * Normals[j, k, 0];
                                        acc -= (muA) * Grad_UARes[j, k, 2, 1] * Normals[j, k, 1];
                                        acc -= (muA) * Grad_UARes[j, k, 0, 2] * Normals[j, k, 0];
                                        acc -= (muA) * Grad_UARes[j, k, 1, 2] * Normals[j, k, 1];
                                        break;
                                    default:
                                        throw new NotImplementedException();
                                }

                                result[j, k] = acc;
                            }
                        }
                    }

                };

                var SchemeHelper = LsTrk.GetXDGSpaceMetrics(new[] { LsTrk.GetSpeciesId("A") }, RequiredOrder, 1).XQuadSchemeHelper;
                //var SchemeHelper = new XQuadSchemeHelper(LsTrk, momentFittingVariant, );
                CellQuadratureScheme cqs = SchemeHelper.GetLevelSetquadScheme(0, LsTrk.Regions.GetCutCellMask());

                CellQuadrature.GetQuadrature(new int[] { 1 }, LsTrk.GridDat,
                    cqs.Compile(LsTrk.GridDat, RequiredOrder), //  agg.HMForder),
                    delegate (int i0, int Length, QuadRule QR, MultidimensionalArray EvalResult) {
                        ErrFunc(i0, Length, QR.Nodes, EvalResult.ExtractSubArrayShallow(-1, -1, 0));
                    },
                    delegate (int i0, int Length, MultidimensionalArray ResultsOfIntegration) {
                        for (int i = 0; i < Length; i++)
                            forces[d] += ResultsOfIntegration[i, 0];
                    }
                ).Execute();
            }

            for (int i = 0; i < D; i++)
                forces[i] = MPI.Wrappers.MPIExtensions.MPISum(forces[i]);

            return forces;
        }

        /// <summary>
        /// Calculates the drag (x-component) and lift (y-component) forces acting on a cylinder wall of a boundary fitted grid. The definition of the wall is HARDCODED!
        /// </summary>
        static public double[] GetForces_BoundaryFitted(VectorField<SinglePhaseField> U, SinglePhaseField StressXX, //VectorField<SinglePhaseField> GradU, VectorField<SinglePhaseField> GradV
            SinglePhaseField StressXY, SinglePhaseField StressYY, SinglePhaseField P, LevelSetTracker LsTrk, double muA, double beta, string EdgeTagName) {
            int D = LsTrk.GridDat.SpatialDimension;

            if (D > 2) {
                throw new ArgumentException("Method GetForces_BoundaryFitted only implemented for 2D (viscoelastic)!");
            }
            // var UA = U.Select(u => u.GetSpeciesShadowField("A")).ToArray();
            var UA = U.ToArray();
            //MultidimensionalArray Grad_U = new MultidimensionalArray(D);
            //var _GradU = GradU.ToArray();
            //var _GradV = GradV.ToArray();

<<<<<<< HEAD
            int RequiredOrder = _GradU[0].Basis.Degree * 3 + 2 ;
            //int RequiredOrder = U[0].Basis.Degree * 3 + 2;
=======

            //int RequiredOrder = _GradU[0].Basis.Degree * 3 + 20;
            int RequiredOrder = U[0].Basis.Degree * 3 + 2;
>>>>>>> 867665dd
            //int RequiredOrder = LsTrk.GetXQuadFactoryHelper(momentFittingVariant).GetCachedSurfaceOrders(0).Max();
            //Console.WriteLine("Order reduction: {0} -> {1}", _RequiredOrder, RequiredOrder);

            //if (RequiredOrder > agg.HMForder)
            //    throw new ArgumentException();

            //Console.WriteLine();
            //Console.WriteLine("Forces coeff: {0}, order = {1}", LsTrk.CutCellQuadratureType, RequiredOrder);

            SinglePhaseField _StressXX = StressXX;
            SinglePhaseField _StressXY = StressXY;
            SinglePhaseField _StressYY = StressYY;

            SinglePhaseField pA = null;

            //pA = P.GetSpeciesShadowField("A");
            pA = P;

            VectorField<SinglePhaseField>[] VelGread = new VectorField<SinglePhaseField>[D];
            for(int d = 0; d < D; d++) {
                VelGread[d] = new VectorField<SinglePhaseField>(D, U[d].Basis, (b, name) => new SinglePhaseField(b, name));
                VelGread[d].GradientByFlux(1.0, U[d]);
            }


            double[] forces = new double[D];
            for (int d = 0; d < D; d++) {
                ScalarFunctionEx ErrFunc = delegate (int j0, int Len, NodeSet Ns, MultidimensionalArray result) {
                    int K = result.GetLength(1); // No nof Nodes
                    MultidimensionalArray Grad_URes = MultidimensionalArray.Create(Len, K, D);
                    MultidimensionalArray Grad_VRes = MultidimensionalArray.Create(Len, K, D);
                    MultidimensionalArray pARes = MultidimensionalArray.Create(Len, K);
                    MultidimensionalArray StressXXRes = MultidimensionalArray.Create(Len, K);
                    MultidimensionalArray StressXYRes = MultidimensionalArray.Create(Len, K);
                    MultidimensionalArray StressYYRes = MultidimensionalArray.Create(Len, K);

                    var Normals = LsTrk.GridDat.Edges.NormalsCache.GetNormals_Edge(Ns, j0, Len);
                    //var Normals = MultidimensionalArray.Create(1, Ns.Length, 1);
                    //var Normals = LsTrk.GridDat.Edges.NormalsForAffine;


                    for (int i = 0; i < D; i++) {
                        VelGread[0][i].EvaluateEdge(j0, Len, Ns, Grad_URes.ExtractSubArrayShallow(-1, -1, i),
                            Grad_URes.ExtractSubArrayShallow(-1, -1, i), ResultIndexOffset: 0, ResultPreScale: 1);

                        VelGread[1][i].EvaluateEdge(j0, Len, Ns, Grad_VRes.ExtractSubArrayShallow(-1, -1, i),
                            Grad_VRes.ExtractSubArrayShallow(-1, -1, i), ResultIndexOffset: 0, ResultPreScale: 1);
                        //UA[0].EvaluateGradient(j0, Len, Ns, Grad_URes, 0, 1); //
                        //UA[1].EvaluateGradient(j0, Len, Ns, Grad_VRes, 0, 1); //
                         //UA[i].EvaluateGradient(j0, Len, Ns, Grad_URes.ExtractSubArrayShallow(-1, -1, i, -1), 0, 1);


                    }



                    //pA.Evaluate(j0, Len, Ns, pARes);
                    pA.EvaluateEdge(j0, Len, Ns, pARes, pARes, ResultIndexOffset: 0, ResultPreScale: 1);
                    _StressXX.EvaluateEdge(j0, Len, Ns, StressXXRes, StressXXRes, ResultIndexOffset: 0, ResultPreScale: 1);
                    _StressXY.EvaluateEdge(j0, Len, Ns, StressXYRes, StressXYRes, ResultIndexOffset: 0, ResultPreScale: 1);
                    _StressYY.EvaluateEdge(j0, Len, Ns, StressYYRes, StressYYRes, ResultIndexOffset: 0, ResultPreScale: 1);


                    //if (LsTrk.GridDat.SpatialDimension == 2)
                    //{


                    for (int j = 0; j < Len; j++) {
                        for (int k = 0; k < K; k++) {
                            double acc = 0.0;

                            // pressure
                            switch (d) {
                                case 0:
                                    acc += pARes[j, k] * Normals[j, k, 0];
                                    acc -= (2 * (muA) * beta) * Grad_URes[j, k, 0] * Normals[j, k, 0];
                                    acc -= ((muA) * beta) * Grad_URes[j, k, 1] * Normals[j, k, 1];
                                    acc -= ((muA) * beta) * Grad_VRes[j, k, 0] * Normals[j, k, 1];
                                    acc -= (muA) * StressXXRes[j, k] * Normals[j, k, 0];
                                    acc -= (muA) * StressXYRes[j, k] * Normals[j, k, 1];

                                    break;

                                case 1:
                                    acc += pARes[j, k] * Normals[j, k, 1];
                                    acc -= (2 * (muA) * beta) * Grad_VRes[j, k, 1] * Normals[j, k, 1];
                                    acc -= ((muA) * beta) * Grad_VRes[j, k, 0] * Normals[j, k, 0];
                                    acc -= ((muA) * beta) * Grad_URes[j, k, 1] * Normals[j, k, 0];
                                    acc -= (muA) * StressXYRes[j, k] * Normals[j, k, 0];
                                    acc -= (muA) * StressYYRes[j, k] * Normals[j, k, 1];
                                    break;
                                default:
                                    throw new NotImplementedException();
                            }

                            result[j, k] = acc;
                        }
                    }

                };


                var SchemeHelper = LsTrk.GetXDGSpaceMetrics(new[] { LsTrk.GetSpeciesId("A") }, RequiredOrder, 1).XQuadSchemeHelper;

                //EdgeMask Mask = new EdgeMask(LsTrk.GridDat, "Wall_bottom");
                EdgeMask Mask = new EdgeMask(LsTrk.GridDat, EdgeTagName);

                EdgeQuadratureScheme eqs = SchemeHelper.GetEdgeQuadScheme(LsTrk.GetSpeciesId("A"), IntegrationDomain: Mask);

                EdgeQuadrature.GetQuadrature(new int[] { 1 }, LsTrk.GridDat,
                    eqs.Compile(LsTrk.GridDat, RequiredOrder), //  agg.HMForder),
                    delegate (int i0, int Length, QuadRule QR, MultidimensionalArray EvalResult) {
                        ErrFunc(i0, Length, QR.Nodes, EvalResult.ExtractSubArrayShallow(-1, -1, 0));
                    },
                    delegate (int i0, int Length, MultidimensionalArray ResultsOfIntegration) {
                        for (int i = 0; i < Length; i++)
                            forces[d] += ResultsOfIntegration[i, 0];
                    }
                ).Execute();

            }

            for (int i = 0; i < D; i++)
                forces[i] = MPI.Wrappers.MPIExtensions.MPISum(forces[i]);

            return forces;
        }
    }
}<|MERGE_RESOLUTION|>--- conflicted
+++ resolved
@@ -759,14 +759,9 @@
             //var _GradU = GradU.ToArray();
             //var _GradV = GradV.ToArray();
 
-<<<<<<< HEAD
-            int RequiredOrder = _GradU[0].Basis.Degree * 3 + 2 ;
-            //int RequiredOrder = U[0].Basis.Degree * 3 + 2;
-=======
 
             //int RequiredOrder = _GradU[0].Basis.Degree * 3 + 20;
             int RequiredOrder = U[0].Basis.Degree * 3 + 2;
->>>>>>> 867665dd
             //int RequiredOrder = LsTrk.GetXQuadFactoryHelper(momentFittingVariant).GetCachedSurfaceOrders(0).Max();
             //Console.WriteLine("Order reduction: {0} -> {1}", _RequiredOrder, RequiredOrder);
 
