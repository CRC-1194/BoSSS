--- conflicted
+++ resolved
@@ -38,7 +38,907 @@
 
 namespace BoSSS.Solution.XNSECommon {
 
-<<<<<<< HEAD
+
+    //    public class OperatorFactory {
+
+    //        LevelSetTracker LsTrk;
+
+    //        DoNotTouchParameters dntParams;
+
+    //        PhysicalParameters physParams;
+
+    //        int D;
+
+    //        bool muIs0 = false;
+
+    //        string[] DomName;
+    //        string[] CodName;
+    //        string[] Params;
+
+    //        string[] CodNameSelected = new string[0];
+    //        string[] DomNameSelected = new string[0];
+
+    //        double muA;
+    //        double muB;
+    //        double rhoA;
+    //        double rhoB;
+    //        double sigma;
+    //        bool MatInt;
+    //        bool UseExtendedVelocity;
+
+    //        public bool movingmesh;
+
+    //        public bool evaporation;
+
+    //        //XQuadFactoryHelper.MomentFittingVariants momentFittingVariant;
+    //        int HMFDegree;
+
+    //        public OperatorFactory(
+    //            OperatorConfiguration config,
+    //            LevelSetTracker _LsTrk,
+    //            int _HMFdegree,
+    //            int degU,
+    //            IncompressibleMultiphaseBoundaryCondMap BcMap,
+    //            bool _movingmesh,
+    //            bool _evaporation) {
+
+    //            // variable names
+    //            // ==============
+    //            D = _LsTrk.GridDat.SpatialDimension;
+    //            this.LsTrk = _LsTrk;
+    //            //this.momentFittingVariant = momentFittingVariant;
+    //            this.HMFDegree = _HMFdegree;
+    //            this.dntParams = config.dntParams.CloneAs();
+    //            this.physParams = config.physParams.CloneAs();
+    //            this.UseExtendedVelocity = config.UseXDG4Velocity;
+    //            this.movingmesh = _movingmesh;
+    //            this.evaporation = _evaporation;
+
+    //            // test input
+    //            // ==========
+    //            {
+    //                if(config.DomBlocks.GetLength(0) != 2 || config.CodBlocks.GetLength(0) != 2)
+    //                    throw new ArgumentException();
+    //                if(config.physParams.mu_A == 0.0 && config.physParams.mu_B == 0.0) {
+    //                    muIs0 = true;
+    //                } else {
+    //                    if(config.physParams.mu_A <= 0)
+    //                        throw new ArgumentException();
+    //                    if(config.physParams.mu_B <= 0)
+    //                        throw new ArgumentException();
+    //                }
+
+    //                if(config.physParams.rho_A <= 0)
+    //                    throw new ArgumentException();
+    //                if(config.physParams.rho_B <= 0)
+    //                    throw new ArgumentException();
+
+    //                if(_LsTrk.SpeciesNames.Count != 2)
+    //                    throw new ArgumentException();
+    //                if(!(_LsTrk.SpeciesNames.Contains("A") && _LsTrk.SpeciesNames.Contains("B")))
+    //                    throw new ArgumentException();
+    //            }
+
+
+    //            // full operator:
+    //            CodName = ((new string[] { "momX", "momY", "momZ" }).GetSubVector(0, D)).Cat("div");
+    //            Params = ArrayTools.Cat(
+    //                VariableNames.Velocity0Vector(D),
+    //                VariableNames.Velocity0MeanVector(D),
+    //                "Curvature",
+    //                (new string[] { "surfForceX", "surfForceY", "surfForceZ" }).GetSubVector(0, D),
+    //                (new string[] { "NX", "NY", "NZ" }).GetSubVector(0, D),
+    //                (new string[] { "GradTempX", "GradTempY", "GradTempZ" }.GetSubVector(0, D)),
+    //                VariableNames.Temperature,
+    //                "DisjoiningPressure");
+    //            DomName = ArrayTools.Cat(VariableNames.VelocityVector(D), VariableNames.Pressure);
+
+    //            // selected part:
+    //            if(config.CodBlocks[0])
+    //                CodNameSelected = ArrayTools.Cat(CodNameSelected, CodName.GetSubVector(0, D));
+    //            if(config.CodBlocks[1])
+    //                CodNameSelected = ArrayTools.Cat(CodNameSelected, CodName.GetSubVector(D, 1));
+
+    //            if(config.DomBlocks[0])
+    //                DomNameSelected = ArrayTools.Cat(DomNameSelected, DomName.GetSubVector(0, D));
+    //            if(config.DomBlocks[1])
+    //                DomNameSelected = ArrayTools.Cat(DomNameSelected, DomName.GetSubVector(D, 1));
+
+    //            muA = config.physParams.mu_A;
+    //            muB = config.physParams.mu_B;
+    //            rhoA = config.physParams.rho_A;
+    //            rhoB = config.physParams.rho_B;
+    //            sigma = config.physParams.Sigma;
+
+    //            MatInt = !evaporation;
+
+    //            double kA = config.thermParams.k_A;
+    //            double kB = config.thermParams.k_B;
+    //            double hVapA = config.thermParams.hVap_A;
+    //            double hVapB = config.thermParams.hVap_B;
+
+    //            double Tsat = config.thermParams.T_sat;
+    //            double R_int = 0.0;
+    //            //double T_intMin = 0.0;
+    //            if(evaporation) {
+    //                double f = config.thermParams.fc;
+    //                double R = config.thermParams.Rc;
+    //                //double pc = config.thermParams.pc;
+
+    //                if(config.thermParams.hVap_A > 0 && config.thermParams.hVap_B < 0) {
+    //                    R_int = ((2.0 - f) / (2 * f)) * Tsat * Math.Sqrt(2 * Math.PI * R * Tsat) / (rhoB * hVapA.Pow2());
+    //                    //T_intMin = Tsat * (1 + (pc / (rhoA * hVapA.Pow2())));
+    //                } else if(config.thermParams.hVap_A < 0 && config.thermParams.hVap_B > 0) {
+    //                    R_int = ((2.0 - f) / (2 * f)) * Tsat * Math.Sqrt(2 * Math.PI * R * Tsat) / (rhoA * hVapB.Pow2());
+    //                    //T_intMin = Tsat * (1 + (pc / (rhoB * hVapB.Pow2())));
+    //                }
+    //                this.CurvatureRequired = true;
+    //            }
+    //            double p_c = config.thermParams.pc;
+
+
+    //            //if (!MatInt)
+    //            //    throw new NotSupportedException("Non-Material interface is NOT tested!");
+
+    //            // create Operator
+    //            // ===============
+    //            m_OP = new XSpatialOperatorMk2(DomNameSelected, Params, CodNameSelected, (A, B, C) => _HMFdegree, null);
+
+    //            // build the operator
+    //            // ==================
+    //            {
+
+    //                // Momentum equation
+    //                // =================
+
+    //                if(config.physParams.IncludeConvection && config.Transport) {
+
+    //                    for(int d = 0; d < D; d++) {
+    //                        var comps = m_OP.EquationComponents[CodName[d]];
+
+    //                        // convective part:
+    //                        // variante 1: 
+
+    //                        double LFFA = config.dntParams.LFFA;
+    //                        double LFFB = config.dntParams.LFFB;
+
+
+    //                        var conv = new Operator.Convection.ConvectionInBulk_LLF(D, BcMap, d, rhoA, rhoB, LFFA, LFFB, LsTrk);
+    //                        comps.Add(conv); // Bulk component
+    //                        comps.Add(new Operator.Convection.ConvectionAtLevelSet_LLF(d, D, LsTrk, rhoA, rhoB, LFFA, LFFB, config.physParams.Material, BcMap, movingmesh));       // LevelSet component
+
+    //                        if(evaporation) {
+    //                            comps.Add(new Operator.Convection.GeneralizedConvectionAtLevelSet_DissipativePart(d, D, LsTrk, rhoA, rhoB, LFFA, LFFB, BcMap, kA, kB, hVapA, hVapB, R_int, Tsat, sigma, p_c));
+    //                        }
+
+    //                        // variante 3:
+    //                        //var convA = new LocalConvection(D, d, rhoA, rhoB, this.config.varMode, LsTrk);
+    //                        //XOP.OnIntegratingBulk += convA.SetParameter;
+    //                        //comps.Add(convA);
+    //                        //////var convB = new LocalConvection2(D, d, rhoA, rhoB, varMode, LsTrk); // macht Bum-Bum!
+    //                        ////XOP.OnIntegratingBulk += convB.SetParameter;
+    //                        ////comps.Add(convB);
+    //                    }
+
+    //                    this.U0meanrequired = true;
+    //                }
+
+    //                // pressure gradient
+    //                // =================
+
+    //                if(config.PressureGradient) {
+
+    //                    for(int d = 0; d < D; d++) {
+    //                        var comps = m_OP.EquationComponents[CodName[d]];
+
+
+    //                        var pres = new Operator.Pressure.PressureInBulk(d, BcMap);
+    //                        comps.Add(pres);
+
+    //                        //if (!MatInt)
+    //                        //    throw new NotSupportedException("New Style pressure coupling does not support non-material interface.");
+    //                        var presLs = new Operator.Pressure.PressureFormAtLevelSet(d, D, LsTrk); //, dntParams.UseWeightedAverages, muA, muB);
+    //                        comps.Add(presLs);
+    //                    }
+    //                }
+
+    //                // viscous operator
+    //                // ================
+
+    //                if(config.Viscous && !muIs0) {
+
+
+    //                    for(int d = 0; d < D; d++) {
+    //                        var comps = m_OP.EquationComponents[CodName[d]];
+    //                        // viscous part:
+    //                        //double _D = D;
+    //                        //double penalty_mul = dntParams.PenaltySafety;
+    //                        //double _p = degU;
+    //                        //double penalty_base = (_p + 1) * (_p + _D) / _D;
+    //                        //double penalty = penalty_base * penalty_mul;
+    //                        double penalty = dntParams.PenaltySafety;
+    //                        switch(dntParams.ViscosityMode) {
+    //                            case ViscosityMode.Standard: {
+    //                                    // Bulk operator:
+    //                                    var Visc = new Operator.Viscosity.ViscosityInBulk_GradUTerm(
+    //                                        dntParams.UseGhostPenalties ? 0.0 : penalty, 1.0,
+    //                                        BcMap, d, D, muA, muB); // , _betaA: this.physParams.betaS_A, _betaB: this.physParams.betaS_B);
+
+    //                                    comps.Add(Visc);
+
+    //                                    if(dntParams.UseGhostPenalties) {
+    //                                        var ViscPenalty = new Operator.Viscosity.ViscosityInBulk_GradUTerm(penalty * 1.0, 0.0, BcMap, d, D, muA, muB);
+    //                                        m_OP.GhostEdgesOperator.EquationComponents[CodName[d]].Add(ViscPenalty);
+    //                                    }
+    //                                    // Level-Set operator:
+    //                                    comps.Add(new Operator.Viscosity.ViscosityAtLevelSet_Standard(LsTrk, muA, muB, penalty * 1.0, d, true));
+
+    //                                    break;
+    //                                }
+    //                            case ViscosityMode.TransposeTermMissing: {
+    //                                    // Bulk operator:
+    //                                    var Visc = new Operator.Viscosity.ViscosityInBulk_GradUTerm(
+    //                                        dntParams.UseGhostPenalties ? 0.0 : penalty, 1.0,
+    //                                        BcMap, d, D, muA, muB);
+    //                                    comps.Add(Visc);
+
+    //                                    if(dntParams.UseGhostPenalties) {
+    //                                        var ViscPenalty = new Operator.Viscosity.ViscosityInBulk_GradUTerm(penalty * 1.0, 0.0, BcMap, d, D, muA, muB);
+    //                                        m_OP.GhostEdgesOperator.EquationComponents[CodName[d]].Add(ViscPenalty);
+    //                                    }
+    //                                    // Level-Set operator:
+    //                                    comps.Add(new Operator.Viscosity.ViscosityAtLevelSet_Standard(LsTrk, muA, muB, penalty * 1.0, d, false));
+
+    //                                    break;
+    //                                }
+    //                            case ViscosityMode.ExplicitTransformation: {
+    //                                    // Bulk operator
+    //                                    var Visc = new Operator.Viscosity.ViscosityInBulk_GradUTerm(
+    //                                        dntParams.UseGhostPenalties ? 0.0 : penalty, 1.0,
+    //                                        BcMap, d, D, muA, muB);
+    //                                    comps.Add(Visc);
+    //                                    if(dntParams.UseGhostPenalties) {
+    //                                        var ViscPenalty = new Operator.Viscosity.ViscosityInBulk_GradUTerm(penalty * 1.0, 0.0, BcMap, d, D, muA, muB);
+    //                                        m_OP.GhostEdgesOperator.EquationComponents[CodName[d]].Add(ViscPenalty);
+    //                                    }
+
+    //                                    //Level-Set operator:
+    //                                    //comps.Add(new Operator.Viscosity.ViscosityAtLevelSet_Explicit(d, D, LsTrk, penalty, muA, muB));
+    //                                    throw new NotSupportedException("Beim refact rausgeflogen, braucht eh kein Mensch. fk, 08jan16.");
+
+    //                                    //break;
+    //                                }
+
+    //                            case ViscosityMode.FullySymmetric: {
+    //                                    // Bulk operator
+    //                                    var Visc1 = new Operator.Viscosity.ViscosityInBulk_GradUTerm(
+    //                                        dntParams.UseGhostPenalties ? 0.0 : penalty, 1.0,
+    //                                        BcMap, d, D, muA, muB, _betaA: this.physParams.betaS_A, _betaB: this.physParams.betaS_B);
+    //                                    var Visc2 = new Operator.Viscosity.ViscosityInBulk_GradUtranspTerm(
+    //                                        dntParams.UseGhostPenalties ? 0.0 : penalty, 1.0,
+    //                                        BcMap, d, D, muA, muB, _betaA: this.physParams.betaS_A, _betaB: this.physParams.betaS_B);
+    //                                    //var Visc3 = new Operator.Viscosity.ViscosityInBulk_divTerm(dntParams.UseGhostPenalties ? 0.0 : penalty, 1.0, BcMap, d, D, muA, muB);
+
+
+    //                                    comps.Add(Visc1);
+    //                                    comps.Add(Visc2);
+    //                                    //comps.Add(Visc3);
+
+    //                                    if(dntParams.UseGhostPenalties) {
+    //                                        var Visc1Penalty = new Operator.Viscosity.ViscosityInBulk_GradUTerm(
+    //                                            penalty, 0.0,
+    //                                            BcMap, d, D, muA, muB);
+    //                                        var Visc2Penalty = new Operator.Viscosity.ViscosityInBulk_GradUtranspTerm(
+    //                                            penalty, 0.0,
+    //                                            BcMap, d, D, muA, muB);
+    //                                        //var Visc3Penalty = new Operator.Viscosity.ViscosityInBulk_divTerm(
+    //                                        //    penalty, 0.0,
+    //                                        //    BcMap, d, D, muA, muB);
+    //                                        //m_OP.OnIntegratingBulk += Visc3Penalty.SetParameter;
+    //                                        m_OP.GhostEdgesOperator.EquationComponents[CodName[d]].Add(Visc1Penalty);
+    //                                        m_OP.GhostEdgesOperator.EquationComponents[CodName[d]].Add(Visc2Penalty);
+    //                                        //m_OP.AndresHint.EquationComponents[CodName[d]].Add(Visc3Penalty);
+    //                                    }
+
+    //                                    // Level-Set operator
+    //                                    comps.Add(new Operator.Viscosity.ViscosityAtLevelSet_FullySymmetric(LsTrk, muA, muB, penalty, d, dntParams.UseWeightedAverages));
+
+    //                                    if(this.evaporation)
+    //                                        comps.Add(new Operator.Viscosity.GeneralizedViscosityAtLevelSet_FullySymmetric(LsTrk, muA, muB, penalty, d, rhoA, rhoB, kA, kB, hVapA, R_int, Tsat, sigma, p_c));
+
+    //                                    break;
+    //                                }
+
+    //                            default:
+    //                                throw new NotImplementedException();
+    //                        }
+    //                    }
+
+    //                }
+
+    //                // Continuum equation
+    //                // ==================
+
+    //                if(config.continuity) {
+
+    //                    for(int d = 0; d < D; d++) {
+    //                        var src = new Operator.Continuity.DivergenceInBulk_Volume(d, D, rhoA, rhoB, config.dntParams.ContiSign, config.dntParams.RescaleConti);
+    //                        var flx = new Operator.Continuity.DivergenceInBulk_Edge(d, BcMap, rhoA, rhoB, config.dntParams.ContiSign, config.dntParams.RescaleConti);
+    //                        m_OP.EquationComponents["div"].Add(flx);
+    //                        m_OP.EquationComponents["div"].Add(src);
+    //                    }
+
+    //                    var divPen = new Operator.Continuity.DivergenceAtLevelSet(D, LsTrk, rhoA, rhoB, MatInt, config.dntParams.ContiSign, config.dntParams.RescaleConti); //, dntParams.UseWeightedAverages, muA, muB);
+    //                    m_OP.EquationComponents["div"].Add(divPen);
+
+    //                    if(evaporation) {
+    //                        var divPenGen = new Operator.Continuity.GeneralizedDivergenceAtLevelSet(D, LsTrk, rhoA, rhoB, config.dntParams.ContiSign, config.dntParams.RescaleConti, kA, kB, hVapA, R_int, Tsat, sigma, p_c);
+    //                        m_OP.EquationComponents["div"].Add(divPenGen);
+    //                    }
+
+    //                    //// pressure stabilization
+    //                    //if (this.config.PressureStab) {
+    //                    //    Console.WriteLine("Pressure Stabilization active.");
+    //                    //var pStabi = new PressureStabilization(0.0001, 0.0001);
+    //                    //    m_OP.OnIntegratingBulk += pStabi.SetParameter;
+    //                    //    m_OP.EquationComponents["div"].Add(pStabi);
+    //                    ////var pStabiLS = new PressureStabilizationAtLevelSet(D, LsTrk, rhoA, muA, rhoB, muB, sigma, this.config.varMode, MatInt);
+    //                    //    //XOP.EquationComponents["div"].Add(pStabiLS);
+    //                    //} else {
+    //                    //    Console.WriteLine("Pressure Stabilization INACTIVE.");
+    //                    //}
+
+    //                }
+
+    //                // surface tension
+    //                // ===============
+
+    //                if(config.PressureGradient && config.physParams.Sigma != 0.0) {
+
+    //                    // isotropic part of the surface stress tensor
+    //                    if(config.dntParams.SST_isotropicMode == SurfaceStressTensor_IsotropicMode.LaplaceBeltrami_Flux
+    //                     || config.dntParams.SST_isotropicMode == SurfaceStressTensor_IsotropicMode.LaplaceBeltrami_Local
+    //                     || config.dntParams.SST_isotropicMode == SurfaceStressTensor_IsotropicMode.LaplaceBeltrami_ContactLine) {
+
+    //                        for(int d = 0; d < D; d++) {
+
+    //                            if(config.dntParams.SST_isotropicMode != SurfaceStressTensor_IsotropicMode.LaplaceBeltrami_ContactLine) {
+    //                                IEquationComponent G = new SurfaceTension_LaplaceBeltrami_Surface(d, config.physParams.Sigma * 0.5);
+    //                                IEquationComponent H = new SurfaceTension_LaplaceBeltrami_BndLine(d, config.physParams.Sigma * 0.5, config.dntParams.SST_isotropicMode == SurfaceStressTensor_IsotropicMode.LaplaceBeltrami_Flux);
+    //                                m_OP.SurfaceElementOperator.EquationComponents[CodName[d]].Add(G);
+    //                                m_OP.SurfaceElementOperator.EquationComponents[CodName[d]].Add(H);
+    //                            } else {
+    //                                //G = new SurfaceTension_LaplaceBeltrami2_Surface(d, config.physParams.Sigma * 0.5);
+    //                                //H = new SurfaceTension_LaplaceBeltrami2_BndLine(d, config.physParams.Sigma * 0.5, config.physParams.Theta_e, config.physParams.betaL);
+    //                                IEquationComponent isoSurfT = new IsotropicSurfaceTension_LaplaceBeltrami(d, D, config.physParams.Sigma * 0.5, BcMap.EdgeTag2Type, config.physParams.theta_e, config.physParams.betaL);
+    //                                m_OP.SurfaceElementOperator.EquationComponents[CodName[d]].Add(isoSurfT);
+    //                            }
+    //                        }
+
+    //                        this.NormalsRequired = true;
+
+
+    //                    } else if(config.dntParams.SST_isotropicMode == SurfaceStressTensor_IsotropicMode.Curvature_Projected
+    //                            || config.dntParams.SST_isotropicMode == SurfaceStressTensor_IsotropicMode.Curvature_ClosestPoint
+    //                            || config.dntParams.SST_isotropicMode == SurfaceStressTensor_IsotropicMode.Curvature_LaplaceBeltramiMean
+    //                            || config.dntParams.SST_isotropicMode == SurfaceStressTensor_IsotropicMode.Curvature_Fourier) {
+
+    //                        for(int d = 0; d < D; d++) {
+    //                            m_OP.EquationComponents[CodName[d]].Add(new CurvatureBasedSurfaceTension(d, D, LsTrk, config.physParams.Sigma));
+    //                        }
+
+    //                        this.CurvatureRequired = true;
+
+    //                        /*
+    //                        Console.WriteLine("REM: hack in Operator factory");
+    //                        for(int d = 0; d < D; d++) {
+    //                            //var G = new SurfaceTension_LaplaceBeltrami_Surface(d, config.physParams.Sigma * 0.5);
+    //                            var H = new SurfaceTension_LaplaceBeltrami_BndLine(d, config.physParams.Sigma * 0.5, config.dntParams.surfTensionMode == SurfaceTensionMode.LaplaceBeltrami_Flux);
+
+    //                            //m_OP.SurfaceElementOperator.EquationComponents[CodName[d]].Add(G);
+    //                            m_OP.SurfaceElementOperator.EquationComponents[CodName[d]].Add(H);
+    //                        }
+
+    //                        this.NormalsRequired = true;
+    //                        */
+
+    //                    } else {
+    //                        throw new NotImplementedException("Not implemented.");
+    //                    }
+
+
+    //                    // dynamic part
+    //                    if(config.dntParams.SurfStressTensor != SurfaceSressTensor.Isotropic) {
+
+    //                        double muI = config.physParams.mu_I;
+    //                        double lamI = config.physParams.lambda_I;
+
+    //                        double penalty_base = (degU + 1) * (degU + D) / D;
+    //                        double penalty = penalty_base * dntParams.PenaltySafety;
+
+    //                        // surface shear viscosity 
+    //                        if(config.dntParams.SurfStressTensor == SurfaceSressTensor.SurfaceRateOfDeformation ||
+    //                            config.dntParams.SurfStressTensor == SurfaceSressTensor.SemiImplicit ||
+    //                            config.dntParams.SurfStressTensor == SurfaceSressTensor.FullBoussinesqScriven) {
+
+    //                            for(int d = 0; d < D; d++) {
+    //                                var surfDeformRate = new BoussinesqScriven_SurfaceDeformationRate_GradU(d, muI * 0.5, penalty);
+    //                                m_OP.SurfaceElementOperator.EquationComponents[CodName[d]].Add(surfDeformRate);
+    //                                //m_OP.OnIntegratingSurfaceElement += surfDeformRate.SetParameter;
+
+    //                                if(config.dntParams.SurfStressTensor != SurfaceSressTensor.SemiImplicit) {
+    //                                    var surfDeformRateT = new BoussinesqScriven_SurfaceDeformationRate_GradUTranspose(d, muI * 0.5, penalty);
+    //                                    m_OP.SurfaceElementOperator.EquationComponents[CodName[d]].Add(surfDeformRateT);
+    //                                    //m_OP.OnIntegratingSurfaceElement += surfDeformRateT.SetParameter;
+    //                                }
+    //                            }
+
+    //                        }
+    //                        // surface dilatational viscosity
+    //                        if(config.dntParams.SurfStressTensor == SurfaceSressTensor.SurfaceVelocityDivergence ||
+    //                            config.dntParams.SurfStressTensor == SurfaceSressTensor.FullBoussinesqScriven) {
+
+    //                            for(int d = 0; d < D; d++) {
+    //                                var surfVelocDiv = new BoussinesqScriven_SurfaceVelocityDivergence(d, muI * 0.5, lamI * 0.5, penalty, BcMap.EdgeTag2Type);
+    //                                m_OP.SurfaceElementOperator.EquationComponents[CodName[d]].Add(surfVelocDiv);
+    //                                //m_OP.OnIntegratingSurfaceElement += surfVelocDiv.SetParameter;
+    //                            }
+
+    //                        }
+    //                    }
+
+
+    //                    // stabilization
+    //                    if(config.dntParams.UseLevelSetStabilization) {
+
+    //                        for(int d = 0; d < D; d++) {
+    //                            m_OP.EquationComponents[CodName[d]].Add(new LevelSetStabilization(d, D, LsTrk));
+    //                        }
+    //                    }
+
+    //                }
+
+
+    //                // surface force term
+    //                // ==================
+
+
+    //                if(config.PressureGradient && config.physParams.useArtificialSurfaceForce) {
+    //                    for(int d = 0; d < D; d++) {
+    //                        m_OP.EquationComponents[CodName[d]].Add(new SurfaceTension_ArfForceSrc(d, D, LsTrk));
+    //                    }
+    //                }
+
+
+    //                // evaporation (mass flux)
+    //                // =======================
+
+
+    //                if(evaporation) {
+    //                    for(int d = 0; d < D; d++) {
+    //                        m_OP.EquationComponents[CodName[d]].Add(new Operator.DynamicInterfaceConditions.MassFluxAtInterface(d, D, LsTrk, rhoA, rhoB, kA, kB, hVapA, R_int, Tsat, sigma, p_c));
+    //                    }
+    //                }
+
+
+    //            }
+
+    //            // Finalize
+    //            // ========
+
+    //            m_OP.Commit();
+    //        }
+
+
+    //XSpatialOperatorMk2 m_OP;
+
+    ///// <summary>
+    ///// The incompressible XNSE-Operator 
+    ///// </summary>
+    //public XSpatialOperatorMk2 Op {
+    //    get {
+    //        return m_OP;
+    //    }
+    //}
+
+    //bool NormalsRequired = false;
+
+    //bool CurvatureRequired = false;
+
+    //bool U0meanrequired = false;
+
+
+    //        /// <summary>
+    //        /// 
+    //        /// </summary>
+    //        public void AssembleMatrix_Timestepper<T>(
+    //            int CutCellQuadOrder,
+    //            BlockMsrMatrix OpMatrix, double[] OpAffine,
+    //            Dictionary<SpeciesId, MultidimensionalArray> AgglomeratedCellLengthScales,
+    //            IEnumerable<T> CurrentState,
+    //            VectorField<SinglePhaseField> SurfaceForce,
+    //            VectorField<SinglePhaseField> LevelSetGradient, SinglePhaseField ExternalyProvidedCurvature,
+    //            UnsetteledCoordinateMapping RowMapping, UnsetteledCoordinateMapping ColMapping,
+    //            double time, IEnumerable<T> CoupledCurrentState = null, IEnumerable<T> CoupledParams = null) where T : DGField {
+
+    //            if(ColMapping.BasisS.Count != this.Op.DomainVar.Count)
+    //                throw new ArgumentException();
+    //            if(RowMapping.BasisS.Count != this.Op.CodomainVar.Count)
+    //                throw new ArgumentException();
+
+    //            // check:
+    //            var Tracker = this.LsTrk;
+    //            int D = Tracker.GridDat.SpatialDimension;
+    //            if(CurrentState != null && CurrentState.Count() != (D + 1))
+    //                throw new ArgumentException();
+    //            if(OpMatrix == null && CurrentState == null)
+    //                throw new ArgumentException();
+    //            DGField[] U0;
+    //            if(CurrentState != null)
+    //                U0 = CurrentState.Take(D).ToArray();
+    //            else
+    //                U0 = null;
+
+
+
+    //            LevelSet Phi = (LevelSet)(Tracker.LevelSets[0]);
+
+    //            SpeciesId[] SpcToCompute = AgglomeratedCellLengthScales.Keys.ToArray();
+
+    //            IDictionary<SpeciesId, MultidimensionalArray> InterfaceLengths = this.LsTrk.GetXDGSpaceMetrics(this.LsTrk.SpeciesIdS.ToArray(), CutCellQuadOrder).CutCellMetrics.InterfaceArea;
+
+
+    //            // advanced settings for the navier slip boundary condition
+    //            // ========================================================
+
+    //            CellMask SlipArea;
+    //            switch(this.dntParams.GNBC_Localization) {
+    //                case NavierSlip_Localization.Bulk: {
+    //                        SlipArea = this.LsTrk.GridDat.BoundaryCells.VolumeMask;
+    //                        break;
+    //                    }
+    //                case NavierSlip_Localization.ContactLine: {
+    //                        SlipArea = null;
+    //                        break;
+    //                    }
+    //                case NavierSlip_Localization.Nearband: {
+    //                        SlipArea = this.LsTrk.GridDat.BoundaryCells.VolumeMask.Intersect(this.LsTrk.Regions.GetNearFieldMask(this.LsTrk.NearRegionWidth));
+    //                        break;
+    //                    }
+    //                case NavierSlip_Localization.Prescribed: {
+    //                        throw new NotImplementedException();
+    //                    }
+    //                default:
+    //                    throw new ArgumentException();
+    //            }
+
+
+    //            MultidimensionalArray SlipLengths;
+    //            SlipLengths = this.LsTrk.GridDat.Cells.h_min.CloneAs();
+    //            SlipLengths.Clear();
+    //            //SlipLengths.AccConstant(-1.0);
+
+    //            if(SlipArea != null) {
+    //                foreach(Chunk cnk in SlipArea) {
+    //                    for(int i = cnk.i0; i < cnk.JE; i++) {
+    //                        switch(this.dntParams.GNBC_SlipLength) {
+    //                            case NavierSlip_SlipLength.hmin_DG: {
+    //                                    int degU = ColMapping.BasisS.ToArray()[0].Degree;
+    //                                    SlipLengths[i] = this.LsTrk.GridDat.Cells.h_min[i] / (degU + 1);
+    //                                    break;
+    //                                }
+    //                            case NavierSlip_SlipLength.hmin_Grid: {
+    //                                    SlipLengths[i] = SlipLengths[i] = this.LsTrk.GridDat.Cells.h_min[i];
+    //                                    break;
+    //                                }
+    //                            case NavierSlip_SlipLength.Prescribed_SlipLength: {
+    //                                    SlipLengths[i] = this.physParams.sliplength;
+    //                                    break;
+    //                                }
+    //                            case NavierSlip_SlipLength.Prescribed_Beta: {
+    //                                    SlipLengths[i] = -1.0;
+    //                                    break;
+    //                                }
+    //                        }
+    //                    }
+    //                }
+
+    //            }
+
+
+    //            // parameter assembly
+    //            // ==================
+
+    //            // normals:
+    //            SinglePhaseField[] Normals; // Normal vectors: length not normalized - will be normalized at each quad node within the flux functions.
+    //            if(this.NormalsRequired) {
+    //                if(LevelSetGradient == null) {
+    //                    LevelSetGradient = new VectorField<SinglePhaseField>(D, Phi.Basis, SinglePhaseField.Factory);
+    //                    LevelSetGradient.Gradient(1.0, Phi);
+    //                }
+    //                Normals = LevelSetGradient.ToArray();
+    //            } else {
+    //                Normals = new SinglePhaseField[D];
+    //            }
+
+    //            // curvature:
+    //            SinglePhaseField Curvature;
+    //            if(this.CurvatureRequired) {
+    //                Curvature = ExternalyProvidedCurvature;
+    //            } else {
+    //                Curvature = null;
+    //            }
+
+    //            // linearization velocity:
+    //            DGField[] U0_U0mean;
+    //            if(this.U0meanrequired) {
+    //                XDGBasis U0meanBasis = new XDGBasis(Tracker, 0);
+    //                VectorField<XDGField> U0mean = new VectorField<XDGField>(D, U0meanBasis, "U0mean_", XDGField.Factory);
+
+    //                U0_U0mean = ArrayTools.Cat<DGField>(U0, U0mean);
+    //            } else {
+    //                U0_U0mean = new DGField[2 * D];
+    //            }
+
+    //            // Temperature gradient for evaporation
+    //            VectorField<DGField> GradTemp = new VectorField<DGField>(D, U0[0].Basis, XDGField.Factory);
+    //            if(CoupledCurrentState != null) {
+    //                DGField Temp = CoupledCurrentState.ToArray()[0];
+    //                GradTemp = new VectorField<DGField>(D, Temp.Basis, "GradTemp", XDGField.Factory);
+    //                XNSEUtils.ComputeGradientForParam(Temp, GradTemp, this.LsTrk);
+    //            }
+
+    //            // concatenate everything
+    //            var Params = ArrayTools.Cat<DGField>(
+    //                U0_U0mean,
+    //                Curvature,
+    //                ((SurfaceForce != null) ? SurfaceForce.ToArray() : new SinglePhaseField[D]),
+    //                Normals,
+    //                ((evaporation) ? GradTemp.ToArray() : new SinglePhaseField[D]),
+    //                ((evaporation) ? CoupledCurrentState.ToArray<DGField>() : new SinglePhaseField[1]),
+    //                ((evaporation) ? CoupledParams.ToArray<DGField>() : new SinglePhaseField[1]));  //((evaporation) ? GradTemp.ToArray() : new SinglePhaseField[D]));
+
+    //            // linearization velocity:
+    //            if(this.U0meanrequired) {
+    //                VectorField<XDGField> U0mean = new VectorField<XDGField>(U0_U0mean.Skip(D).Take(D).Select(f => ((XDGField)f)).ToArray());
+
+    //                U0mean.Clear();
+    //                if(this.physParams.IncludeConvection)
+    //                    ComputeAverageU(U0, U0mean, CutCellQuadOrder, LsTrk.GetXDGSpaceMetrics(SpcToCompute, CutCellQuadOrder, 1).XQuadSchemeHelper);
+    //            }
+
+
+
+    //            // assemble the matrix & affine vector
+    //            // ===================================
+
+    //            // compute matrix
+    //            if(OpMatrix != null) {
+    //                //Op.ComputeMatrixEx(Tracker,
+    //                //    ColMapping, Params, RowMapping,
+    //                //    OpMatrix, OpAffine, false, time, true,
+    //                //    AgglomeratedCellLengthScales,
+    //                //    InterfaceLengths, SlipLengths,
+    //                //    SpcToCompute);
+
+    //                XSpatialOperatorMk2.XEvaluatorLinear mtxBuilder = Op.GetMatrixBuilder(LsTrk, ColMapping, Params, RowMapping, SpcToCompute);
+
+    //                foreach(var kv in AgglomeratedCellLengthScales) {
+    //                    mtxBuilder.SpeciesOperatorCoefficients[kv.Key].CellLengthScales = kv.Value;
+    //                    mtxBuilder.SpeciesOperatorCoefficients[kv.Key].UserDefinedValues.Add("SlipLengths", SlipLengths);
+    //                }
+
+    //                if(Op.SurfaceElementOperator.TotalNoOfComponents > 0) {
+    //                    foreach(var kv in InterfaceLengths)
+    //                        mtxBuilder.SpeciesOperatorCoefficients[kv.Key].UserDefinedValues.Add("InterfaceLengths", kv.Value);
+    //                }
+
+    //                mtxBuilder.time = time;
+
+    //                mtxBuilder.ComputeMatrix(OpMatrix, OpAffine);
+
+    //            } else {
+    //                XSpatialOperatorMk2.XEvaluatorNonlin eval = Op.GetEvaluatorEx(Tracker,
+    //                    CurrentState.ToArray(), Params, RowMapping,
+    //                    SpcToCompute);
+
+    //                foreach(var kv in AgglomeratedCellLengthScales) {
+    //                    eval.SpeciesOperatorCoefficients[kv.Key].CellLengthScales = kv.Value;
+    //                    eval.SpeciesOperatorCoefficients[kv.Key].UserDefinedValues.Add("SlipLengths", SlipLengths);
+    //                }
+
+    //                if(Op.SurfaceElementOperator.TotalNoOfComponents > 0) {
+    //                    foreach(var kv in InterfaceLengths)
+    //                        eval.SpeciesOperatorCoefficients[kv.Key].UserDefinedValues.Add("InterfaceLengths", kv.Value);
+    //                }
+
+    //                eval.time = time;
+
+    //                eval.Evaluate(1.0, 1.0, OpAffine);
+
+    //#if DEBUG
+    //                // remark: remove this piece in a few months from now on (09may18) if no problems occur
+    //                //{
+
+    //                //    BlockMsrMatrix checkOpMatrix = new BlockMsrMatrix(RowMapping, ColMapping);
+    //                //    double[] checkAffine = new double[OpAffine.Length];
+
+    //                //    Op.ComputeMatrixEx(Tracker,
+    //                //    ColMapping, Params, RowMapping,
+    //                //    OpMatrix, OpAffine, false, time, true,
+    //                //    AgglomeratedCellLengthScales,
+    //                //    InterfaceLengths, SlipLengths,
+    //                //    SpcToCompute);
+
+    //                //    double[] checkResult = checkAffine.CloneAs();
+    //                //    var currentVec = new CoordinateVector(CurrentState.ToArray());
+    //                //    checkOpMatrix.SpMV(1.0, new CoordinateVector(CurrentState.ToArray()), 1.0, checkResult);
+
+    //                //    double L2_dist = GenericBlas.L2DistPow2(checkResult, OpAffine).MPISum().Sqrt();
+    //                //    double RefNorm = (new double[] { checkResult.L2NormPow2(), OpAffine.L2NormPow2(), currentVec.L2NormPow2() }).MPISum().Max().Sqrt();
+
+    //                //    Assert.LessOrEqual(L2_dist, RefNorm * 1.0e-6);
+    //                //    Debug.Assert(L2_dist < RefNorm * 1.0e-6);
+    //                //}
+    //#endif
+    //            }
+
+    //            // check
+    //            // =====
+
+    //            /*
+    //            {
+    //                DGField[] testDomainFieldS = ColMapping.BasisS.Select(bb => new XDGField(bb as XDGBasis)).ToArray();
+    //                CoordinateVector test = new CoordinateVector(testDomainFieldS);
+
+    //                DGField[] errFieldS = ColMapping.BasisS.Select(bb => new XDGField(bb as XDGBasis)).ToArray();
+    //                CoordinateVector Err = new CoordinateVector(errFieldS);
+
+    //                var eval = Op.GetEvaluatorEx(LsTrk,
+    //                    testDomainFieldS, Params, RowMapping);
+
+    //                foreach (var s in this.LsTrk.SpeciesIdS)
+    //                    eval.SpeciesOperatorCoefficients[s].CellLengthScales = AgglomeratedCellLengthScales[s];
+
+    //                eval.time = time;
+    //                int L = test.Count;
+    //                Random r = new Random();
+    //                for(int i = 0; i < L; i++) {
+    //                    test[i] = r.NextDouble();
+    //                }
+
+
+
+    //                double[] R1 = new double[L];
+    //                double[] R2 = new double[L];
+    //                eval.Evaluate(1.0, 1.0, R1);
+
+    //                R2.AccV(1.0, OpAffine);
+    //                OpMatrix.SpMV(1.0, test, 1.0, R2);
+
+    //                Err.AccV(+1.0, R1);
+    //                Err.AccV(-1.0, R2);
+
+    //                double ErrDist = GenericBlas.L2DistPow2(R1, R2).MPISum().Sqrt();
+
+    //                double Ref = test.L2NormPow2().MPISum().Sqrt();
+
+    //                Debug.Assert(ErrDist <= Ref*1.0e-5, "Mismatch between explicit evaluation of XDG operator and matrix.");
+    //            }
+    //            */
+
+    //        }
+
+
+    //        private void ComputeAverageU<T>(IEnumerable<T> U0, VectorField<XDGField> U0mean, int order, XQuadSchemeHelper qh) where T : DGField {
+    //            using(FuncTrace ft = new FuncTrace()) {
+
+    //                var CC = this.LsTrk.Regions.GetCutCellMask();
+    //                int D = this.LsTrk.GridDat.SpatialDimension;
+    //                double minvol = Math.Pow(this.LsTrk.GridDat.Cells.h_minGlobal, D);
+
+
+    //                //var qh = new XQuadSchemeHelper(agg);
+    //                foreach(var Spc in this.LsTrk.SpeciesIdS) { // loop over species...
+    //                    //var Spc = this.LsTrk.GetSpeciesId("B"); {
+    //                    // shadow fields
+    //                    DGField[] U0_Spc = U0.Select(U0_d => (U0_d is XDGField) ? ((DGField)((U0_d as XDGField).GetSpeciesShadowField(Spc))) : ((DGField)U0_d)).ToArray();
+    //                    var U0mean_Spc = U0mean.Select(U0mean_d => U0mean_d.GetSpeciesShadowField(Spc)).ToArray();
+
+
+    //                    // normal cells:
+    //                    for(int d = 0; d < D; d++) {
+    //                        U0mean_Spc[d].AccLaidBack(1.0, U0_Spc[d], this.LsTrk.Regions.GetSpeciesMask(Spc));
+    //                    }
+
+    //                    // cut cells
+    //                    var scheme = qh.GetVolumeQuadScheme(Spc, IntegrationDomain: this.LsTrk.Regions.GetCutCellMask());
+    //                    var rule = scheme.Compile(this.LsTrk.GridDat, order);
+    //                    CellQuadrature.GetQuadrature(new int[] { D + 1 }, // vector components: ( avg_vel[0], ... , avg_vel[D-1], cell_volume )
+    //                        this.LsTrk.GridDat,
+    //                        rule,
+    //                        delegate (int i0, int Length, QuadRule QR, MultidimensionalArray EvalResult) {
+    //                            EvalResult.Clear();
+    //                            for(int d = 0; d < D; d++)
+    //                                U0_Spc[d].Evaluate(i0, Length, QR.Nodes, EvalResult.ExtractSubArrayShallow(-1, -1, d));
+    //                            var Vol = EvalResult.ExtractSubArrayShallow(-1, -1, D);
+    //                            Vol.SetAll(1.0);
+    //                        },
+    //                        delegate (int i0, int Length, MultidimensionalArray ResultsOfIntegration) {
+    //                            for(int i = 0; i < Length; i++) {
+    //                                int jCell = i + i0;
+
+    //                                double Volume = ResultsOfIntegration[i, D];
+    //                                if(Math.Abs(Volume) < minvol * 1.0e-12) {
+    //                                    // keep current value
+    //                                    // since the volume of species 'Spc' in cell 'jCell' is 0.0, the value in this cell should have no effect
+    //                                } else {
+    //                                    for(int d = 0; d < D; d++) {
+    //                                        double IntVal = ResultsOfIntegration[i, d];
+    //                                        U0mean_Spc[d].SetMeanValue(jCell, IntVal / Volume);
+    //                                    }
+    //                                }
+
+    //                            }
+    //                        }).Execute();
+
+    //                }
+
+    //#if DEBUG
+    //                {
+    //                    var Uncut = LsTrk.Regions.GetCutCellMask().Complement();
+
+
+    //                    VectorField<SinglePhaseField> U0mean_check = new VectorField<SinglePhaseField>(D, new Basis(LsTrk.GridDat, 0), SinglePhaseField.Factory);
+    //                    for(int d = 0; d < D; d++) {
+    //                        U0mean_check[d].ProjectField(1.0, U0.ElementAt(d).Evaluate,
+    //                            new CellQuadratureScheme(false, Uncut).AddFixedOrderRules(LsTrk.GridDat, U0.ElementAt(d).Basis.Degree + 1));
+    //                    }
+
+    //                    foreach(var _Spc in this.LsTrk.SpeciesIdS) { // loop over species...
+    //                        for(int d = 0; d < D; d++) {
+    //                            U0mean_check[d].AccLaidBack(-1.0, U0mean[d].GetSpeciesShadowField(_Spc), Uncut.Intersect(LsTrk.Regions.GetSpeciesMask(_Spc)));
+    //                        }
+    //                    }
+
+    //                    double checkNorm = U0mean_check.L2Norm();
+    //                    Debug.Assert(checkNorm < 1.0e-6);
+    //                }
+    //#endif
+
+
+    //                U0mean.ForEach(F => F.CheckForNanOrInf(true, true, true));
+
+    //            }
+    //        }
+
+
+    //        //private void ComputeGradient(DGField f, VectorField<DGField> fGrad) {
+    //        //    using(FuncTrace ft = new FuncTrace()) {
+
+    //        //        int D = this.LsTrk.GridDat.SpatialDimension;
+    //        //        for(int d = 0; d < D; d++) {
+
+    //        //            foreach(var Spc in this.LsTrk.SpeciesIdS) { // loop over species...
+    //        //                // shadow fields
+    //        //                DGField f_Spc = ((f as XDGField).GetSpeciesShadowField(Spc));
+
+    //        //                (fGrad[d] as XDGField).GetSpeciesShadowField(Spc).Derivative(1.0, f_Spc, d);
+    //        //            }
+    //        //        }
+
+    //        //        fGrad.ForEach(F => F.CheckForNanOrInf(true, true, true));
+
+    //        //    }
+    //        //}
+
+    //    }
+     
+
+// ===========================================================================================================
+// ===========================================================================================================
+
+
 //    public class OperatorFactory {
 
 //        LevelSetTracker LsTrk;
@@ -80,7 +980,8 @@
 //            int degU,
 //            IncompressibleMultiphaseBoundaryCondMap BcMap,
 //            bool _movingmesh,
-//            bool _evaporation) {
+//            bool _evaporation,
+//            bool _staticInt) {
 
 //            // variable names
 //            // ==============
@@ -152,15 +1053,23 @@
 
 //            MatInt = !evaporation;
 
-//            double kA = config.thermParams.k_A;
-//            double kB = config.thermParams.k_B;
-//            double hVapA = config.thermParams.hVap_A;
-//            double hVapB = config.thermParams.hVap_B;
-
-//            double Tsat = config.thermParams.T_sat;
+//            double kA = 0.0;
+//            double kB = 0.0;
+//            double hVapA = 0.0;
+//            double hVapB = 0.0;
+
+//            double Tsat = 0.0;
 //            double R_int = 0.0;
-//            //double T_intMin = 0.0;
-//            if(evaporation) {
+//            double p_c = 0.0;
+//            if (evaporation) {
+//                kA = config.thermParams.k_A;
+//                kB = config.thermParams.k_B;
+//                hVapA = config.thermParams.hVap_A;
+//                hVapB = config.thermParams.hVap_B;
+
+//                Tsat = config.thermParams.T_sat;
+//                p_c = config.thermParams.pc;
+//                //double T_intMin = 0.0;
 //                double f = config.thermParams.fc;
 //                double R = config.thermParams.Rc;
 //                //double pc = config.thermParams.pc;
@@ -174,7 +1083,7 @@
 //                }
 //                this.CurvatureRequired = true;
 //            }
-//            double p_c = config.thermParams.pc;
+
 
 
 //            //if (!MatInt)
@@ -182,7 +1091,7 @@
 
 //            // create Operator
 //            // ===============
-//            m_OP = new XSpatialOperatorMk2(DomNameSelected, Params, CodNameSelected, (A, B, C) => _HMFdegree, null);
+//            m_OP = new XSpatialOperator(DomNameSelected, Params, CodNameSelected, (A, B, C) => _HMFdegree);
 
 //            // build the operator
 //            // ==================
@@ -205,10 +1114,14 @@
 
 //                        var conv = new Operator.Convection.ConvectionInBulk_LLF(D, BcMap, d, rhoA, rhoB, LFFA, LFFB, LsTrk);
 //                        comps.Add(conv); // Bulk component
+
 //                        comps.Add(new Operator.Convection.ConvectionAtLevelSet_LLF(d, D, LsTrk, rhoA, rhoB, LFFA, LFFB, config.physParams.Material, BcMap, movingmesh));       // LevelSet component
-
-//                        if(evaporation) {
-//                            comps.Add(new Operator.Convection.GeneralizedConvectionAtLevelSet_DissipativePart(d, D, LsTrk, rhoA, rhoB, LFFA, LFFB, BcMap, kA, kB, hVapA, hVapB, R_int, Tsat, sigma, p_c));
+//                        //comps.Add(new Operator.Convection.ConvectionAtLevelSet_weightedLLF(d, D, LsTrk, rhoA, rhoB, LFFA, LFFB, BcMap, movingmesh));       // LevelSet component
+
+//                        if (evaporation) {
+//                            comps.Add(new Operator.Convection.ConvectionAtLevelSet_Divergence(d, D, LsTrk, rhoA, rhoB, config.dntParams.ContiSign, config.dntParams.RescaleConti, kA, kB, hVapA, R_int, Tsat, sigma, p_c));
+//                            comps.Add(new Operator.Convection.ConvectionAtLevelSet_nonMaterialLLF(d, D, LsTrk, rhoA, rhoB, kA, kB, hVapA, R_int, Tsat, sigma, p_c));
+//                            //comps.Add(new Operator.Convection.ConvectionAtLevelSet_nonMaterial(d, D, LsTrk, rhoA, rhoB, kA, kB, hVapA, R_int, Tsat, sigma, p_c));
 //                        }
 
 //                        // variante 3:
@@ -235,10 +1148,10 @@
 //                        var pres = new Operator.Pressure.PressureInBulk(d, BcMap);
 //                        comps.Add(pres);
 
-//                        //if (!MatInt)
-//                        //    throw new NotSupportedException("New Style pressure coupling does not support non-material interface.");
+
 //                        var presLs = new Operator.Pressure.PressureFormAtLevelSet(d, D, LsTrk); //, dntParams.UseWeightedAverages, muA, muB);
 //                        comps.Add(presLs);
+
 //                    }
 //                }
 
@@ -341,7 +1254,7 @@
 //                                    }
 
 //                                    // Level-Set operator
-//                                    comps.Add(new Operator.Viscosity.ViscosityAtLevelSet_FullySymmetric(LsTrk, muA, muB, penalty, d, dntParams.UseWeightedAverages));
+//                                    comps.Add(new Operator.Viscosity.ViscosityAtLevelSet_FullySymmetric(LsTrk, muA, muB, penalty, d, _staticInt, dntParams.UseWeightedAverages));
 
 //                                    if(this.evaporation)
 //                                        comps.Add(new Operator.Viscosity.GeneralizedViscosityAtLevelSet_FullySymmetric(LsTrk, muA, muB, penalty, d, rhoA, rhoB, kA, kB, hVapA, R_int, Tsat, sigma, p_c));
@@ -368,7 +1281,7 @@
 //                        m_OP.EquationComponents["div"].Add(src);
 //                    }
 
-//                    var divPen = new Operator.Continuity.DivergenceAtLevelSet(D, LsTrk, rhoA, rhoB, MatInt, config.dntParams.ContiSign, config.dntParams.RescaleConti); //, dntParams.UseWeightedAverages, muA, muB);
+//                    var divPen = new Operator.Continuity.DivergenceAtLevelSet(D, LsTrk, rhoA, rhoB, MatInt, config.dntParams.ContiSign, config.dntParams.RescaleConti, _staticInt); //, dntParams.UseWeightedAverages, muA, muB);
 //                    m_OP.EquationComponents["div"].Add(divPen);
 
 //                    if(evaporation) {
@@ -410,410 +1323,22 @@
 //                            } else {
 //                                //G = new SurfaceTension_LaplaceBeltrami2_Surface(d, config.physParams.Sigma * 0.5);
 //                                //H = new SurfaceTension_LaplaceBeltrami2_BndLine(d, config.physParams.Sigma * 0.5, config.physParams.Theta_e, config.physParams.betaL);
-//                                IEquationComponent isoSurfT = new IsotropicSurfaceTension_LaplaceBeltrami(d, D, config.physParams.Sigma * 0.5, BcMap.EdgeTag2Type, config.physParams.theta_e, config.physParams.betaL);
+//                                IEquationComponent isoSurfT = new IsotropicSurfaceTension_LaplaceBeltrami(d, D, config.physParams.Sigma * 0.5, BcMap.EdgeTag2Type, BcMap, config.physParams.theta_e, config.physParams.betaL, _staticInt);
 //                                m_OP.SurfaceElementOperator.EquationComponents[CodName[d]].Add(isoSurfT);
 //                            }
-=======
-    public class OperatorFactory {
-
-        LevelSetTracker LsTrk;
-
-        DoNotTouchParameters dntParams;
-
-        PhysicalParameters physParams;
-
-        int D;
-
-        bool muIs0 = false;
-
-        string[] DomName;
-        string[] CodName;
-        string[] Params;
-
-        string[] CodNameSelected = new string[0];
-        string[] DomNameSelected = new string[0];
-
-        double muA;
-        double muB;
-        double rhoA;
-        double rhoB;
-        double sigma;
-        bool MatInt;
-        bool UseExtendedVelocity;
-
-        public bool movingmesh;
-
-        public bool evaporation;
-
-        //XQuadFactoryHelper.MomentFittingVariants momentFittingVariant;
-        int HMFDegree;
-
-        public OperatorFactory(
-            OperatorConfiguration config,
-            LevelSetTracker _LsTrk,
-            int _HMFdegree,
-            int degU,
-            IncompressibleMultiphaseBoundaryCondMap BcMap,
-            bool _movingmesh,
-            bool _evaporation,
-            bool _staticInt) {
-
-            // variable names
-            // ==============
-            D = _LsTrk.GridDat.SpatialDimension;
-            this.LsTrk = _LsTrk;
-            //this.momentFittingVariant = momentFittingVariant;
-            this.HMFDegree = _HMFdegree;
-            this.dntParams = config.dntParams.CloneAs();
-            this.physParams = config.physParams.CloneAs();
-            this.UseExtendedVelocity = config.UseXDG4Velocity;
-            this.movingmesh = _movingmesh;
-            this.evaporation = _evaporation;
-
-            // test input
-            // ==========
-            {
-                if(config.DomBlocks.GetLength(0) != 2 || config.CodBlocks.GetLength(0) != 2)
-                    throw new ArgumentException();
-                if(config.physParams.mu_A == 0.0 && config.physParams.mu_B == 0.0) {
-                    muIs0 = true;
-                } else {
-                    if(config.physParams.mu_A <= 0)
-                        throw new ArgumentException();
-                    if(config.physParams.mu_B <= 0)
-                        throw new ArgumentException();
-                }
-
-                if(config.physParams.rho_A <= 0)
-                    throw new ArgumentException();
-                if(config.physParams.rho_B <= 0)
-                    throw new ArgumentException();
-
-                if(_LsTrk.SpeciesNames.Count != 2)
-                    throw new ArgumentException();
-                if(!(_LsTrk.SpeciesNames.Contains("A") && _LsTrk.SpeciesNames.Contains("B")))
-                    throw new ArgumentException();
-            }
-
-
-            // full operator:
-            CodName = ((new string[] { "momX", "momY", "momZ" }).GetSubVector(0, D)).Cat("div");
-            Params = ArrayTools.Cat(
-                VariableNames.Velocity0Vector(D),
-                VariableNames.Velocity0MeanVector(D),
-                "Curvature",
-                (new string[] { "surfForceX", "surfForceY", "surfForceZ" }).GetSubVector(0, D),
-                (new string[] { "NX", "NY", "NZ" }).GetSubVector(0, D),
-                (new string[] { "GradTempX", "GradTempY", "GradTempZ" }.GetSubVector(0, D)),
-                VariableNames.Temperature,
-                "DisjoiningPressure");
-            DomName = ArrayTools.Cat(VariableNames.VelocityVector(D), VariableNames.Pressure);
-
-            // selected part:
-            if(config.CodBlocks[0])
-                CodNameSelected = ArrayTools.Cat(CodNameSelected, CodName.GetSubVector(0, D));
-            if(config.CodBlocks[1])
-                CodNameSelected = ArrayTools.Cat(CodNameSelected, CodName.GetSubVector(D, 1));
-
-            if(config.DomBlocks[0])
-                DomNameSelected = ArrayTools.Cat(DomNameSelected, DomName.GetSubVector(0, D));
-            if(config.DomBlocks[1])
-                DomNameSelected = ArrayTools.Cat(DomNameSelected, DomName.GetSubVector(D, 1));
-
-            muA = config.physParams.mu_A;
-            muB = config.physParams.mu_B;
-            rhoA = config.physParams.rho_A;
-            rhoB = config.physParams.rho_B;
-            sigma = config.physParams.Sigma;
-
-            MatInt = !evaporation;
-
-            double kA = 0.0;
-            double kB = 0.0;
-            double hVapA = 0.0;
-            double hVapB = 0.0;
-
-            double Tsat = 0.0;
-            double R_int = 0.0;
-            double p_c = 0.0;
-            if (evaporation) {
-                kA = config.thermParams.k_A;
-                kB = config.thermParams.k_B;
-                hVapA = config.thermParams.hVap_A;
-                hVapB = config.thermParams.hVap_B;
-
-                Tsat = config.thermParams.T_sat;
-                p_c = config.thermParams.pc;
-                //double T_intMin = 0.0;
-                double f = config.thermParams.fc;
-                double R = config.thermParams.Rc;
-                //double pc = config.thermParams.pc;
-
-                if(config.thermParams.hVap_A > 0 && config.thermParams.hVap_B < 0) {
-                    R_int = ((2.0 - f) / (2 * f)) * Tsat * Math.Sqrt(2 * Math.PI * R * Tsat) / (rhoB * hVapA.Pow2());
-                    //T_intMin = Tsat * (1 + (pc / (rhoA * hVapA.Pow2())));
-                } else if(config.thermParams.hVap_A < 0 && config.thermParams.hVap_B > 0) {
-                    R_int = ((2.0 - f) / (2 * f)) * Tsat * Math.Sqrt(2 * Math.PI * R * Tsat) / (rhoA * hVapB.Pow2());
-                    //T_intMin = Tsat * (1 + (pc / (rhoB * hVapB.Pow2())));
-                }
-                this.CurvatureRequired = true;
-            }
-
-
-
-            //if (!MatInt)
-            //    throw new NotSupportedException("Non-Material interface is NOT tested!");
-
-            // create Operator
-            // ===============
-            m_OP = new XSpatialOperator(DomNameSelected, Params, CodNameSelected, (A, B, C) => _HMFdegree);
-
-            // build the operator
-            // ==================
-            {
-
-                // Momentum equation
-                // =================
-
-                if(config.physParams.IncludeConvection && config.Transport) {
-
-                    for(int d = 0; d < D; d++) {
-                        var comps = m_OP.EquationComponents[CodName[d]];
-
-                        // convective part:
-                        // variante 1: 
-
-                        double LFFA = config.dntParams.LFFA;
-                        double LFFB = config.dntParams.LFFB;
-
-
-                        var conv = new Operator.Convection.ConvectionInBulk_LLF(D, BcMap, d, rhoA, rhoB, LFFA, LFFB, LsTrk);
-                        comps.Add(conv); // Bulk component
-
-                        comps.Add(new Operator.Convection.ConvectionAtLevelSet_LLF(d, D, LsTrk, rhoA, rhoB, LFFA, LFFB, config.physParams.Material, BcMap, movingmesh));       // LevelSet component
-                        //comps.Add(new Operator.Convection.ConvectionAtLevelSet_weightedLLF(d, D, LsTrk, rhoA, rhoB, LFFA, LFFB, BcMap, movingmesh));       // LevelSet component
-
-                        if (evaporation) {
-                            comps.Add(new Operator.Convection.ConvectionAtLevelSet_Divergence(d, D, LsTrk, rhoA, rhoB, config.dntParams.ContiSign, config.dntParams.RescaleConti, kA, kB, hVapA, R_int, Tsat, sigma, p_c));
-                            comps.Add(new Operator.Convection.ConvectionAtLevelSet_nonMaterialLLF(d, D, LsTrk, rhoA, rhoB, kA, kB, hVapA, R_int, Tsat, sigma, p_c));
-                            //comps.Add(new Operator.Convection.ConvectionAtLevelSet_nonMaterial(d, D, LsTrk, rhoA, rhoB, kA, kB, hVapA, R_int, Tsat, sigma, p_c));
-                        }
-
-                        // variante 3:
-                        //var convA = new LocalConvection(D, d, rhoA, rhoB, this.config.varMode, LsTrk);
-                        //XOP.OnIntegratingBulk += convA.SetParameter;
-                        //comps.Add(convA);
-                        //////var convB = new LocalConvection2(D, d, rhoA, rhoB, varMode, LsTrk); // macht Bum-Bum!
-                        ////XOP.OnIntegratingBulk += convB.SetParameter;
-                        ////comps.Add(convB);
-                    }
-
-                    this.U0meanrequired = true;
-                }
-
-                // pressure gradient
-                // =================
-
-                if(config.PressureGradient) {
-
-                    for(int d = 0; d < D; d++) {
-                        var comps = m_OP.EquationComponents[CodName[d]];
-
-
-                        var pres = new Operator.Pressure.PressureInBulk(d, BcMap);
-                        comps.Add(pres);
-
-
-                        var presLs = new Operator.Pressure.PressureFormAtLevelSet(d, D, LsTrk); //, dntParams.UseWeightedAverages, muA, muB);
-                        comps.Add(presLs);
-
-                    }
-                }
-
-                // viscous operator
-                // ================
-
-                if(config.Viscous && !muIs0) {
-
-
-                    for(int d = 0; d < D; d++) {
-                        var comps = m_OP.EquationComponents[CodName[d]];
-                        // viscous part:
-                        //double _D = D;
-                        //double penalty_mul = dntParams.PenaltySafety;
-                        //double _p = degU;
-                        //double penalty_base = (_p + 1) * (_p + _D) / _D;
-                        //double penalty = penalty_base * penalty_mul;
-                        double penalty = dntParams.PenaltySafety;
-                        switch(dntParams.ViscosityMode) {
-                            case ViscosityMode.Standard: {
-                                    // Bulk operator:
-                                    var Visc = new Operator.Viscosity.ViscosityInBulk_GradUTerm(
-                                        dntParams.UseGhostPenalties ? 0.0 : penalty, 1.0,
-                                        BcMap, d, D, muA, muB); // , _betaA: this.physParams.betaS_A, _betaB: this.physParams.betaS_B);
-
-                                    comps.Add(Visc);
-
-                                    if(dntParams.UseGhostPenalties) {
-                                        var ViscPenalty = new Operator.Viscosity.ViscosityInBulk_GradUTerm(penalty * 1.0, 0.0, BcMap, d, D, muA, muB);
-                                        m_OP.GhostEdgesOperator.EquationComponents[CodName[d]].Add(ViscPenalty);
-                                    }
-                                    // Level-Set operator:
-                                    comps.Add(new Operator.Viscosity.ViscosityAtLevelSet_Standard(LsTrk, muA, muB, penalty * 1.0, d, true));
-
-                                    break;
-                                }
-                            case ViscosityMode.TransposeTermMissing: {
-                                    // Bulk operator:
-                                    var Visc = new Operator.Viscosity.ViscosityInBulk_GradUTerm(
-                                        dntParams.UseGhostPenalties ? 0.0 : penalty, 1.0,
-                                        BcMap, d, D, muA, muB);
-                                    comps.Add(Visc);
-
-                                    if(dntParams.UseGhostPenalties) {
-                                        var ViscPenalty = new Operator.Viscosity.ViscosityInBulk_GradUTerm(penalty * 1.0, 0.0, BcMap, d, D, muA, muB);
-                                        m_OP.GhostEdgesOperator.EquationComponents[CodName[d]].Add(ViscPenalty);
-                                    }
-                                    // Level-Set operator:
-                                    comps.Add(new Operator.Viscosity.ViscosityAtLevelSet_Standard(LsTrk, muA, muB, penalty * 1.0, d, false));
-
-                                    break;
-                                }
-                            case ViscosityMode.ExplicitTransformation: {
-                                    // Bulk operator
-                                    var Visc = new Operator.Viscosity.ViscosityInBulk_GradUTerm(
-                                        dntParams.UseGhostPenalties ? 0.0 : penalty, 1.0,
-                                        BcMap, d, D, muA, muB);
-                                    comps.Add(Visc);
-                                    if(dntParams.UseGhostPenalties) {
-                                        var ViscPenalty = new Operator.Viscosity.ViscosityInBulk_GradUTerm(penalty * 1.0, 0.0, BcMap, d, D, muA, muB);
-                                        m_OP.GhostEdgesOperator.EquationComponents[CodName[d]].Add(ViscPenalty);
-                                    }
-
-                                    //Level-Set operator:
-                                    //comps.Add(new Operator.Viscosity.ViscosityAtLevelSet_Explicit(d, D, LsTrk, penalty, muA, muB));
-                                    throw new NotSupportedException("Beim refact rausgeflogen, braucht eh kein Mensch. fk, 08jan16.");
-
-                                    //break;
-                                }
-
-                            case ViscosityMode.FullySymmetric: {
-                                    // Bulk operator
-                                    var Visc1 = new Operator.Viscosity.ViscosityInBulk_GradUTerm(
-                                        dntParams.UseGhostPenalties ? 0.0 : penalty, 1.0,
-                                        BcMap, d, D, muA, muB, _betaA: this.physParams.betaS_A, _betaB: this.physParams.betaS_B);
-                                    var Visc2 = new Operator.Viscosity.ViscosityInBulk_GradUtranspTerm(
-                                        dntParams.UseGhostPenalties ? 0.0 : penalty, 1.0,
-                                        BcMap, d, D, muA, muB, _betaA: this.physParams.betaS_A, _betaB: this.physParams.betaS_B);
-                                    //var Visc3 = new Operator.Viscosity.ViscosityInBulk_divTerm(dntParams.UseGhostPenalties ? 0.0 : penalty, 1.0, BcMap, d, D, muA, muB);
-
-
-                                    comps.Add(Visc1);
-                                    comps.Add(Visc2);
-                                    //comps.Add(Visc3);
-
-                                    if(dntParams.UseGhostPenalties) {
-                                        var Visc1Penalty = new Operator.Viscosity.ViscosityInBulk_GradUTerm(
-                                            penalty, 0.0,
-                                            BcMap, d, D, muA, muB);
-                                        var Visc2Penalty = new Operator.Viscosity.ViscosityInBulk_GradUtranspTerm(
-                                            penalty, 0.0,
-                                            BcMap, d, D, muA, muB);
-                                        //var Visc3Penalty = new Operator.Viscosity.ViscosityInBulk_divTerm(
-                                        //    penalty, 0.0,
-                                        //    BcMap, d, D, muA, muB);
-                                        //m_OP.OnIntegratingBulk += Visc3Penalty.SetParameter;
-                                        m_OP.GhostEdgesOperator.EquationComponents[CodName[d]].Add(Visc1Penalty);
-                                        m_OP.GhostEdgesOperator.EquationComponents[CodName[d]].Add(Visc2Penalty);
-                                        //m_OP.AndresHint.EquationComponents[CodName[d]].Add(Visc3Penalty);
-                                    }
-
-                                    // Level-Set operator
-                                    comps.Add(new Operator.Viscosity.ViscosityAtLevelSet_FullySymmetric(LsTrk, muA, muB, penalty, d, _staticInt, dntParams.UseWeightedAverages));
-
-                                    if(this.evaporation)
-                                        comps.Add(new Operator.Viscosity.GeneralizedViscosityAtLevelSet_FullySymmetric(LsTrk, muA, muB, penalty, d, rhoA, rhoB, kA, kB, hVapA, R_int, Tsat, sigma, p_c));
-
-                                    break;
-                                }
-
-                            default:
-                                throw new NotImplementedException();
-                        }
-                    }
-
-                }
-
-                // Continuum equation
-                // ==================
-
-                if(config.continuity) {
-
-                    for(int d = 0; d < D; d++) {
-                        var src = new Operator.Continuity.DivergenceInBulk_Volume(d, D, rhoA, rhoB, config.dntParams.ContiSign, config.dntParams.RescaleConti);
-                        var flx = new Operator.Continuity.DivergenceInBulk_Edge(d, BcMap, rhoA, rhoB, config.dntParams.ContiSign, config.dntParams.RescaleConti);
-                        m_OP.EquationComponents["div"].Add(flx);
-                        m_OP.EquationComponents["div"].Add(src);
-                    }
-
-                    var divPen = new Operator.Continuity.DivergenceAtLevelSet(D, LsTrk, rhoA, rhoB, MatInt, config.dntParams.ContiSign, config.dntParams.RescaleConti, _staticInt); //, dntParams.UseWeightedAverages, muA, muB);
-                    m_OP.EquationComponents["div"].Add(divPen);
-
-                    if(evaporation) {
-                        var divPenGen = new Operator.Continuity.GeneralizedDivergenceAtLevelSet(D, LsTrk, rhoA, rhoB, config.dntParams.ContiSign, config.dntParams.RescaleConti, kA, kB, hVapA, R_int, Tsat, sigma, p_c);
-                        m_OP.EquationComponents["div"].Add(divPenGen);
-                    }
-
-                    //// pressure stabilization
-                    //if (this.config.PressureStab) {
-                    //    Console.WriteLine("Pressure Stabilization active.");
-                    //var pStabi = new PressureStabilization(0.0001, 0.0001);
-                    //    m_OP.OnIntegratingBulk += pStabi.SetParameter;
-                    //    m_OP.EquationComponents["div"].Add(pStabi);
-                    ////var pStabiLS = new PressureStabilizationAtLevelSet(D, LsTrk, rhoA, muA, rhoB, muB, sigma, this.config.varMode, MatInt);
-                    //    //XOP.EquationComponents["div"].Add(pStabiLS);
-                    //} else {
-                    //    Console.WriteLine("Pressure Stabilization INACTIVE.");
-                    //}
-
-                }
-
-                // surface tension
-                // ===============
-
-                if(config.PressureGradient && config.physParams.Sigma != 0.0) {
-
-                    // isotropic part of the surface stress tensor
-                    if(config.dntParams.SST_isotropicMode == SurfaceStressTensor_IsotropicMode.LaplaceBeltrami_Flux
-                     || config.dntParams.SST_isotropicMode == SurfaceStressTensor_IsotropicMode.LaplaceBeltrami_Local
-                     || config.dntParams.SST_isotropicMode == SurfaceStressTensor_IsotropicMode.LaplaceBeltrami_ContactLine) {
-
-                        for(int d = 0; d < D; d++) {
-
-                            if(config.dntParams.SST_isotropicMode != SurfaceStressTensor_IsotropicMode.LaplaceBeltrami_ContactLine) {
-                                IEquationComponent G = new SurfaceTension_LaplaceBeltrami_Surface(d, config.physParams.Sigma * 0.5);
-                                IEquationComponent H = new SurfaceTension_LaplaceBeltrami_BndLine(d, config.physParams.Sigma * 0.5, config.dntParams.SST_isotropicMode == SurfaceStressTensor_IsotropicMode.LaplaceBeltrami_Flux);
-                                m_OP.SurfaceElementOperator.EquationComponents[CodName[d]].Add(G);
-                                m_OP.SurfaceElementOperator.EquationComponents[CodName[d]].Add(H);
-                            } else {
-                                //G = new SurfaceTension_LaplaceBeltrami2_Surface(d, config.physParams.Sigma * 0.5);
-                                //H = new SurfaceTension_LaplaceBeltrami2_BndLine(d, config.physParams.Sigma * 0.5, config.physParams.Theta_e, config.physParams.betaL);
-                                IEquationComponent isoSurfT = new IsotropicSurfaceTension_LaplaceBeltrami(d, D, config.physParams.Sigma * 0.5, BcMap.EdgeTag2Type, BcMap, config.physParams.theta_e, config.physParams.betaL, _staticInt);
-                                m_OP.SurfaceElementOperator.EquationComponents[CodName[d]].Add(isoSurfT);
-                            }
->>>>>>> 25a740ca
+
 
 //                        }
 
 //                        this.NormalsRequired = true;
 
 
-//                    } else if(config.dntParams.SST_isotropicMode == SurfaceStressTensor_IsotropicMode.Curvature_Projected
+//                    } else if (config.dntParams.SST_isotropicMode == SurfaceStressTensor_IsotropicMode.Curvature_Projected
 //                            || config.dntParams.SST_isotropicMode == SurfaceStressTensor_IsotropicMode.Curvature_ClosestPoint
 //                            || config.dntParams.SST_isotropicMode == SurfaceStressTensor_IsotropicMode.Curvature_LaplaceBeltramiMean
 //                            || config.dntParams.SST_isotropicMode == SurfaceStressTensor_IsotropicMode.Curvature_Fourier) {
 
-//                        for(int d = 0; d < D; d++) {
+//                        for (int d = 0; d < D; d++) {
 //                            m_OP.EquationComponents[CodName[d]].Add(new CurvatureBasedSurfaceTension(d, D, LsTrk, config.physParams.Sigma));
 //                        }
 
@@ -838,7 +1363,7 @@
 
 
 //                    // dynamic part
-//                    if(config.dntParams.SurfStressTensor != SurfaceSressTensor.Isotropic) {
+//                    if (config.dntParams.SurfStressTensor != SurfaceSressTensor.Isotropic) {
 
 //                        double muI = config.physParams.mu_I;
 //                        double lamI = config.physParams.lambda_I;
@@ -847,16 +1372,16 @@
 //                        double penalty = penalty_base * dntParams.PenaltySafety;
 
 //                        // surface shear viscosity 
-//                        if(config.dntParams.SurfStressTensor == SurfaceSressTensor.SurfaceRateOfDeformation ||
+//                        if (config.dntParams.SurfStressTensor == SurfaceSressTensor.SurfaceRateOfDeformation ||
 //                            config.dntParams.SurfStressTensor == SurfaceSressTensor.SemiImplicit ||
 //                            config.dntParams.SurfStressTensor == SurfaceSressTensor.FullBoussinesqScriven) {
 
-//                            for(int d = 0; d < D; d++) {
+//                            for (int d = 0; d < D; d++) {
 //                                var surfDeformRate = new BoussinesqScriven_SurfaceDeformationRate_GradU(d, muI * 0.5, penalty);
 //                                m_OP.SurfaceElementOperator.EquationComponents[CodName[d]].Add(surfDeformRate);
 //                                //m_OP.OnIntegratingSurfaceElement += surfDeformRate.SetParameter;
 
-//                                if(config.dntParams.SurfStressTensor != SurfaceSressTensor.SemiImplicit) {
+//                                if (config.dntParams.SurfStressTensor != SurfaceSressTensor.SemiImplicit) {
 //                                    var surfDeformRateT = new BoussinesqScriven_SurfaceDeformationRate_GradUTranspose(d, muI * 0.5, penalty);
 //                                    m_OP.SurfaceElementOperator.EquationComponents[CodName[d]].Add(surfDeformRateT);
 //                                    //m_OP.OnIntegratingSurfaceElement += surfDeformRateT.SetParameter;
@@ -865,10 +1390,10 @@
 
 //                        }
 //                        // surface dilatational viscosity
-//                        if(config.dntParams.SurfStressTensor == SurfaceSressTensor.SurfaceVelocityDivergence ||
+//                        if (config.dntParams.SurfStressTensor == SurfaceSressTensor.SurfaceVelocityDivergence ||
 //                            config.dntParams.SurfStressTensor == SurfaceSressTensor.FullBoussinesqScriven) {
 
-//                            for(int d = 0; d < D; d++) {
+//                            for (int d = 0; d < D; d++) {
 //                                var surfVelocDiv = new BoussinesqScriven_SurfaceVelocityDivergence(d, muI * 0.5, lamI * 0.5, penalty, BcMap.EdgeTag2Type);
 //                                m_OP.SurfaceElementOperator.EquationComponents[CodName[d]].Add(surfVelocDiv);
 //                                //m_OP.OnIntegratingSurfaceElement += surfVelocDiv.SetParameter;
@@ -879,9 +1404,9 @@
 
 
 //                    // stabilization
-//                    if(config.dntParams.UseLevelSetStabilization) {
-
-//                        for(int d = 0; d < D; d++) {
+//                    if (config.dntParams.UseLevelSetStabilization) {
+
+//                        for (int d = 0; d < D; d++) {
 //                            m_OP.EquationComponents[CodName[d]].Add(new LevelSetStabilization(d, D, LsTrk));
 //                        }
 //                    }
@@ -893,8 +1418,8 @@
 //                // ==================
 
 
-//                if(config.PressureGradient && config.physParams.useArtificialSurfaceForce) {
-//                    for(int d = 0; d < D; d++) {
+//                if (config.PressureGradient && config.physParams.useArtificialSurfaceForce) {
+//                    for (int d = 0; d < D; d++) {
 //                        m_OP.EquationComponents[CodName[d]].Add(new SurfaceTension_ArfForceSrc(d, D, LsTrk));
 //                    }
 //                }
@@ -903,19 +1428,12 @@
 //                // evaporation (mass flux)
 //                // =======================
 
-<<<<<<< HEAD
-//                if(evaporation) {
-//                    for(int d = 0; d < D; d++) {
+
+//                if (evaporation) {
+//                    for (int d = 0; d < D; d++) {
 //                        m_OP.EquationComponents[CodName[d]].Add(new Operator.DynamicInterfaceConditions.MassFluxAtInterface(d, D, LsTrk, rhoA, rhoB, kA, kB, hVapA, R_int, Tsat, sigma, p_c));
 //                    }
 //                }
-=======
-                if (evaporation) {
-                    for (int d = 0; d < D; d++) {
-                        m_OP.EquationComponents[CodName[d]].Add(new Operator.DynamicInterfaceConditions.MassFluxAtInterface(d, D, LsTrk, rhoA, rhoB, kA, kB, hVapA, R_int, Tsat, sigma, p_c));
-                    }
-                }
->>>>>>> 25a740ca
 
 
 //            }
@@ -925,6 +1443,10 @@
 
 //            m_OP.Commit();
 //        }
+
+
+
+
 
 
 
@@ -949,7 +1471,6 @@
 
 
 
-<<<<<<< HEAD
 //        /// <summary>
 //        /// 
 //        /// </summary>
@@ -1048,6 +1569,7 @@
 //            }
 
 
+
 //            // parameter assembly
 //            // ==================
 
@@ -1083,7 +1605,7 @@
 //            }
 
 //            // Temperature gradient for evaporation
-//            VectorField<DGField> GradTemp = new VectorField<DGField>(D, U0[0].Basis, XDGField.Factory);
+//            VectorField<DGField> GradTemp = new VectorField<DGField>(D, new XDGBasis(LsTrk, 0), XDGField.Factory);
 //            if(CoupledCurrentState != null) {
 //                DGField Temp = CoupledCurrentState.ToArray()[0];
 //                GradTemp = new VectorField<DGField>(D, Temp.Basis, "GradTemp", XDGField.Factory);
@@ -1123,312 +1645,78 @@
 //                //    InterfaceLengths, SlipLengths,
 //                //    SpcToCompute);
 
-//                XSpatialOperatorMk2.XEvaluatorLinear mtxBuilder = Op.GetMatrixBuilder(LsTrk, ColMapping, Params, RowMapping, SpcToCompute);
+//                XSpatialOperator.XEvaluatorLinear mtxBuilder = Op.GetMatrixBuilder(LsTrk, ColMapping, Params, RowMapping, SpcToCompute);
 
 //                foreach(var kv in AgglomeratedCellLengthScales) {
 //                    mtxBuilder.SpeciesOperatorCoefficients[kv.Key].CellLengthScales = kv.Value;
 //                    mtxBuilder.SpeciesOperatorCoefficients[kv.Key].UserDefinedValues.Add("SlipLengths", SlipLengths);
+//                    if(evaporation) {
+//                        BitArray EvapMicroRegion = new BitArray(this.LsTrk.GridDat.Cells.Count); ; // this.LsTrk.GridDat.GetBoundaryCells().GetBitMask();
+//                        mtxBuilder.SpeciesOperatorCoefficients[kv.Key].UserDefinedValues.Add("EvapMicroRegion", EvapMicroRegion);
+//                    }
 //                }
 
 //                if(Op.SurfaceElementOperator.TotalNoOfComponents > 0) {
-//                    foreach(var kv in InterfaceLengths)
+//                    foreach(var kv in InterfaceLengths) {
 //                        mtxBuilder.SpeciesOperatorCoefficients[kv.Key].UserDefinedValues.Add("InterfaceLengths", kv.Value);
+//                    }
 //                }
 
 //                mtxBuilder.time = time;
 
 //                mtxBuilder.ComputeMatrix(OpMatrix, OpAffine);
 
+//#if DEBUG
+//                // remark: remove this piece in a few months from now on (09may18) if no problems occur
+//                {
+
+//                    BlockMsrMatrix checkOpMatrix = new BlockMsrMatrix(RowMapping, ColMapping);
+//                    double[] checkAffine = new double[OpAffine.Length];
+
+//                    Op.ComputeMatrixEx(Tracker,
+//                    ColMapping, Params, RowMapping,
+//                    OpMatrix, OpAffine, false, time, true,
+//                    AgglomeratedCellLengthScales,
+//                    InterfaceLengths, SlipLengths,
+//                    SpcToCompute);
+
+//                            double[] checkResult = checkAffine.CloneAs();
+//                            var currentVec = new CoordinateVector(CurrentState.ToArray());
+//                            checkOpMatrix.SpMV(1.0, new CoordinateVector(CurrentState.ToArray()), 1.0, checkResult);
+
+//                            double L2_dist = GenericBlas.L2DistPow2(checkResult, OpAffine).MPISum().Sqrt();
+//                            double RefNorm = (new double[] { checkResult.L2NormPow2(), OpAffine.L2NormPow2(), currentVec.L2NormPow2() }).MPISum().Max().Sqrt();
+
+//                    Assert.LessOrEqual(L2_dist, RefNorm * 1.0e-6);
+//                    Debug.Assert(L2_dist < RefNorm * 1.0e-6);
+//                }
+//#endif
+
 //            } else {
-//                XSpatialOperatorMk2.XEvaluatorNonlin eval = Op.GetEvaluatorEx(Tracker,
+//                XSpatialOperator.XEvaluatorNonlin eval = Op.GetEvaluatorEx(Tracker,
 //                    CurrentState.ToArray(), Params, RowMapping,
 //                    SpcToCompute);
 
 //                foreach(var kv in AgglomeratedCellLengthScales) {
 //                    eval.SpeciesOperatorCoefficients[kv.Key].CellLengthScales = kv.Value;
 //                    eval.SpeciesOperatorCoefficients[kv.Key].UserDefinedValues.Add("SlipLengths", SlipLengths);
+//                    if(evaporation) {
+//                        BitArray EvapMicroRegion = new BitArray(this.LsTrk.GridDat.Cells.Count);
+//                        eval.SpeciesOperatorCoefficients[kv.Key].UserDefinedValues.Add("EvapMicroRegion", EvapMicroRegion);
+//                    }
 //                }
 
 //                if(Op.SurfaceElementOperator.TotalNoOfComponents > 0) {
-//                    foreach(var kv in InterfaceLengths)
+//                    foreach(var kv in InterfaceLengths) {
 //                        eval.SpeciesOperatorCoefficients[kv.Key].UserDefinedValues.Add("InterfaceLengths", kv.Value);
+//                    }
 //                }
 
 //                eval.time = time;
 
 //                eval.Evaluate(1.0, 1.0, OpAffine);
 
-//#if DEBUG
-//                // remark: remove this piece in a few months from now on (09may18) if no problems occur
-//                //{
-
-//                //    BlockMsrMatrix checkOpMatrix = new BlockMsrMatrix(RowMapping, ColMapping);
-//                //    double[] checkAffine = new double[OpAffine.Length];
-
-//                //    Op.ComputeMatrixEx(Tracker,
-//                //    ColMapping, Params, RowMapping,
-//                //    OpMatrix, OpAffine, false, time, true,
-//                //    AgglomeratedCellLengthScales,
-//                //    InterfaceLengths, SlipLengths,
-//                //    SpcToCompute);
-=======
-        /// <summary>
-        /// 
-        /// </summary>
-        public void AssembleMatrix_Timestepper<T>(
-            int CutCellQuadOrder,
-            BlockMsrMatrix OpMatrix, double[] OpAffine,
-            Dictionary<SpeciesId, MultidimensionalArray> AgglomeratedCellLengthScales,
-            IEnumerable<T> CurrentState,
-            VectorField<SinglePhaseField> SurfaceForce,
-            VectorField<SinglePhaseField> LevelSetGradient, SinglePhaseField ExternalyProvidedCurvature,
-            UnsetteledCoordinateMapping RowMapping, UnsetteledCoordinateMapping ColMapping,
-            double time, IEnumerable<T> CoupledCurrentState = null, IEnumerable<T> CoupledParams = null) where T : DGField {
-
-            if(ColMapping.BasisS.Count != this.Op.DomainVar.Count)
-                throw new ArgumentException();
-            if(RowMapping.BasisS.Count != this.Op.CodomainVar.Count)
-                throw new ArgumentException();
-
-            // check:
-            var Tracker = this.LsTrk;
-            int D = Tracker.GridDat.SpatialDimension;
-            if(CurrentState != null && CurrentState.Count() != (D + 1))
-                throw new ArgumentException();
-            if(OpMatrix == null && CurrentState == null)
-                throw new ArgumentException();
-            DGField[] U0;
-            if(CurrentState != null)
-                U0 = CurrentState.Take(D).ToArray();
-            else
-                U0 = null;
-
-
-
-            LevelSet Phi = (LevelSet)(Tracker.LevelSets[0]);
-
-            SpeciesId[] SpcToCompute = AgglomeratedCellLengthScales.Keys.ToArray();
-
-            IDictionary<SpeciesId, MultidimensionalArray> InterfaceLengths = this.LsTrk.GetXDGSpaceMetrics(this.LsTrk.SpeciesIdS.ToArray(), CutCellQuadOrder).CutCellMetrics.InterfaceArea;
-
-
-            // advanced settings for the navier slip boundary condition
-            // ========================================================
-
-            CellMask SlipArea;
-            switch(this.dntParams.GNBC_Localization) {
-                case NavierSlip_Localization.Bulk: {
-                        SlipArea = this.LsTrk.GridDat.BoundaryCells.VolumeMask;
-                        break;
-                    }
-                case NavierSlip_Localization.ContactLine: {
-                        SlipArea = null;
-                        break;
-                    }
-                case NavierSlip_Localization.Nearband: {
-                        SlipArea = this.LsTrk.GridDat.BoundaryCells.VolumeMask.Intersect(this.LsTrk.Regions.GetNearFieldMask(this.LsTrk.NearRegionWidth));
-                        break;
-                    }
-                case NavierSlip_Localization.Prescribed: {
-                        throw new NotImplementedException();
-                    }
-                default:
-                    throw new ArgumentException();
-            }
-
-
-            MultidimensionalArray SlipLengths;
-            SlipLengths = this.LsTrk.GridDat.Cells.h_min.CloneAs();
-            SlipLengths.Clear();
-            //SlipLengths.AccConstant(-1.0);
-
-            if(SlipArea != null) {
-                foreach(Chunk cnk in SlipArea) {
-                    for(int i = cnk.i0; i < cnk.JE; i++) {
-                        switch(this.dntParams.GNBC_SlipLength) {
-                            case NavierSlip_SlipLength.hmin_DG: {
-                                    int degU = ColMapping.BasisS.ToArray()[0].Degree;
-                                    SlipLengths[i] = this.LsTrk.GridDat.Cells.h_min[i] / (degU + 1);
-                                    break;
-                                }
-                            case NavierSlip_SlipLength.hmin_Grid: {
-                                    SlipLengths[i] = SlipLengths[i] = this.LsTrk.GridDat.Cells.h_min[i];
-                                    break;
-                                }
-                            case NavierSlip_SlipLength.Prescribed_SlipLength: {
-                                    SlipLengths[i] = this.physParams.sliplength;
-                                    break;
-                                }
-                            case NavierSlip_SlipLength.Prescribed_Beta: {
-                                    SlipLengths[i] = -1.0;
-                                    break;
-                                }
-                        }
-                    }
-                }
-
-            }
-
-
-
-            // parameter assembly
-            // ==================
-
-            // normals:
-            SinglePhaseField[] Normals; // Normal vectors: length not normalized - will be normalized at each quad node within the flux functions.
-            if(this.NormalsRequired) {
-                if(LevelSetGradient == null) {
-                    LevelSetGradient = new VectorField<SinglePhaseField>(D, Phi.Basis, SinglePhaseField.Factory);
-                    LevelSetGradient.Gradient(1.0, Phi);
-                }
-                Normals = LevelSetGradient.ToArray();
-            } else {
-                Normals = new SinglePhaseField[D];
-            }
-
-            // curvature:
-            SinglePhaseField Curvature;
-            if(this.CurvatureRequired) {
-                Curvature = ExternalyProvidedCurvature;
-            } else {
-                Curvature = null;
-            }
-
-            // linearization velocity:
-            DGField[] U0_U0mean;
-            if(this.U0meanrequired) {
-                XDGBasis U0meanBasis = new XDGBasis(Tracker, 0);
-                VectorField<XDGField> U0mean = new VectorField<XDGField>(D, U0meanBasis, "U0mean_", XDGField.Factory);
-
-                U0_U0mean = ArrayTools.Cat<DGField>(U0, U0mean);
-            } else {
-                U0_U0mean = new DGField[2 * D];
-            }
-
-            // Temperature gradient for evaporation
-            VectorField<DGField> GradTemp = new VectorField<DGField>(D, new XDGBasis(LsTrk, 0), XDGField.Factory);
-            if(CoupledCurrentState != null) {
-                DGField Temp = CoupledCurrentState.ToArray()[0];
-                GradTemp = new VectorField<DGField>(D, Temp.Basis, "GradTemp", XDGField.Factory);
-                XNSEUtils.ComputeGradientForParam(Temp, GradTemp, this.LsTrk);
-            }
-
-            // concatenate everything
-            var Params = ArrayTools.Cat<DGField>(
-                U0_U0mean,
-                Curvature,
-                ((SurfaceForce != null) ? SurfaceForce.ToArray() : new SinglePhaseField[D]),
-                Normals,
-                ((evaporation) ? GradTemp.ToArray() : new SinglePhaseField[D]),
-                ((evaporation) ? CoupledCurrentState.ToArray<DGField>() : new SinglePhaseField[1]),
-                ((evaporation) ? CoupledParams.ToArray<DGField>() : new SinglePhaseField[1]));  //((evaporation) ? GradTemp.ToArray() : new SinglePhaseField[D]));
-
-            // linearization velocity:
-            if(this.U0meanrequired) {
-                VectorField<XDGField> U0mean = new VectorField<XDGField>(U0_U0mean.Skip(D).Take(D).Select(f => ((XDGField)f)).ToArray());
-
-                U0mean.Clear();
-                if(this.physParams.IncludeConvection)
-                    ComputeAverageU(U0, U0mean, CutCellQuadOrder, LsTrk.GetXDGSpaceMetrics(SpcToCompute, CutCellQuadOrder, 1).XQuadSchemeHelper);
-            }
-
-
-
-            // assemble the matrix & affine vector
-            // ===================================
-
-            // compute matrix
-            if(OpMatrix != null) {
-                //Op.ComputeMatrixEx(Tracker,
-                //    ColMapping, Params, RowMapping,
-                //    OpMatrix, OpAffine, false, time, true,
-                //    AgglomeratedCellLengthScales,
-                //    InterfaceLengths, SlipLengths,
-                //    SpcToCompute);
-
-                XSpatialOperator.XEvaluatorLinear mtxBuilder = Op.GetMatrixBuilder(LsTrk, ColMapping, Params, RowMapping, SpcToCompute);
-
-                foreach(var kv in AgglomeratedCellLengthScales) {
-                    mtxBuilder.SpeciesOperatorCoefficients[kv.Key].CellLengthScales = kv.Value;
-                    mtxBuilder.SpeciesOperatorCoefficients[kv.Key].UserDefinedValues.Add("SlipLengths", SlipLengths);
-                    if(evaporation) {
-                        BitArray EvapMicroRegion = new BitArray(this.LsTrk.GridDat.Cells.Count); ; // this.LsTrk.GridDat.GetBoundaryCells().GetBitMask();
-                        mtxBuilder.SpeciesOperatorCoefficients[kv.Key].UserDefinedValues.Add("EvapMicroRegion", EvapMicroRegion);
-                    }
-                }
-
-                if(Op.SurfaceElementOperator.TotalNoOfComponents > 0) {
-                    foreach(var kv in InterfaceLengths) {
-                        mtxBuilder.SpeciesOperatorCoefficients[kv.Key].UserDefinedValues.Add("InterfaceLengths", kv.Value);
-                    }
-                }
-
-                mtxBuilder.time = time;
-
-                mtxBuilder.ComputeMatrix(OpMatrix, OpAffine);
-
-#if DEBUG
-                // remark: remove this piece in a few months from now on (09may18) if no problems occur
-                {
-
-                    BlockMsrMatrix checkOpMatrix = new BlockMsrMatrix(RowMapping, ColMapping);
-                    double[] checkAffine = new double[OpAffine.Length];
-
-                    Op.ComputeMatrixEx(Tracker,
-                    ColMapping, Params, RowMapping,
-                    OpMatrix, OpAffine, false, time, true,
-                    AgglomeratedCellLengthScales,
-                    InterfaceLengths, SlipLengths,
-                    SpcToCompute);
->>>>>>> 25a740ca
-
-
-//                //    double[] checkResult = checkAffine.CloneAs();
-//                //    var currentVec = new CoordinateVector(CurrentState.ToArray());
-//                //    checkOpMatrix.SpMV(1.0, new CoordinateVector(CurrentState.ToArray()), 1.0, checkResult);
-
-//                //    double L2_dist = GenericBlas.L2DistPow2(checkResult, OpAffine).MPISum().Sqrt();
-//                //    double RefNorm = (new double[] { checkResult.L2NormPow2(), OpAffine.L2NormPow2(), currentVec.L2NormPow2() }).MPISum().Max().Sqrt();
-
-<<<<<<< HEAD
-//                //    Assert.LessOrEqual(L2_dist, RefNorm * 1.0e-6);
-//                //    Debug.Assert(L2_dist < RefNorm * 1.0e-6);
-//                //}
-//#endif
 //            }
-=======
-                    Assert.LessOrEqual(L2_dist, RefNorm * 1.0e-6);
-                    Debug.Assert(L2_dist < RefNorm * 1.0e-6);
-                }
-#endif
-
-            } else {
-                XSpatialOperator.XEvaluatorNonlin eval = Op.GetEvaluatorEx(Tracker,
-                    CurrentState.ToArray(), Params, RowMapping,
-                    SpcToCompute);
-
-                foreach(var kv in AgglomeratedCellLengthScales) {
-                    eval.SpeciesOperatorCoefficients[kv.Key].CellLengthScales = kv.Value;
-                    eval.SpeciesOperatorCoefficients[kv.Key].UserDefinedValues.Add("SlipLengths", SlipLengths);
-                    if(evaporation) {
-                        BitArray EvapMicroRegion = new BitArray(this.LsTrk.GridDat.Cells.Count);
-                        eval.SpeciesOperatorCoefficients[kv.Key].UserDefinedValues.Add("EvapMicroRegion", EvapMicroRegion);
-                    }
-                }
-
-                if(Op.SurfaceElementOperator.TotalNoOfComponents > 0) {
-                    foreach(var kv in InterfaceLengths) {
-                        eval.SpeciesOperatorCoefficients[kv.Key].UserDefinedValues.Add("InterfaceLengths", kv.Value);
-                    }
-                }
-
-                eval.time = time;
-
-                eval.Evaluate(1.0, 1.0, OpAffine);
-
-            }
->>>>>>> 25a740ca
-
 
 //            // check
 //            // =====
@@ -1446,14 +1734,14 @@
 
 //                foreach (var s in this.LsTrk.SpeciesIdS)
 //                    eval.SpeciesOperatorCoefficients[s].CellLengthScales = AgglomeratedCellLengthScales[s];
-                
+
 //                eval.time = time;
 //                int L = test.Count;
 //                Random r = new Random();
 //                for(int i = 0; i < L; i++) {
 //                    test[i] = r.NextDouble();
 //                }
-                
+
 
 
 //                double[] R1 = new double[L];
@@ -1478,7 +1766,7 @@
 
 
 //        private void ComputeAverageU<T>(IEnumerable<T> U0, VectorField<XDGField> U0mean, int order, XQuadSchemeHelper qh) where T : DGField {
-//            using(FuncTrace ft = new FuncTrace()) {
+//            using (FuncTrace ft = new FuncTrace()) {
 
 //                var CC = this.LsTrk.Regions.GetCutCellMask();
 //                int D = this.LsTrk.GridDat.SpatialDimension;
@@ -1486,15 +1774,15 @@
 
 
 //                //var qh = new XQuadSchemeHelper(agg);
-//                foreach(var Spc in this.LsTrk.SpeciesIdS) { // loop over species...
-//                    //var Spc = this.LsTrk.GetSpeciesId("B"); {
-//                    // shadow fields
+//                foreach (var Spc in this.LsTrk.SpeciesIdS) { // loop over species...
+//                                                             //var Spc = this.LsTrk.GetSpeciesId("B"); {
+//                                                             // shadow fields
 //                    DGField[] U0_Spc = U0.Select(U0_d => (U0_d is XDGField) ? ((DGField)((U0_d as XDGField).GetSpeciesShadowField(Spc))) : ((DGField)U0_d)).ToArray();
 //                    var U0mean_Spc = U0mean.Select(U0mean_d => U0mean_d.GetSpeciesShadowField(Spc)).ToArray();
 
 
 //                    // normal cells:
-//                    for(int d = 0; d < D; d++) {
+//                    for (int d = 0; d < D; d++) {
 //                        U0mean_Spc[d].AccLaidBack(1.0, U0_Spc[d], this.LsTrk.Regions.GetSpeciesMask(Spc));
 //                    }
 
@@ -1506,21 +1794,21 @@
 //                        rule,
 //                        delegate (int i0, int Length, QuadRule QR, MultidimensionalArray EvalResult) {
 //                            EvalResult.Clear();
-//                            for(int d = 0; d < D; d++)
+//                            for (int d = 0; d < D; d++)
 //                                U0_Spc[d].Evaluate(i0, Length, QR.Nodes, EvalResult.ExtractSubArrayShallow(-1, -1, d));
 //                            var Vol = EvalResult.ExtractSubArrayShallow(-1, -1, D);
 //                            Vol.SetAll(1.0);
 //                        },
 //                        delegate (int i0, int Length, MultidimensionalArray ResultsOfIntegration) {
-//                            for(int i = 0; i < Length; i++) {
+//                            for (int i = 0; i < Length; i++) {
 //                                int jCell = i + i0;
 
 //                                double Volume = ResultsOfIntegration[i, D];
-//                                if(Math.Abs(Volume) < minvol * 1.0e-12) {
-//                                    // keep current value
-//                                    // since the volume of species 'Spc' in cell 'jCell' is 0.0, the value in this cell should have no effect
-//                                } else {
-//                                    for(int d = 0; d < D; d++) {
+//                                if (Math.Abs(Volume) < minvol * 1.0e-12) {
+//                                            // keep current value
+//                                            // since the volume of species 'Spc' in cell 'jCell' is 0.0, the value in this cell should have no effect
+//                                        } else {
+//                                    for (int d = 0; d < D; d++) {
 //                                        double IntVal = ResultsOfIntegration[i, d];
 //                                        U0mean_Spc[d].SetMeanValue(jCell, IntVal / Volume);
 //                                    }
@@ -1532,25 +1820,25 @@
 //                }
 
 //#if DEBUG
-//                {
-//                    var Uncut = LsTrk.Regions.GetCutCellMask().Complement();
-
-
-//                    VectorField<SinglePhaseField> U0mean_check = new VectorField<SinglePhaseField>(D, new Basis(LsTrk.GridDat, 0), SinglePhaseField.Factory);
-//                    for(int d = 0; d < D; d++) {
-//                        U0mean_check[d].ProjectField(1.0, U0.ElementAt(d).Evaluate,
-//                            new CellQuadratureScheme(false, Uncut).AddFixedOrderRules(LsTrk.GridDat, U0.ElementAt(d).Basis.Degree + 1));
-//                    }
-
-//                    foreach(var _Spc in this.LsTrk.SpeciesIdS) { // loop over species...
-//                        for(int d = 0; d < D; d++) {
-//                            U0mean_check[d].AccLaidBack(-1.0, U0mean[d].GetSpeciesShadowField(_Spc), Uncut.Intersect(LsTrk.Regions.GetSpeciesMask(_Spc)));
+//                        {
+//                            var Uncut = LsTrk.Regions.GetCutCellMask().Complement();
+
+
+//                            VectorField<SinglePhaseField> U0mean_check = new VectorField<SinglePhaseField>(D, new Basis(LsTrk.GridDat, 0), SinglePhaseField.Factory);
+//                            for(int d = 0; d < D; d++) {
+//                                U0mean_check[d].ProjectField(1.0, U0.ElementAt(d).Evaluate,
+//                                    new CellQuadratureScheme(false, Uncut).AddFixedOrderRules(LsTrk.GridDat, U0.ElementAt(d).Basis.Degree + 1));
+//                            }
+
+//                            foreach(var _Spc in this.LsTrk.SpeciesIdS) { // loop over species...
+//                                for(int d = 0; d < D; d++) {
+//                                    U0mean_check[d].AccLaidBack(-1.0, U0mean[d].GetSpeciesShadowField(_Spc), Uncut.Intersect(LsTrk.Regions.GetSpeciesMask(_Spc)));
+//                                }
+//                            }
+
+//                            double checkNorm = U0mean_check.L2Norm();
+//                            Debug.Assert(checkNorm < 1.0e-6);
 //                        }
-//                    }
-                    
-//                    double checkNorm = U0mean_check.L2Norm();
-//                    Debug.Assert(checkNorm < 1.0e-6);
-//                }
 //#endif
 
 
@@ -1559,7 +1847,7 @@
 //            }
 //        }
 
-        
+
 //        //private void ComputeGradient(DGField f, VectorField<DGField> fGrad) {
 //        //    using(FuncTrace ft = new FuncTrace()) {
 
