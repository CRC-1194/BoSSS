﻿/* =======================================================================
Copyright 2017 Technische Universitaet Darmstadt, Fachgebiet fuer Stroemungsdynamik (chair of fluid dynamics)

Licensed under the Apache License, Version 2.0 (the "License");
you may not use this file except in compliance with the License.
You may obtain a copy of the License at

    http://www.apache.org/licenses/LICENSE-2.0

Unless required by applicable law or agreed to in writing, software
distributed under the License is distributed on an "AS IS" BASIS,
WITHOUT WARRANTIES OR CONDITIONS OF ANY KIND, either express or implied.
See the License for the specific language governing permissions and
limitations under the License.
*/

using System;
using System.Collections.Generic;
using System.Linq;
using System.Text;
using BoSSS.Solution.Utils;
using BoSSS.Foundation;
using BoSSS.Foundation.XDG;
using ilPSP.Utils;
using BoSSS.Platform;
using System.Diagnostics;
using BoSSS.Solution.NSECommon;
using ilPSP;
using System.Collections;
using BoSSS.Solution.XNSECommon;

namespace BoSSS.Solution.XheatCommon {

    /// <summary>
    /// Base class for fluxes that need to incorporate the mass flux at the level set
    /// </summary>
    public abstract class MassFluxAtLevelSet : ILevelSetForm, ILevelSetEquationComponentCoefficient, ISupportsJacobianComponent {

        // for micro regions
        protected double m_sigma;

        //protected double rho;     // density of liquid phase 
        protected double m_rhoA;
        protected double m_rhoB;

        protected int m_D;


        public MassFluxAtLevelSet(int _D, PhysicalParameters physicalParameters, string phaseA, string phaseB) {

            this.m_D = _D;
            this.m_rhoA = physicalParameters.rho_A;
            this.m_rhoB = physicalParameters.rho_B;

            this.m_sigma = physicalParameters.Sigma;

            this.NegativeSpecies = phaseA;
            this.PositiveSpecies = phaseB;

        }       

        protected double MassFlux(CommonParams cp) {

            Debug.Assert(cp.Parameters_IN[0] == cp.Parameters_OUT[0], "mass flux must be continuous across interface");

            double M = 0.5 * (cp.Parameters_IN[0] + cp.Parameters_OUT[0]); // take average of massflux, should be equal in both phases anyway

            return M;
        }

        public abstract double InnerEdgeForm(ref CommonParams cp, double[] uA, double[] uB, double[,] Grad_uA, double[,] Grad_uB, double vA, double vB, double[] Grad_vA, double[] Grad_vB);

        bool MEvapIsPrescribd = false;
        double prescrbMEvap;

        public virtual void CoefficientUpdate(CoefficientSet csA, CoefficientSet csB, int[] DomainDGdeg, int TestDGdeg) {

            if (csA.UserDefinedValues.Keys.Contains("prescribedMassflux")) {
                MEvapIsPrescribd = true;
                prescrbMEvap = (double)csA.UserDefinedValues["prescribedMassflux"];
            }

        }
        public IEquationComponent[] GetJacobianComponents(int SpatialDimension) {
            return new IEquationComponent[] { this };
        }

        public virtual IList<string> ArgumentOrdering {
            get {
                return new string[] { };
            }
        }


        public virtual IList<string> ParameterOrdering {
            get {
                return new List<string> { VariableNames.MassFluxExtension };
            }
        }


        public int LevelSetIndex {
            get { return 0; }
        }

        public string PositiveSpecies {
            get;
            private set;
        }

        public string NegativeSpecies {
            get;
            private set;
        }

        public virtual TermActivationFlags LevelSetTerms {
            get { return TermActivationFlags.V; }
        }


    }

    /// <summary>
    /// Base class for fluxes that need to incorporate the mass flux at the level set
    /// </summary>
    public abstract class MassFluxAtLevelSet_StrongCoupling : ILevelSetForm, ILevelSetEquationComponentCoefficient, ISupportsJacobianComponent {

        // for micro regions
        protected double m_sigma;

        //protected double rho;     // density of liquid phase 
        protected double m_rhoA;
        protected double m_rhoB;
        protected double m_kA;
        protected double m_kB;
        protected double m_hvap;

        protected int m_D;


        public MassFluxAtLevelSet_StrongCoupling(int _D, ThermalParameters thermalParameters, string phaseA, string phaseB) {

            this.m_D = _D;
            this.m_rhoA = thermalParameters.rho_A;
            this.m_rhoB = thermalParameters.rho_B;

            this.m_kA = thermalParameters.k_A;
            this.m_kB = thermalParameters.k_B;

            this.m_hvap = thermalParameters.hVap;

            this.NegativeSpecies = phaseA;
            this.PositiveSpecies = phaseB;
        }

        protected double MassFlux(CommonParams cp, double[,] Grad_uA, double[,] Grad_uB) {

            double M = 0.0;
            if (!MEvapIsPrescribd) {
                for (int d = 0; d < m_D; d++) {
                    M += -(m_kA * Grad_uA[0, d] - m_kB * Grad_uB[0, d]) * cp.Normal[d];
                }
                M *= 1.0 / m_hvap;
            } else {
                M = prescrbMEvap;
            }
            //Console.WriteLine("Massflux: " + M);
            return M;
        }

        public abstract double InnerEdgeForm(ref CommonParams cp, double[] uA, double[] uB, double[,] Grad_uA, double[,] Grad_uB, double vA, double vB, double[] Grad_vA, double[] Grad_vB);

        bool MEvapIsPrescribd = false;
        double prescrbMEvap;

        public virtual void CoefficientUpdate(CoefficientSet csA, CoefficientSet csB, int[] DomainDGdeg, int TestDGdeg) {

            if (csA.UserDefinedValues.Keys.Contains("PrescribedMassFlux")) {
                MEvapIsPrescribd = true;
                prescrbMEvap = (double)csA.UserDefinedValues["PrescribedMassFlux"];
            }

        }

        public virtual IEquationComponent[] GetJacobianComponents(int SpatialDimension) {
            return new IEquationComponent[] { this };
        }

        public virtual IList<string> ArgumentOrdering {
            get {
                return new string[] { VariableNames.Temperature };
            }
        }


        public virtual IList<string> ParameterOrdering {
            get {
                return new List<string> { };
            }
        }


        public int LevelSetIndex {
            get { return 0; }
        }

        public string PositiveSpecies {
            get;
            private set;
        }

        public string NegativeSpecies {
            get;
            private set;
        }


        public virtual TermActivationFlags LevelSetTerms {
            get { return TermActivationFlags.GradUxV; }
            //get { return TermActivationFlags.AllOn; }

        }
    }


    /// <summary>
    /// velocity jump penalty for the divergence operator (continuity equation), on the level set
    /// </summary>
    public class DivergenceAtLevelSet_withMassFlux : MassFluxAtLevelSet {

        public DivergenceAtLevelSet_withMassFlux(int _D,
            double vorZeichen, bool RescaleConti, PhysicalParameters physicalParameters, string phaseA, string phaseB)
            : base(_D, physicalParameters, phaseA, phaseB) {

            scaleA = vorZeichen;
            scaleB = vorZeichen;

            if (RescaleConti) {
                scaleA /= m_rhoA;
                scaleB /= m_rhoB;
            }
        }

        double scaleA;
        double scaleB;


        public override double InnerEdgeForm(ref CommonParams cp,
            double[] U_Neg, double[] U_Pos, double[,] Grad_uA, double[,] Grad_uB,
            double vA, double vB, double[] Grad_vA, double[] Grad_vB) {

            double M = MassFlux(cp);

            if (M == 0.0)
                return 0.0;

            double uAxN = -M * (1 / m_rhoA);
            double uBxN = -M * (1 / m_rhoB);

            // transform from species B to A: we call this the "A-fictitious" value
            double uAxN_fict;
            //uAxN_fict = (1 / rhoA) * (rhoB * uBxN);
            uAxN_fict = uBxN;

            // transform from species A to B: we call this the "B-fictitious" value
            double uBxN_fict;
            //uBxN_fict = (1 / rhoB) * (rhoA * uAxN);
            uBxN_fict = uAxN;


            // compute the fluxes: note that for the continuity equation, we use not a real flux,
            // but some kind of penalization, therefore the fluxes have opposite signs!
            double FlxNeg = -Flux(uAxN, uAxN_fict); // flux on A-side
            double FlxPos = +Flux(uBxN_fict, uBxN);  // flux on B-side

            FlxNeg *= scaleA;
            FlxPos *= scaleB;

            double Ret = FlxNeg * vA - FlxPos * vB;

            return  Ret;
        }


        /// <summary>
        /// the penalty flux
        /// </summary>
        static double Flux(double UxN_in, double UxN_out) {
            return 0.5 * (UxN_in - UxN_out);
        }
    }

    /// <summary>
    /// velocity jump penalty for the divergence operator (continuity equation), on the level set
    /// </summary>
    public class DivergenceAtLevelSet_Evaporation_StrongCoupling : MassFluxAtLevelSet_StrongCoupling {

        public DivergenceAtLevelSet_Evaporation_StrongCoupling(int _D,
            double vorZeichen, bool RescaleConti, ThermalParameters thermalParameters, string phaseA, string phaseB)
            : base(_D, thermalParameters, phaseA, phaseB) {

            scaleA = vorZeichen;
            scaleB = vorZeichen;

            if (RescaleConti) {
                scaleA /= m_rhoA;
                scaleB /= m_rhoB;
            }
        }

        double scaleA;
        double scaleB;


        public override double InnerEdgeForm(ref CommonParams cp,
            double[] U_Neg, double[] U_Pos, double[,] Grad_uA, double[,] Grad_uB,
            double vA, double vB, double[] Grad_vA, double[] Grad_vB) {

            double M = MassFlux(cp, Grad_uA, Grad_uB);

            if (M == 0.0)
                return 0.0;

            double uAxN = -M * (1 / m_rhoA);
            double uBxN = -M * (1 / m_rhoB);

            // transform from species B to A: we call this the "A-fictitious" value
            double uAxN_fict;
            //uAxN_fict = (1 / rhoA) * (rhoB * uBxN);
            uAxN_fict = uBxN;

            // transform from species A to B: we call this the "B-fictitious" value
            double uBxN_fict;
            //uBxN_fict = (1 / rhoB) * (rhoA * uAxN);
            uBxN_fict = uAxN;


            // compute the fluxes: note that for the continuity equation, we use not a real flux,
            // but some kind of penalization, therefore the fluxes have opposite signs!
            double FlxNeg = -Flux(uAxN, uAxN_fict); // flux on A-side
            double FlxPos = +Flux(uBxN_fict, uBxN);  // flux on B-side

            FlxNeg *= scaleA;
            FlxPos *= scaleB;

            double Ret = FlxNeg * vA - FlxPos * vB;

            return Ret;
        }


        /// <summary>
        /// the penalty flux
        /// </summary>
        static double Flux(double UxN_in, double UxN_out) {
            return 0.5 * (UxN_in - UxN_out);
        }
    }


    /// <summary>
    /// velocity jump penalty of the low mach equations for the divergence operator (continuity equation), on the level set 
    /// </summary>
    public class DivergenceAtLevelSet_Evaporation_StrongCoupling_LowMach : MassFluxAtLevelSet_StrongCoupling {

        public DivergenceAtLevelSet_Evaporation_StrongCoupling_LowMach(int _D,
            double vorZeichen, bool RescaleConti, ThermalParameters thermalParameters, string phaseA, string phaseB)
            : base(_D, thermalParameters, phaseA, phaseB) {

            scaleA = vorZeichen;
            scaleB = vorZeichen;

            if (RescaleConti) {
                scaleA /= m_rhoA;
                scaleB /= m_rhoB;
            }
        }

        double scaleA;
        double scaleB;


        public override double InnerEdgeForm(ref CommonParams cp,
            double[] U_Neg, double[] U_Pos, double[,] Grad_uA, double[,] Grad_uB,
            double vA, double vB, double[] Grad_vA, double[] Grad_vB) {

            double M = MassFlux(cp, Grad_uA, Grad_uB);

            if (M == 0.0)
                return 0.0;

            double uAxN = -M * (1 / m_rhoA);
            double uBxN = -M * (1 / m_rhoB);

            // transform from species B to A: we call this the "A-fictitious" value
            double uAxN_fict;
            //uAxN_fict = (1 / rhoA) * (rhoB * uBxN);
            uAxN_fict = uBxN;

            // transform from species A to B: we call this the "B-fictitious" value
            double uBxN_fict;
            //uBxN_fict = (1 / rhoB) * (rhoA * uAxN);
            uBxN_fict = uAxN;


            // compute the fluxes: note that for the continuity equation, we use not a real flux,
            // but some kind of penalization, therefore the fluxes have opposite signs!
            double FlxNeg = -Flux(uAxN, uAxN_fict) * -1 * m_rhoA; // flux on A-side
            double FlxPos = +Flux(uBxN_fict, uBxN) * -1 * m_rhoB;  // flux on B-side

            FlxNeg *= scaleA;
            FlxPos *= scaleB;

           double Ret = FlxNeg * vA - FlxPos * vB;
   

            return Ret;
        }


        /// <summary>
        /// the penalty flux
        /// </summary>
        static double Flux(double UxN_in, double UxN_out) {
            return 0.5 * (UxN_in - UxN_out);
        }
    }

    /// <summary>
    /// Correction terms at level set for a non material interface, for the viscous terms.
    /// </summary>
    public class ViscosityAtLevelSet_FullySymmetric_withMassFlux : MassFluxAtLevelSet {


        public ViscosityAtLevelSet_FullySymmetric_withMassFlux(double _penalty, int _component, int D,
            PhysicalParameters physicalParameters, string phaseA, string phaseB)
            : base(D, physicalParameters, phaseA, phaseB) {

            this.muA = physicalParameters.mu_A;
            this.muB = physicalParameters.mu_B;
            this.m_penalty_base = _penalty;
            this.component = _component;

        }

        double muA;
        double muB;

        int component;


        /// <summary>
        /// default-implementation
        /// </summary>
        public override double InnerEdgeForm(ref CommonParams inp,
            double[] uA, double[] uB, double[,] Grad_uA, double[,] Grad_uB,
            double vA, double vB, double[] Grad_vA, double[] Grad_vB) {
            double[] N = inp.Normal;
            //double hCellMin = this.m_LsTrk.GridDat.Cells.h_min[inp.jCellIn];


            //double Grad_uA_xN = 0, Grad_uB_xN = 0;
            double Grad_vA_xN = 0, Grad_vB_xN = 0;
            for (int d = 0; d < m_D; d++) {
                Grad_vA_xN += Grad_vA[d] * N[d];
                Grad_vB_xN += Grad_vB[d] * N[d];
            }
            double Ret = 0.0;

            //double PosCellLengthScale = PosLengthScaleS[inp.jCellOut];
            //double NegCellLengthScale = NegLengthScaleS[inp.jCellIn];

            //double hCutCellMin = Math.Min(NegCellLengthScale, PosCellLengthScale);
            //if (hCutCellMin <= 1.0e-10 * hCellMin)
            //    // very small cell -- clippling
            //    hCutCellMin = hCellMin;


            double pnlty = this.Penalty(inp.jCellIn, inp.jCellOut);

            double M = MassFlux(inp);

            if (M == 0.0)
                return 0.0;

            Debug.Assert(uA.Length == this.ArgumentOrdering.Count);
            Debug.Assert(uB.Length == this.ArgumentOrdering.Count);


            double muMax = (Math.Abs(muA) > Math.Abs(muB)) ? muA : muB;
            //Ret -= 0.5 * (muA * Grad_uA_xN + muB * Grad_uB_xN) * (vA - vB);                           // consistency term   
            for (int i = 0; i < m_D; i++) {
                //Ret -= 0.5 * (muA * Grad_uA[i, component] + muB * Grad_uB[i, component]) * (vA - vB) * N[i];  // consistency term
                Ret += 0.5 * (muA * Grad_vA[i] + muB * Grad_vB[i]) * N[component] * M * ((1 / m_rhoA) - (1 / m_rhoB)) * N[i];
            }
            Ret += 0.5 * (muA * Grad_vA_xN + muB * Grad_vB_xN) * M * ((1 / m_rhoA) - (1 / m_rhoB)) * N[component];     // symmetry term
            Ret -= M * ((1 / m_rhoA) - (1 / m_rhoB)) * N[component] * (vA - vB) * pnlty * muMax; // penalty term

            return Ret;
        }



        /// <summary>
        /// base multiplier for the penalty computation
        /// </summary>
        protected double m_penalty_base;

        /// <summary>
        /// penalty adapted for spatial dimension and DG-degree
        /// </summary>
        double m_penalty;

        /// <summary>
        /// computation of penalty parameter according to:
        /// An explicit expression for the penalty parameter of the
        /// interior penalty method, K. Shahbazi, J. of Comp. Phys. 205 (2004) 401-407,
        /// look at formula (7) in cited paper
        /// </summary>
        protected double Penalty(int jCellIn, int jCellOut) {

            double penaltySizeFactor_A = 1.0 / NegLengthScaleS[jCellIn];
            double penaltySizeFactor_B = 1.0 / PosLengthScaleS[jCellOut];

            double penaltySizeFactor = Math.Max(penaltySizeFactor_A, penaltySizeFactor_B);

            Debug.Assert(!double.IsNaN(penaltySizeFactor_A));
            Debug.Assert(!double.IsNaN(penaltySizeFactor_B));
            Debug.Assert(!double.IsInfinity(penaltySizeFactor_A));
            Debug.Assert(!double.IsInfinity(penaltySizeFactor_B));
            Debug.Assert(!double.IsInfinity(m_penalty));
            Debug.Assert(!double.IsInfinity(m_penalty));

            double scaledPenalty = penaltySizeFactor * m_penalty * m_penalty_base;
            if (scaledPenalty.IsNaNorInf())
                throw new ArithmeticException("NaN/Inf detected for penalty parameter.");

            return scaledPenalty;
        }


        MultidimensionalArray PosLengthScaleS;
        MultidimensionalArray NegLengthScaleS;


        /// <summary>
        /// Update of penalty length scales.
        /// </summary>
        /// <param name="csA"></param>
        /// <param name="csB"></param>
        /// <param name="DomainDGdeg"></param>
        /// <param name="TestDGdeg"></param>
        public override void CoefficientUpdate(CoefficientSet csA, CoefficientSet csB, int[] DomainDGdeg, int TestDGdeg) {
            base.CoefficientUpdate(csA, csB, DomainDGdeg, TestDGdeg);

            double _D = m_D;
            double _p = TestDGdeg;

            double penalty_deg_tri = (_p + 1) * (_p + _D) / _D; // formula for triangles/tetras
            double penalty_deg_sqr = (_p + 1.0) * (_p + 1.0); // formula for squares/cubes

            m_penalty = Math.Max(penalty_deg_tri, penalty_deg_sqr); // the conservative choice

            NegLengthScaleS = csA.CellLengthScales;
            PosLengthScaleS = csB.CellLengthScales;
        }


        public override TermActivationFlags LevelSetTerms {
            get {
                return TermActivationFlags.GradV | TermActivationFlags.V;
            }
        }
    }

    /// <summary>
    /// Correction terms at level set for a non material interface, for the viscous terms.
    /// </summary>
    public class ViscosityAtLevelSet_FullySymmetric_Evaporation_StrongCoupling : MassFluxAtLevelSet_StrongCoupling {


        public ViscosityAtLevelSet_FullySymmetric_Evaporation_StrongCoupling(double _penalty, int _component, int D,
            ThermalParameters thermalParameters, PhysicalParameters physicalParameters, string phaseA, string phaseB)
            : base(D, thermalParameters, phaseA, phaseB) {

            this.muA = physicalParameters.mu_A;
            this.muB = physicalParameters.mu_B;
            this.m_penalty_base = _penalty;
            this.component = _component;

        }

        double muA;
        double muB;

        int component;


        /// <summary>
        /// default-implementation
        /// </summary>
        public override double InnerEdgeForm(ref CommonParams inp,
            double[] uA, double[] uB, double[,] Grad_uA, double[,] Grad_uB,
            double vA, double vB, double[] Grad_vA, double[] Grad_vB) {
            double[] N = inp.Normal;
            //double hCellMin = this.m_LsTrk.GridDat.Cells.h_min[inp.jCellIn];


            //double Grad_uA_xN = 0, Grad_uB_xN = 0;
            double Grad_vA_xN = 0, Grad_vB_xN = 0;
            for (int d = 0; d < m_D; d++) {
                Grad_vA_xN += Grad_vA[d] * N[d];
                Grad_vB_xN += Grad_vB[d] * N[d];
            }
            double Ret = 0.0;

            //double PosCellLengthScale = PosLengthScaleS[inp.jCellOut];
            //double NegCellLengthScale = NegLengthScaleS[inp.jCellIn];

            //double hCutCellMin = Math.Min(NegCellLengthScale, PosCellLengthScale);
            //if (hCutCellMin <= 1.0e-10 * hCellMin)
            //    // very small cell -- clippling
            //    hCutCellMin = hCellMin;


            double pnlty = this.Penalty(inp.jCellIn, inp.jCellOut);

            double M = MassFlux(inp, Grad_uA, Grad_uB);

            if (M == 0.0)
                return 0.0;

            Debug.Assert(uA.Length == this.ArgumentOrdering.Count);
            Debug.Assert(uB.Length == this.ArgumentOrdering.Count);


            double muMax = (Math.Abs(muA) > Math.Abs(muB)) ? muA : muB;
            //Ret -= 0.5 * (muA * Grad_uA_xN + muB * Grad_uB_xN) * (vA - vB);                           // consistency term   
            for (int i = 0; i < m_D; i++) {
                //Ret -= 0.5 * (muA * Grad_uA[i, component] + muB * Grad_uB[i, component]) * (vA - vB) * N[i];  // consistency term
                Ret += 0.5 * (muA * Grad_vA[i] + muB * Grad_vB[i]) * N[component] * M * ((1 / m_rhoA) - (1 / m_rhoB)) * N[i];
            }
            Ret += 0.5 * (muA * Grad_vA_xN + muB * Grad_vB_xN) * M * ((1 / m_rhoA) - (1 / m_rhoB)) * N[component];     // symmetry term
            Ret -= M * ((1 / m_rhoA) - (1 / m_rhoB)) * N[component] * (vA - vB) * pnlty * muMax; // penalty term

            return Ret;
        }



        /// <summary>
        /// base multiplier for the penalty computation
        /// </summary>
        protected double m_penalty_base;

        /// <summary>
        /// penalty adapted for spatial dimension and DG-degree
        /// </summary>
        double m_penalty;

        /// <summary>
        /// computation of penalty parameter according to:
        /// An explicit expression for the penalty parameter of the
        /// interior penalty method, K. Shahbazi, J. of Comp. Phys. 205 (2004) 401-407,
        /// look at formula (7) in cited paper
        /// </summary>
        protected double Penalty(int jCellIn, int jCellOut) {

            double penaltySizeFactor_A = 1.0 / NegLengthScaleS[jCellIn];
            double penaltySizeFactor_B = 1.0 / PosLengthScaleS[jCellOut];

            double penaltySizeFactor = Math.Max(penaltySizeFactor_A, penaltySizeFactor_B);

            Debug.Assert(!double.IsNaN(penaltySizeFactor_A));
            Debug.Assert(!double.IsNaN(penaltySizeFactor_B));
            Debug.Assert(!double.IsInfinity(penaltySizeFactor_A));
            Debug.Assert(!double.IsInfinity(penaltySizeFactor_B));
            Debug.Assert(!double.IsInfinity(m_penalty));
            Debug.Assert(!double.IsInfinity(m_penalty));

            double scaledPenalty = penaltySizeFactor * m_penalty * m_penalty_base;
            if (scaledPenalty.IsNaNorInf())
                throw new ArithmeticException("NaN/Inf detected for penalty parameter.");

            return scaledPenalty;
        }


        MultidimensionalArray PosLengthScaleS;
        MultidimensionalArray NegLengthScaleS;


        /// <summary>
        /// Update of penalty length scales.
        /// </summary>
        /// <param name="csA"></param>
        /// <param name="csB"></param>
        /// <param name="DomainDGdeg"></param>
        /// <param name="TestDGdeg"></param>
        public override void CoefficientUpdate(CoefficientSet csA, CoefficientSet csB, int[] DomainDGdeg, int TestDGdeg) {
            base.CoefficientUpdate(csA, csB, DomainDGdeg, TestDGdeg);

            double _D = m_D;
            double _p = TestDGdeg;

            double penalty_deg_tri = (_p + 1) * (_p + _D) / _D; // formula for triangles/tetras
            double penalty_deg_sqr = (_p + 1.0) * (_p + 1.0); // formula for squares/cubes

            m_penalty = Math.Max(penalty_deg_tri, penalty_deg_sqr); // the conservative choice

            NegLengthScaleS = csA.CellLengthScales;
            PosLengthScaleS = csB.CellLengthScales;
        }


        public override TermActivationFlags LevelSetTerms => base.LevelSetTerms | TermActivationFlags.GradUxGradV;

    }

    /// <summary>
    /// Interfaceflux Extension for jump conditions in Navierstokes with Massflux
    /// </summary>
    public class MassFluxAtLevelSet_withMassFlux : MassFluxAtLevelSet {


        /// <summary>
        /// 
        /// </summary>
        /// <param name="_d"></param>
        /// <param name="_D"></param>
        /// <param name="physicalParameters"></param>
        /// <param name="_movingMesh"></param>
        /// <param name="phaseA"></param>
        /// <param name="phaseB"></param>
        public MassFluxAtLevelSet_withMassFlux(int _d, int _D, PhysicalParameters physicalParameters, bool _movingMesh, string phaseA, string phaseB)
            : base(_D, physicalParameters, phaseA, phaseB) {

            this.m_d = _d;
            this.movingMesh = _movingMesh;
            if (m_d >= m_D)
                throw new ArgumentOutOfRangeException();
        }

        bool movingMesh;
        int m_d;

        /// <summary>
        /// 
        /// </summary>
        public override double InnerEdgeForm(ref CommonParams cp, double[] uA, double[] uB, double[,] Grad_uA, double[,] Grad_uB, double vA, double vB, double[] Grad_vA, double[] Grad_vB) {

            double[] Normal = cp.Normal;

            double M = MassFlux(cp);

            if (M == 0.0)
                return 0.0;

            double massFlux = M.Pow2() * ((1 / m_rhoA) - (1 / m_rhoB)) * Normal[m_d];

            double FlxNeg = -0.5 * massFlux;
            double FlxPos = +0.5 * massFlux;

            Debug.Assert(!(double.IsNaN(FlxNeg) || double.IsInfinity(FlxNeg)));
            Debug.Assert(!(double.IsNaN(FlxPos) || double.IsInfinity(FlxPos)));

            double Ret = FlxNeg * vA - FlxPos * vB;

            // moving-mesh-contribution
            // ========================

            if (movingMesh) {
                double s = ComputeInterfaceNormalVelocity(ref cp);
                Console.WriteLine("interface normal velocity = {0}", s);
                double movingFlux;
                if (M < 0) { // select DOWN-wind! (sign of M is equal to relative interface velocity (-s + u * n))
                    Console.WriteLine($"Velocity OUT: {cp.Parameters_OUT[1 + m_d]}");
                    movingFlux = (-s) * m_rhoB * cp.Parameters_OUT[1 + m_d]; // uB[0];
                } else {
                    Console.WriteLine($"Velocity IN: {cp.Parameters_IN[1 + m_d]}");
                    movingFlux = (-s) * m_rhoA * cp.Parameters_IN[1 + m_d]; // uA[0];
                }
                Console.WriteLine($"{Ret}   |   {movingFlux}");
                Ret -= movingFlux * Normal[m_d] * 0.5 * (vA + vB);
            }

            return Ret;
        }

        private double ComputeInterfaceNormalVelocity(ref CommonParams cp) {

            double M = MassFlux(cp);

            double sNeg = 0.0;
            for (int d = 0; d < m_D; d++)
                sNeg += (cp.Parameters_IN[1 + d]) * cp.Normal[d];
            sNeg -= (M / m_rhoA);

            double sPos = 0.0;
            for (int d = 0; d < m_D; d++)
                sPos += (cp.Parameters_OUT[1 + d]) * cp.Normal[d];
            sPos -= (M / m_rhoB);

            double s = (m_rhoA * sNeg + m_rhoB * sPos) / (m_rhoA + m_rhoB);     // density averaged, corresponding to the mean evo velocity 

            return s;
        }

        public override IList<string> ParameterOrdering {
            get {
                return base.ParameterOrdering.Cat(VariableNames.Velocity0Vector(m_D));
            }
        }

    }

    /// <summary>
    /// Interfaceflux Extension for jump conditions in Navierstokes with Massflux
    /// </summary>
    public class MassFluxAtLevelSet_Evaporation_StrongCoupling : MassFluxAtLevelSet_StrongCoupling {


        /// <summary>
        /// 
        /// </summary>
        /// <param name="_d">spatial direction</param>
        /// <param name="_D">spatial dimension</param>
        /// <param name="LsTrk"></param>
        /// <param name="physicalParameters"></param>
        /// <param name="_movingMesh"></param>
        public MassFluxAtLevelSet_Evaporation_StrongCoupling(int _d, int _D, ThermalParameters thermalParameters, bool _movingMesh, string phaseA, string phaseB)
            : base(_D, thermalParameters, phaseA, phaseB) {

            this.m_d = _d;
            this.movingMesh = _movingMesh;
            if (m_d >= m_D)
                throw new ArgumentOutOfRangeException();
        }

        bool movingMesh;
        int m_d;

        /// <summary>
        /// 
        /// </summary>
        public override double InnerEdgeForm(ref CommonParams cp, double[] uA, double[] uB, double[,] Grad_uA, double[,] Grad_uB, double vA, double vB, double[] Grad_vA, double[] Grad_vB) {

            double[] Normal = cp.Normal;

            double M = MassFlux(cp, Grad_uA, Grad_uB);           

            if (M == 0.0)
                return 0.0;
<<<<<<< HEAD
            
            double massFlux = M.Pow2() * ((1 / m_rhoA) - (1 / m_rhoB)) * Normal[m_d];

            double FlxNeg = -0.5 * massFlux;
            double FlxPos = +0.5 * massFlux;

            Debug.Assert(!(double.IsNaN(FlxNeg) || double.IsInfinity(FlxNeg)));
            Debug.Assert(!(double.IsNaN(FlxPos) || double.IsInfinity(FlxPos)));

            double Ret = FlxNeg * vA - FlxPos * vB;
=======

            double massFlux = 0.0;
>>>>>>> 9b65a049

            // moving-mesh-contribution
            // ========================
            double Ret = 0.0;
            double FlxNeg = 0.0;
            double FlxPos = 0.0;

            if (movingMesh) {
                massFlux = M * 0.5 * (uA[1 + m_d]+ uB[1 + m_d]);

                FlxNeg = massFlux;
                FlxPos = massFlux;

                Debug.Assert(!(double.IsNaN(FlxNeg) || double.IsInfinity(FlxNeg)));
                Debug.Assert(!(double.IsNaN(FlxPos) || double.IsInfinity(FlxPos)));

                Ret = FlxNeg * vA - FlxPos * vB;
            } else {
                massFlux = M.Pow2() * ((1 / m_rhoA) - (1 / m_rhoB)) * Normal[m_d];

                FlxNeg = -0.5 * massFlux;
                FlxPos = +0.5 * massFlux;

                Debug.Assert(!(double.IsNaN(FlxNeg) || double.IsInfinity(FlxNeg)));
                Debug.Assert(!(double.IsNaN(FlxPos) || double.IsInfinity(FlxPos)));

                Ret = FlxNeg * vA - FlxPos * vB;
            }

            return Ret;
        }

        public override TermActivationFlags LevelSetTerms { 
            get {
                if (this.movingMesh) return base.LevelSetTerms | TermActivationFlags.UxV;
                else return base.LevelSetTerms;
            } 
        }

        public override IList<string> ArgumentOrdering => base.ArgumentOrdering.Cat(VariableNames.VelocityVector(m_D));

        public override IEquationComponent[] GetJacobianComponents(int SpatialDimension) {
            var JacobiComp = new LevelSetFormDifferentiator(this, SpatialDimension);
            return new IEquationComponent[] { JacobiComp };
        }
    }

    /// <summary>
    /// Interfaceflux Extension for jump conditions in Heatequation with Massflux
    /// </summary>
    public class HeatFluxAtLevelSet_Evaporation_StrongCoupling : MassFluxAtLevelSet_StrongCoupling {


        protected double m_cA;
        protected double m_cB;
        protected double m_Tsat;

        /// <summary>
        /// 
        /// </summary>
        /// <param name="_d">spatial direction</param>
        /// <param name="_D">spatial dimension</param>
        /// <param name="LsTrk"></param>
        /// <param name="physicalParameters"></param>
        /// <param name="_movingMesh"></param>
        public HeatFluxAtLevelSet_Evaporation_StrongCoupling(int _D, ThermalParameters thermalParameters, bool _movingMesh, string phaseA, string phaseB)
            : base(_D, thermalParameters, phaseA, phaseB) {

            this.m_cA = thermalParameters.c_A;
            this.m_cB = thermalParameters.c_B;
            this.m_Tsat = thermalParameters.T_sat;
            this.movingMesh = _movingMesh;
            if (m_d >= m_D)
                throw new ArgumentOutOfRangeException();
        }

        bool movingMesh;
        int m_d;

        /// <summary>
        /// 
        /// </summary>
        public override double InnerEdgeForm(ref CommonParams cp, double[] uA, double[] uB, double[,] Grad_uA, double[,] Grad_uB, double vA, double vB, double[] Grad_vA, double[] Grad_vB) {

            double[] Normal = cp.Normal;

            double M = MassFlux(cp, Grad_uA, Grad_uB);

            if (M == 0.0)
                return 0.0;

            double massFlux = 0.0;

            // moving-mesh-contribution
            // ========================
            double Ret = 0.0;
            double FlxNeg = 0.0;
            double FlxPos = 0.0;

            if (movingMesh) {
                massFlux = M * m_Tsat;

                FlxNeg = massFlux;
                FlxPos = massFlux;

                Debug.Assert(!(double.IsNaN(FlxNeg) || double.IsInfinity(FlxNeg)));
                Debug.Assert(!(double.IsNaN(FlxPos) || double.IsInfinity(FlxPos)));

                Ret = FlxNeg * vA * m_cA - FlxPos * vB * m_cB;
            } else { 
                Ret = 0.0;
            }

            return Ret;
        }

        public override TermActivationFlags LevelSetTerms {
            get {                
                return base.LevelSetTerms;
            }
        }

        public override IList<string> ArgumentOrdering => base.ArgumentOrdering;
    }

    /// <summary>
    /// Mass flux correction for the LLF flux in the convection terms for non material interface (only in case of splitting)
    /// </summary>
    public class ConvectionAtLevelSet_nonMaterialLLF_withMassFlux : MassFluxAtLevelSet {

        public ConvectionAtLevelSet_nonMaterialLLF_withMassFlux(int _d, int _D, PhysicalParameters physicalParameters, string phaseA, string phaseB)
            : base(_D, physicalParameters, phaseA, phaseB) {

            this.m_d = _d;
        }

        int m_d;


        public override double InnerEdgeForm(ref CommonParams cp,
            double[] U_Neg, double[] U_Pos, double[,] Grad_uA, double[,] Grad_uB,
            double vA, double vB, double[] Grad_vA, double[] Grad_vB) {



            double M = MassFlux(cp);
            if (M == 0.0)
                return 0.0;

            double[] VelocityMeanIn = new double[m_D];
            double[] VelocityMeanOut = new double[m_D];
            for (int d = 0; d < m_D; d++) {
                VelocityMeanIn[d] = cp.Parameters_IN[1 + d];
                VelocityMeanOut[d] = cp.Parameters_OUT[1 + d];

            }

            double LambdaIn;
            double LambdaOut;

            LambdaIn = LambdaConvection.GetLambda(VelocityMeanIn, cp.Normal, false);
            LambdaOut = LambdaConvection.GetLambda(VelocityMeanOut, cp.Normal, false);

            double Lambda = Math.Max(LambdaIn, LambdaOut);


            double uJump = -M * ((1 / m_rhoA) - (1 / m_rhoB)) * cp.Normal[m_d];


            double flx = Lambda * uJump * 0.8;

            return flx * (m_rhoA * vA - m_rhoB * vB);
        }



        public override IList<string> ParameterOrdering {
            get {
                return base.ParameterOrdering.Cat(VariableNames.Velocity0MeanVector(m_D));
            }
        }
    }

    /// <summary>
    /// Mass flux correction for the LLF flux in the convection terms for non material interface (only in case of splitting)
    /// </summary>
    public class ConvectionAtLevelSet_nonMaterialLLF_withMassFlux_StrongCoupling : MassFluxAtLevelSet_StrongCoupling {

        public ConvectionAtLevelSet_nonMaterialLLF_withMassFlux_StrongCoupling(int _d, int _D, ThermalParameters thermParams, string phaseA, string phaseB)
            : base(_D, thermParams, phaseA, phaseB) {

            this.m_d = _d;
        }

        int m_d;


        public override double InnerEdgeForm(ref CommonParams cp,
            double[] U_Neg, double[] U_Pos, double[,] Grad_uA, double[,] Grad_uB,
            double vA, double vB, double[] Grad_vA, double[] Grad_vB) {



            double M = MassFlux(cp, Grad_uA, Grad_uB);
            if (M == 0.0)
                return 0.0;

            double[] VelocityMeanIn = new double[m_D];
            double[] VelocityMeanOut = new double[m_D];
            for (int d = 0; d < m_D; d++) {
                VelocityMeanIn[d] = cp.Parameters_IN[d];
                VelocityMeanOut[d] = cp.Parameters_OUT[d];

            }

            double LambdaIn;
            double LambdaOut;

            LambdaIn = LambdaConvection.GetLambda(VelocityMeanIn, cp.Normal, false);
            LambdaOut = LambdaConvection.GetLambda(VelocityMeanOut, cp.Normal, false);

            double Lambda = Math.Max(LambdaIn, LambdaOut);


            double uJump = -M * ((1 / m_rhoA) - (1 / m_rhoB)) * cp.Normal[m_d];


            double flx = Lambda * uJump * 0.8;

            return flx * (m_rhoA * vA - m_rhoB * vB);
        }



        public override IList<string> ParameterOrdering {
            get {
                return base.ParameterOrdering.Cat(VariableNames.Velocity0MeanVector(m_D));
            }
        }
    }

    /// <summary>
    /// Same as <see cref="ConvectionAtLevelSet_Consistency_withMassFlux_StrongCoupling"/>, but using Newton Solver compatible fluxes
    /// </summary>
    public class ConvectionAtLevelSet_nonMaterialLLF_Evaporation_StrongCoupling_Newton : MassFluxAtLevelSet_StrongCoupling {

        public ConvectionAtLevelSet_nonMaterialLLF_Evaporation_StrongCoupling_Newton(int _d, int _D, ThermalParameters thermParams, string phaseA, string phaseB)
            : base(_D, thermParams, phaseA, phaseB) {

            this.m_d = _d;
        }

        int m_d;


        public override double InnerEdgeForm(ref CommonParams cp,
            double[] U_Neg, double[] U_Pos, double[,] Grad_uA, double[,] Grad_uB,
            double vA, double vB, double[] Grad_vA, double[] Grad_vB) {



            double M = MassFlux(cp, Grad_uA, Grad_uB);
            if (M == 0.0)
                return 0.0;

            double[] VelocityMeanIn = new double[m_D];
            double[] VelocityMeanOut = new double[m_D];
            for (int d = 0; d < m_D; d++) {
                VelocityMeanIn[d] = U_Neg[1+d];
                VelocityMeanOut[d] = U_Pos[1+d];

            }

            double LambdaIn;
            double LambdaOut;

            LambdaIn = LambdaConvection.GetLambda(VelocityMeanIn, cp.Normal, false);
            LambdaOut = LambdaConvection.GetLambda(VelocityMeanOut, cp.Normal, false);

            double Lambda = Math.Max(LambdaIn, LambdaOut);


            double uJump = -M * ((1 / m_rhoA) - (1 / m_rhoB)) * cp.Normal[m_d];


            double flx = Lambda * uJump * 0.8;

            return flx * (m_rhoA * vA - m_rhoB * vB);
        }

        public override TermActivationFlags LevelSetTerms => base.LevelSetTerms | TermActivationFlags.UxV;

        public override IList<string> ArgumentOrdering {
            get {
                return base.ArgumentOrdering.Cat(VariableNames.VelocityVector(m_D));
            }
        }

        public override IEquationComponent[] GetJacobianComponents(int SpatialDimension) {
            var JacobiComp = new LevelSetFormDifferentiator(this, SpatialDimension);
            return new IEquationComponent[] { JacobiComp };
        }
    }

    /// <summary>
    /// Mass flux correction for the LLF flux (central part) in the convection terms for non material interface (only in case of splitting)
    /// </summary>
    public class ConvectionAtLevelSet_Consistency_withMassFlux : MassFluxAtLevelSet {


        public ConvectionAtLevelSet_Consistency_withMassFlux(int _d, int _D, double vorZeichen, bool RescaleConti, PhysicalParameters physParams, string phaseA, string phaseB)
            : base(_D, physParams, phaseA, phaseB) {

            this.m_d = _d;

            scaleA = vorZeichen;
            scaleB = vorZeichen;

            if (RescaleConti) {
                scaleA /= m_rhoA;
                scaleB /= m_rhoB;
            }

        }

        int m_d;

        double scaleA;
        double scaleB;


        public override TermActivationFlags LevelSetTerms {
            get {
                return TermActivationFlags.UxV | TermActivationFlags.V;
            }
        }



        public override double InnerEdgeForm(ref CommonParams cp,

            double[] U_Neg, double[] U_Pos, double[,] Grad_uA, double[,] Grad_uB,
            double vA, double vB, double[] Grad_vA, double[] Grad_vB) {


            double M = MassFlux(cp);

            if (M == 0.0)
                return 0.0;

            double Ucentral = 0.0;
            for (int d = 0; d < m_D; d++) {
                Ucentral += 0.5 * (cp.Parameters_IN[1 + d] + cp.Parameters_OUT[1 + d]) * cp.Normal[d];
            }

            double uAxN = Ucentral * (-M * (1 / m_rhoA) * cp.Normal[m_d]);
            double uBxN = Ucentral * (-M * (1 / m_rhoB) * cp.Normal[m_d]);


            uAxN += -M * (1 / m_rhoA) * 0.5 * (U_Neg[0] + U_Pos[0]);
            uBxN += -M * (1 / m_rhoB) * 0.5 * (U_Neg[0] + U_Pos[0]);

            // transform from species B to A: we call this the "A-fictitious" value
            double uAxN_fict;
            //uAxN_fict = (1 / rhoA) * (rhoB * uBxN);
            uAxN_fict = uBxN;

            // transform from species A to B: we call this the "B-fictitious" value
            double uBxN_fict;
            //uBxN_fict = (1 / rhoB) * (rhoA * uAxN);
            uBxN_fict = uAxN;

            // compute the fluxes: note that for the continuity equation, we use not a real flux,
            // but some kind of penalization, therefore the fluxes have opposite signs!
            double FlxNeg = -Flux(uAxN, uAxN_fict); // flux on A-side
            double FlxPos = +Flux(uBxN_fict, uBxN);  // flux on B-side

            FlxNeg *= m_rhoA;
            FlxPos *= m_rhoB;

            double Ret = FlxNeg * vA - FlxPos * vB;

            return Ret;
        }


        /// <summary>
        /// the penalty flux
        /// </summary>
        static double Flux(double UxN_in, double UxN_out) {
            return 0.5 * (UxN_in - UxN_out);
        }



        public override IList<string> ArgumentOrdering {
            get {
                return new string[] { VariableNames.Velocity_d(m_d) };
            }
        }


        public override IList<string> ParameterOrdering {
            get {
                return base.ParameterOrdering.Cat(VariableNames.Velocity0Vector(m_D));
            }
        }

    }

    /// <summary>
    /// Mass flux correction for the LLF flux (central part) in the convection terms for non material interface (only in case of splitting)
    /// </summary>
    public class ConvectionAtLevelSet_Consistency_withMassFlux_StrongCoupling : MassFluxAtLevelSet_StrongCoupling {


        public ConvectionAtLevelSet_Consistency_withMassFlux_StrongCoupling(int _d, int _D,
            double vorZeichen, bool RescaleConti, ThermalParameters thermParams, string phaseA, string phaseB)
            : base(_D, thermParams, phaseA, phaseB) {

            this.m_d = _d;

            scaleA = vorZeichen;
            scaleB = vorZeichen;

            if (RescaleConti) {
                scaleA /= m_rhoA;
                scaleB /= m_rhoB;
            }

        }

        int m_d;

        double scaleA;
        double scaleB;


        public override TermActivationFlags LevelSetTerms {
            get {
                return TermActivationFlags.GradUxV | TermActivationFlags.UxV | TermActivationFlags.V;
            }
        }



        public override double InnerEdgeForm(ref CommonParams cp,

            double[] U_Neg, double[] U_Pos, double[,] Grad_uA, double[,] Grad_uB,
            double vA, double vB, double[] Grad_vA, double[] Grad_vB) {


            double M = MassFlux(cp, Grad_uA, Grad_uB);

            if (M == 0.0)
                return 0.0;

            double Ucentral = 0.0;
            double Ujump = 0.0;
            for (int d = 0; d < m_D; d++) {
                Ucentral += 0.5 * (cp.Parameters_IN[d] + cp.Parameters_OUT[d]) * cp.Normal[d];
                Ujump += (cp.Parameters_IN[d] - cp.Parameters_OUT[d]) * cp.Normal[d];
            }

            //double uAxN = Ucentral * (-M * (1 / m_rhoA) * cp.Normal[m_d]);
            //double uBxN = Ucentral * (-M * (1 / m_rhoB) * cp.Normal[m_d]);


            //uAxN += -M * (1 / m_rhoA) * 0.5 * (U_Neg[1] + U_Pos[1]);
            //uBxN += -M * (1 / m_rhoB) * 0.5 * (U_Neg[1] + U_Pos[1]);

            //// transform from species B to A: we call this the "A-fictitious" value
            //double uAxN_fict;
            ////uAxN_fict = (1 / rhoA) * (rhoB * uBxN);
            //uAxN_fict = uBxN;

            //// transform from species A to B: we call this the "B-fictitious" value
            //double uBxN_fict;
            ////uBxN_fict = (1 / rhoB) * (rhoA * uAxN);
            //uBxN_fict = uAxN;

            //// compute the fluxes: note that for the continuity equation, we use not a real flux,
            //// but some kind of penalization, therefore the fluxes have opposite signs!
            //double FlxNeg = -Flux(uAxN, uAxN_fict); // flux on A-side
            //double FlxPos = +Flux(uBxN_fict, uBxN);  // flux on B-side

            //FlxNeg *= m_rhoA;
            //FlxPos *= m_rhoB;

            //double Ret = FlxNeg * vA - FlxPos * vB;

            double Ret = (Ucentral * M * (1 / m_rhoA - 1 / m_rhoB) * cp.Normal[m_d] + 0.5 * (U_Neg[1] + U_Pos[1]) * Ujump) * 0.5 * (m_rhoA * vA + m_rhoB * vB);

            return Ret;
        }


        /// <summary>
        /// the penalty flux
        /// </summary>
        static double Flux(double UxN_in, double UxN_out) {
            return 0.5 * (UxN_in - UxN_out);
        }



        public override IList<string> ArgumentOrdering {
            get {
                return base.ArgumentOrdering.Cat(VariableNames.Velocity_d(m_d));
            }
        }


        public override IList<string> ParameterOrdering => base.ParameterOrdering.Cat(VariableNames.Velocity0Vector(m_D));

    }

    /// <summary>
    /// Same as <see cref="ConvectionAtLevelSet_Consistency_withMassFlux_StrongCoupling"/>, but using Newton solver compatible fluxes
    /// </summary>
    public class ConvectionAtLevelSet_Consistency_Evaporation_StrongCoupling_Newton : MassFluxAtLevelSet_StrongCoupling {


        public ConvectionAtLevelSet_Consistency_Evaporation_StrongCoupling_Newton(int _d, int _D,
            double vorZeichen, bool RescaleConti, ThermalParameters thermParams, string phaseA, string phaseB)
            : base(_D, thermParams, phaseA, phaseB) {

            this.m_d = _d;

            scaleA = vorZeichen;
            scaleB = vorZeichen;

            if (RescaleConti) {
                scaleA /= m_rhoA;
                scaleB /= m_rhoB;
            }

        }

        int m_d;

        double scaleA;
        double scaleB;


        public override TermActivationFlags LevelSetTerms {
            get {
                return TermActivationFlags.GradUxV | TermActivationFlags.UxV;
            }
        }



        public override double InnerEdgeForm(ref CommonParams cp,

            double[] U_Neg, double[] U_Pos, double[,] Grad_uA, double[,] Grad_uB,
            double vA, double vB, double[] Grad_vA, double[] Grad_vB) {


            double M = MassFlux(cp, Grad_uA, Grad_uB);

            if (M == 0.0)
                return 0.0;

            double Ucentral = 0.0;
            double Ujump = 0.0;
            for (int d = 0; d < m_D; d++) {
                Ucentral += 0.5 * (U_Neg[1 + d] + U_Pos[1 + d]) * cp.Normal[d];
                Ujump += (U_Neg[1 + d] - U_Pos[1 + d]) * cp.Normal[d];
            }

            //double uAxN = Ucentral * (-M * (1 / m_rhoA) * cp.Normal[m_d]);
            //double uBxN = Ucentral * (-M * (1 / m_rhoB) * cp.Normal[m_d]);


            //uAxN += -M * (1 / m_rhoA) * 0.5 * (U_Neg[1] + U_Pos[1]);
            //uBxN += -M * (1 / m_rhoB) * 0.5 * (U_Neg[1] + U_Pos[1]);

            //// transform from species B to A: we call this the "A-fictitious" value
            //double uAxN_fict;
            ////uAxN_fict = (1 / rhoA) * (rhoB * uBxN);
            //uAxN_fict = uBxN;

            //// transform from species A to B: we call this the "B-fictitious" value
            //double uBxN_fict;
            ////uBxN_fict = (1 / rhoB) * (rhoA * uAxN);
            //uBxN_fict = uAxN;

            //// compute the fluxes: note that for the continuity equation, we use not a real flux,
            //// but some kind of penalization, therefore the fluxes have opposite signs!
            //double FlxNeg = -Flux(uAxN, uAxN_fict); // flux on A-side
            //double FlxPos = +Flux(uBxN_fict, uBxN);  // flux on B-side

            //FlxNeg *= m_rhoA;
            //FlxPos *= m_rhoB;

            //double Ret = FlxNeg * vA - FlxPos * vB;

            double Ret = (Ucentral * M * (1 / m_rhoA - 1 / m_rhoB) * cp.Normal[m_d] + 0.5 * (U_Neg[1 + m_d] + U_Pos[1 + m_d]) * Ujump) * 0.5 * (m_rhoA * vA + m_rhoB * vB);

            return Ret;
        }


        /// <summary>
        /// the penalty flux
        /// </summary>
        static double Flux(double UxN_in, double UxN_out) {
            return 0.5 * (UxN_in - UxN_out);
        }



        public override IList<string> ArgumentOrdering {
            get {
                return base.ArgumentOrdering.Cat(VariableNames.VelocityVector(m_D));
            }
        }
        public override IEquationComponent[] GetJacobianComponents(int SpatialDimension) {
            var JacobiComp = new LevelSetFormDifferentiator(this, SpatialDimension);
            return new IEquationComponent[] { JacobiComp };
        }

    }

    /// <summary>
    /// Mass flux correction for the convection terms and moving mesh terms for non material interface
    /// </summary>
    public class ConvectionAtLevelSet_MovingMesh_withMassFlux : MassFluxAtLevelSet {


        /// <summary>
        /// 
        /// </summary>
        /// <param name="_d">spatial direction</param>
        /// <param name="_D">spatial dimension</param>
        /// <param name="LsTrk"></param>
        /// <param name="physicalParameters"></param>
        /// <param name="_movingMesh"></param>
        public ConvectionAtLevelSet_MovingMesh_withMassFlux(int _d, int _D, PhysicalParameters physicalParameters, string phaseA, string phaseB)
            : base(_D, physicalParameters, phaseA, phaseB) {

            this.m_d = _d;
            if (m_d >= m_D)
                throw new ArgumentOutOfRangeException();
        }

        int m_d;

        /// <summary>
        /// 
        /// </summary>
        public override double InnerEdgeForm(ref CommonParams cp, double[] uA, double[] uB, double[,] Grad_uA, double[,] Grad_uB, double vA, double vB, double[] Grad_vA, double[] Grad_vB) {

            double[] Normal = cp.Normal;

            double M = MassFlux(cp);
            if (M == 0.0)
                return 0.0;

            // moving-mesh-contribution
            // ========================
            double Ret = 0.0;
            double movingFlux;

            movingFlux = M * 0.5 * (cp.Parameters_OUT[1 + m_d] + cp.Parameters_IN[1 + m_d]);
            Ret = movingFlux * (vA - vB);
            

            return Ret;
        }

        public override IList<string> ParameterOrdering {
            get {
                return base.ParameterOrdering.Cat(VariableNames.Velocity0Vector(m_D));
            }
        }
    }   

}<|MERGE_RESOLUTION|>--- conflicted
+++ resolved
@@ -851,21 +851,8 @@
 
             if (M == 0.0)
                 return 0.0;
-<<<<<<< HEAD
-            
-            double massFlux = M.Pow2() * ((1 / m_rhoA) - (1 / m_rhoB)) * Normal[m_d];
-
-            double FlxNeg = -0.5 * massFlux;
-            double FlxPos = +0.5 * massFlux;
-
-            Debug.Assert(!(double.IsNaN(FlxNeg) || double.IsInfinity(FlxNeg)));
-            Debug.Assert(!(double.IsNaN(FlxPos) || double.IsInfinity(FlxPos)));
-
-            double Ret = FlxNeg * vA - FlxPos * vB;
-=======
 
             double massFlux = 0.0;
->>>>>>> 9b65a049
 
             // moving-mesh-contribution
             // ========================
