﻿/* =======================================================================
Copyright 2017 Technische Universitaet Darmstadt, Fachgebiet fuer Stroemungsdynamik (chair of fluid dynamics)

Licensed under the Apache License, Version 2.0 (the "License");
you may not use this file except in compliance with the License.
You may obtain a copy of the License at

    http://www.apache.org/licenses/LICENSE-2.0

Unless required by applicable law or agreed to in writing, software
distributed under the License is distributed on an "AS IS" BASIS,
WITHOUT WARRANTIES OR CONDITIONS OF ANY KIND, either express or implied.
See the License for the specific language governing permissions and
limitations under the License.
*/

using System;
using System.Collections.Generic;
using System.Linq;
using System.Text;
using BoSSS.Foundation.XDG;
using System.Diagnostics;
using BoSSS.Solution.NSECommon;
using ilPSP.Utils;
using BoSSS.Platform;
using ilPSP;
using BoSSS.Foundation;
using System.Collections;

namespace BoSSS.Solution.XheatCommon {

    /// <summary>
    /// 
    /// </summary>
    public class ViscosityAtLevelSet_FullySymmetric_withEvap : EvaporationAtLevelSet {


        public ViscosityAtLevelSet_FullySymmetric_withEvap(LevelSetTracker lstrk, double _muA, double _muB, double _penalty, int _component, 
            ThermalParameters thermParams, double _sigma) 
            : base(lstrk.GridDat.SpatialDimension, lstrk, thermParams, _sigma) {

            this.muA = _muA;
            this.muB = _muB;
            this.penalty = _penalty;
            this.component = _component;

        }

        double muA;
        double muB;
        double penalty;
        int component;



        /// <summary>
        /// default-implementation
        /// </summary>
        public override double LevelSetForm(ref CommonParams inp,
            double[] uA, double[] uB, double[,] Grad_uA, double[,] Grad_uB,
            double vA, double vB, double[] Grad_vA, double[] Grad_vB) {
            double[] N = inp.Normal;
            double hCellMin = this.m_LsTrk.GridDat.Cells.h_min[inp.jCellIn];


<<<<<<< HEAD
            double Grad_uA_xN = 0, Grad_uB_xN = 0, Grad_vA_xN = 0, Grad_vB_xN = 0;
            for (int d = 0; d < m_D; d++) {
=======
            //double Grad_uA_xN = 0, Grad_uB_xN = 0;
            double Grad_vA_xN = 0, Grad_vB_xN = 0;
            for (int d = 0; d < D; d++) {
>>>>>>> 06884774
                Grad_vA_xN += Grad_vA[d] * N[d];
                Grad_vB_xN += Grad_vB[d] * N[d];
            }
            double Ret = 0.0;

            double PosCellLengthScale = PosLengthScaleS[inp.jCellOut];
            double NegCellLengthScale = NegLengthScaleS[inp.jCellIn];

            double hCutCellMin = Math.Min(NegCellLengthScale, PosCellLengthScale);
            if (hCutCellMin <= 1.0e-10 * hCellMin)
                // very small cell -- clippling
                hCutCellMin = hCellMin;


            double M = ComputeEvaporationMass(inp.Parameters_IN, inp.Parameters_OUT, N, inp.jCellIn);
            if (M == 0.0)
                return 0.0;

            Debug.Assert(uA.Length == this.ArgumentOrdering.Count);
            Debug.Assert(uB.Length == this.ArgumentOrdering.Count);


            double muMax = (Math.Abs(muA) > Math.Abs(muB)) ? muA : muB;
            //Ret -= 0.5 * (muA * Grad_uA_xN + muB * Grad_uB_xN) * (vA - vB);                           // consistency term
            Ret += 0.5 * (muA * Grad_vA_xN + muB * Grad_vB_xN) * M * ((1 / m_rhoA) - (1 / m_rhoB)) * N[component];     // symmetry term
            Ret -= (penalty / hCutCellMin) * M * ((1 / m_rhoA) - (1 / m_rhoB)) * N[component] * (vA - vB) * muMax; // penalty term
                                                                                                               // Transpose Term
            for (int i = 0; i < m_D; i++) {
                //Ret -= 0.5 * (muA * Grad_uA[i, component] + muB * Grad_uB[i, component]) * (vA - vB) * N[i];  // consistency term
                Ret += 0.5 * (muA * Grad_vA[i] + muB * Grad_vB[i]) * N[component] * M * ((1 / m_rhoA) - (1 / m_rhoB)) * N[i];
            }

            return -Ret;
        }


        MultidimensionalArray PosLengthScaleS;
        MultidimensionalArray NegLengthScaleS;


        public override void CoefficientUpdate(CoefficientSet csA, CoefficientSet csB, int[] DomainDGdeg, int TestDGdeg) {
            base.CoefficientUpdate(csA, csB, DomainDGdeg, TestDGdeg);

            NegLengthScaleS = csA.CellLengthScales;
            PosLengthScaleS = csB.CellLengthScales;

        }


        public override TermActivationFlags LevelSetTerms {
            get {
                return TermActivationFlags.GradV | TermActivationFlags.V;
            }
        }

        //public override IList<string> ParameterOrdering {
        //    get {
        //        return ArrayTools.Cat(VariableNames.HeatFlux0Vector(m_D), VariableNames.Temperature0, VariableNames.Curvature, VariableNames.DisjoiningPressure);
        //    }
        //}


    }


}<|MERGE_RESOLUTION|>--- conflicted
+++ resolved
@@ -63,14 +63,8 @@
             double hCellMin = this.m_LsTrk.GridDat.Cells.h_min[inp.jCellIn];
 
 
-<<<<<<< HEAD
             double Grad_uA_xN = 0, Grad_uB_xN = 0, Grad_vA_xN = 0, Grad_vB_xN = 0;
             for (int d = 0; d < m_D; d++) {
-=======
-            //double Grad_uA_xN = 0, Grad_uB_xN = 0;
-            double Grad_vA_xN = 0, Grad_vB_xN = 0;
-            for (int d = 0; d < D; d++) {
->>>>>>> 06884774
                 Grad_vA_xN += Grad_vA[d] * N[d];
                 Grad_vB_xN += Grad_vB[d] * N[d];
             }
