﻿/* =======================================================================
Copyright 2017 Technische Universitaet Darmstadt, Fachgebiet fuer Stroemungsdynamik (chair of fluid dynamics)

Licensed under the Apache License, Version 2.0 (the "License");
you may not use this file except in compliance with the License.
You may obtain a copy of the License at

    http://www.apache.org/licenses/LICENSE-2.0

Unless required by applicable law or agreed to in writing, software
distributed under the License is distributed on an "AS IS" BASIS,
WITHOUT WARRANTIES OR CONDITIONS OF ANY KIND, either express or implied.
See the License for the specific language governing permissions and
limitations under the License.
*/

using System;
using System.Collections.Generic;
using System.Diagnostics;
using System.Linq;
using System.Text;
using System.Threading.Tasks;

using ilPSP;

using BoSSS.Foundation;
using BoSSS.Foundation.XDG;
using BoSSS.Solution.NSECommon;
using BoSSS.Solution.Utils;
using ilPSP.Utils;

namespace BoSSS.Solution.XheatCommon {

    /// <summary>
    /// 
    /// </summary>
    public class ConductivityInSpeciesBulk : swipConductivity, ISpeciesFilter {

        /// <summary>
        /// different implementations for the conductivity part (laplace operator) of the heat equation 
        /// </summary>
        public enum ConductivityMode {

            /// <summary>
            /// direct discretization of the laplace operator via symmetric interior penalty
            /// </summary>
            SIP,

            /// <summary>
            /// splitting into two first order differential equations, explicit computation of the heat flux
            /// </summary>
            LDG

        }


        public ConductivityInSpeciesBulk(double penalty, double sw, ThermalMultiphaseBoundaryCondMap bcMap, int D,
            string spcName, SpeciesId spcId, double _kA, double _kB)
            : base(penalty, D, bcMap) {

            base.m_alpha = sw;
            this.m_bcMap = bcMap;

            this.m_spcId = spcId;

            switch (spcName) {
                case "A": currentk = _kA; complementk = _kB; break;
                case "B": currentk = _kB; complementk = _kA; break;
                default: throw new ArgumentException("Unknown species.");
            }

            double muFactor = Math.Max(currentk, complementk) / currentk;
            base.m_penalty_base = penalty * muFactor;

            base.tempFunction = this.m_bcMap.bndFunction[VariableNames.Temperature + "#" + spcName];
            base.fluxFunction = D.ForLoop(d => bcMap.bndFunction[VariableNames.HeatFluxVectorComponent(d) + "#" + spcName]);

        }


        SpeciesId m_spcId;

        public SpeciesId validSpeciesId {
            get { return m_spcId; }
        }


        double currentk = double.NaN;
        double complementk = double.NaN;


        ThermalMultiphaseBoundaryCondMap m_bcMap;


        protected override double Conductivity(double[] Parameters) {
            return currentk;
        }

    }


    /// <summary>
    /// 
    /// </summary>
    public class HeatFluxDivergenceInSpeciesBulk : BoSSS.Foundation.IEdgeForm, BoSSS.Foundation.IVolumeForm, ISpeciesFilter {

        int m_D;

        /// <summary>
        /// see <see cref="BoundaryCondMap{BCType}.EdgeTag2Type"/>;
        /// </summary>
        protected ThermalBcType[] EdgeTag2Type;

        /// <summary>
        /// Dirichlet boundary values; <br/>
        ///  - 1st index: spatial dimension <br/>
        ///  - 2nd index: edge tag
        /// </summary>
        protected Func<double[], double, double>[][] fluxFunction;

        /// <summary>
        /// Dirichlet boundary values; <br/>
        ///  - 1st index: edge tag
        /// </summary>
        protected Func<double[], double, double>[] tempFunction;


        public HeatFluxDivergenceInSpeciesBulk(int D, ThermalMultiphaseBoundaryCondMap bcMap, string spcName, SpeciesId spcId) {

            this.m_D = D;

            this.m_spcId = spcId;
            //this.ksqrt = Math.Sqrt(_k);

            fluxFunction = D.ForLoop(d => bcMap.bndFunction[VariableNames.HeatFluxVectorComponent(d) + "#" + spcName]);
            tempFunction = bcMap.bndFunction[VariableNames.Temperature + "#" + spcName];
            EdgeTag2Type = bcMap.EdgeTag2Type;
        }


        SpeciesId m_spcId;

        public SpeciesId validSpeciesId {
            get { return m_spcId; }
        }


        public IList<string> ArgumentOrdering {
            get {
                return ArrayTools.Cat(VariableNames.HeatFluxVector(m_D), VariableNames.Temperature);
            }
        }


        public IList<string> ParameterOrdering {
            get {
                return new string[0];
            }
        }


        public TermActivationFlags VolTerms {
            get {
                return TermActivationFlags.UxGradV;
            }
        }

        public TermActivationFlags InnerEdgeTerms {
            get {
                return TermActivationFlags.UxV;
            }
        }

        public TermActivationFlags BoundaryEdgeTerms {
            get {
                return TermActivationFlags.UxV | TermActivationFlags.V; 
            }
        }


        public double VolumeForm(ref Foundation.CommonParamsVol cpv, double[] U, double[,] GradU, double V, double[] GradV) {
            double Acc = 0;
            for (int d = 0; d < m_D; d++)
                Acc += U[d] * GradV[d];

            return -Acc;
        }

        public double InnerEdgeForm(ref CommonParams inp, double[] _uIN, double[] _uOUT, double[,] _Grad_uIN, double[,] _Grad_uOUT, 
            double _vIN, double _vOUT, double[] _Grad_vIN, double[] _Grad_vOUT) {

            double Acc = 0.0;

            for (int d = 0; d < m_D; d++) {
<<<<<<< HEAD
                // consistency term
                Acc += 0.5 * (_uIN[d] + _uOUT[d]) * inp.Normale[d];

                // penalty terms
                Acc += C_11 * (_uIN[m_D] - _uOUT[m_D]) * inp.Normale[d];
                //
                double qn = 0.0;
                for (int dd = 0; dd < m_D; dd++) {
                    qn += (_uIN[dd] - _uOUT[dd]) * inp.Normale[dd];
                }
                //Acc -= C_12[d] * qn * inp.Normale[d];
                Acc += C_12 * qn;
=======
                Acc += 0.5 * (_uIN[d] + _uOUT[d]) * inp.Normal[d];
>>>>>>> 06884774
            }

            return Acc * (_vIN - _vOUT);
        }

        public double BoundaryEdgeForm(ref CommonParamsBnd inp, double[] _uA, double[,] _Grad_uA, double _vA, double[] _Grad_vA) {

            double Acc = 0.0;

            ThermalBcType edgType = this.EdgeTag2Type[inp.EdgeTag];

            switch (edgType) {
                case ThermalBcType.ConstantTemperature: {

                        for (int d = 0; d < m_D; d++) {
<<<<<<< HEAD
                            // consistency term
                            Acc += (_uA[d]) * inp.Normale[d];

                            // penalty terms
                            double T_D = tempFunction[inp.EdgeTag](inp.X, inp.time);
                            //Acc += C_11 * (_uA[m_D] - T_D) * inp.Normale[d];
                            //
                            double qn = 0.0;
                            //for (int dd = 0; dd < m_D; dd++) {
                            //    qn += _uA[dd] * inp.Normale[dd];
                            //}
                            //Acc -= C_12[d] * qn * inp.Normale[d];
                            //Acc += C_12 * qn;
=======
                            Acc += (_uA[d]) * _vA * inp.Normal[d];
>>>>>>> 06884774
                        }

                        break;
                    }
                case ThermalBcType.ZeroGradient: {

                        //for (int d = 0; d < m_D; d++) {
                        //    Acc += (_uA[d] - 0.0) * _vA * inp.Normale[d];
                        //}

                        break;
                    }
                case ThermalBcType.ConstantHeatFlux: {

                        for (int d = 0; d < m_D; d++) {
                            double g_D = this.fluxFunction[d][inp.EdgeTag](inp.X, inp.time);
<<<<<<< HEAD
                            // consistency term
                            Acc += (g_D) * inp.Normale[d];

                            // penalty terms
                            double qn = 0.0;
                            for (int dd = 0; dd < m_D; dd++) {
                                g_D = this.fluxFunction[dd][inp.EdgeTag](inp.X, inp.time);
                                qn += g_D * inp.Normale[dd];
                            }
                            //Acc -= C_12[d] * qn * inp.Normale[d];
                            //Acc += C_12 * qn;
=======

                            Acc += (g_D) * (_vA) * inp.Normal[d];
>>>>>>> 06884774
                        }

                        break;
                    }
                default:
                    throw new NotImplementedException();
            }

            return Acc * _vA;
        }

        double C_11 = 0.0;
        //double[] C_12 = new double[] { 0.0, 0.0 };
        double C_12 = -0.5;

        //public void CoefficientUpdate(CoefficientSet cs, Int32[] DomainDGdeg, Int32 TestDGdeg) {
        //    throw new NotImplementedException();
        //}

    }

    /// <summary>
    /// 
    /// </summary>
    public class AuxiliaryStabilizationForm : IEdgeForm, ISpeciesFilter {


        int m_D;

        /// <summary>
        /// see <see cref="BoundaryCondMap{BCType}.EdgeTag2Type"/>;
        /// </summary>
        protected ThermalBcType[] EdgeTag2Type;

        /// <summary>
        /// Dirichlet boundary values; <br/>
        ///  - 1st index: spatial dimension <br/>
        ///  - 2nd index: edge tag
        /// </summary>
        protected Func<double[], double, double>[][] fluxFunction;


        public AuxiliaryStabilizationForm(int _D, ThermalMultiphaseBoundaryCondMap bcMap, string spcName, SpeciesId spcId) {

            this.m_D = _D;

            EdgeTag2Type = bcMap.EdgeTag2Type;
            fluxFunction = m_D.ForLoop(d => bcMap.bndFunction[VariableNames.HeatFluxVectorComponent(d) + "#" + spcName]);

            this.m_spcId = spcId;
            //this.ksqrt = Math.Sqrt(_k);
        }


        SpeciesId m_spcId;

        public SpeciesId validSpeciesId {
            get { return m_spcId; }
        }


        public TermActivationFlags BoundaryEdgeTerms {
            get {
                return TermActivationFlags.UxV | TermActivationFlags.V; ;
            }
        }

        public TermActivationFlags InnerEdgeTerms {
            get {
                return TermActivationFlags.UxV;
            }
        }

        public IList<string> ArgumentOrdering {
            get {
                return VariableNames.HeatFluxVector(m_D);
            }
        }

        public IList<string> ParameterOrdering {
            get {
                return new string[] { };
            }
        }


        public double InnerEdgeForm(ref CommonParams inp, double[] _uIN, double[] _uOUT, double[,] _Grad_uIN, double[,] _Grad_uOUT,
            double _vIN, double _vOUT, double[] _Grad_vIN, double[] _Grad_vOUT) {

            double Acc = 0.0;

            for (int d = 0; d < m_D; d++) {
                Acc += (_uIN[d] - _uOUT[d]) * inp.Normal[d];
            }

            return Acc * (_vIN - _vOUT);
        }


        public double BoundaryEdgeForm(ref CommonParamsBnd inp, double[] _uA, double[,] _Grad_uA, double _vA, double[] _Grad_vA) {


            double Acc = 0.0;

            ThermalBcType edgType = this.EdgeTag2Type[inp.EdgeTag];

            switch (edgType) {
                case ThermalBcType.ConstantTemperature: {

                        break;
                    }
                case ThermalBcType.ZeroGradient: {

                        for (int d = 0; d < m_D; d++) {
                            Acc += (_uA[d] - 0.0) * inp.Normal[d];
                        }

                        break;
                    }
                case ThermalBcType.ConstantHeatFlux: {

                        for (int d = 0; d < m_D; d++) {
                            double gD = fluxFunction[d][inp.EdgeTag](inp.X, inp.time);
                            Acc += (_uA[d] - gD) * inp.Normal[d];
                        }

                        break;
                    }
                default:
                    throw new NotImplementedException();
            }

            return -2.0 * Acc * _vA;
        }


    }



    /// <summary>
    /// Volume integral of identity part of auxiliary heat flux .
    /// </summary>
    public class AuxiliaryHeatFlux_Identity : IVolumeForm, IEquationComponent, ISpeciesFilter {

        private int component;

        /// <summary>
        /// Initialize identity
        /// </summary>
        public AuxiliaryHeatFlux_Identity(int component, SpeciesId spcId) {
            this.component = component;

            this.m_spcId = spcId;
        }

        SpeciesId m_spcId;

        public SpeciesId validSpeciesId {
            get { return m_spcId; }
        }


        /// <summary>
        /// Choosing the required terms (These Flags control, whether certain terms are evaluated during quadrature of the forms)
        /// </summary>
        public TermActivationFlags VolTerms {
            get {
                return TermActivationFlags.UxV;
            }
        }


        /// <summary>
        /// Ordering of the dependencies
        /// </summary>
        public IList<string> ArgumentOrdering {
            get {
                return new string[] { VariableNames.HeatFluxVectorComponent(component) };
            }
        }

        /// <summary>
        /// Ordering of the parameters - null at identity part
        /// </summary>
        public IList<string> ParameterOrdering { get; }

        /// <summary>
        /// Calculating the integral of the volume part
        /// </summary>
        public double VolumeForm(ref CommonParamsVol cpv, double[] U, double[,] GradU, double V, double[] GradV) {

            return U[0] * V;

        }

    }


    /// <summary>
    /// 
    /// </summary>
    public class TemperatureGradientInSpeciesBulk : LinearFlux, ISpeciesFilter {

        int m_D;
        int m_d;    // component

        /// <summary>
        /// see <see cref="BoundaryCondMap{BCType}.EdgeTag2Type"/>;
        /// </summary>
        protected ThermalBcType[] EdgeTag2Type;

        /// <summary>
        /// Dirichlet boundary values; <br/>
        ///  - 1st index: spatial dimension <br/>
        ///  - 2nd index: edge tag
        /// </summary>
        //protected Func<double[], double, double>[][] fluxFunction;

        /// <summary>
        /// Dirichlet boundary values; <br/>
        ///  - 1st index: edge tag
        /// </summary>
        protected Func<double[], double, double>[] tempFunction;


        public TemperatureGradientInSpeciesBulk(int _D, int _d, ThermalMultiphaseBoundaryCondMap bcMap, string spcName, SpeciesId spcId, double _k) {

            this.m_D = _D;
            this.m_d = _d;

            this.m_spcId = spcId;
            this.k = _k;

            //fluxFunction = m_D.ForLoop(d => bcMap.bndFunction[VariableNames.HeatFluxVectorComponent(d) + "#" + spcName]);
            tempFunction = bcMap.bndFunction[VariableNames.Temperature + "#" + spcName];
            EdgeTag2Type = bcMap.EdgeTag2Type;
        }

        double k;

        SpeciesId m_spcId;

        public SpeciesId validSpeciesId {
            get { return m_spcId; }
        }


        public override IList<String> ArgumentOrdering {
            get {
                return new string[] { VariableNames.Temperature };
            }
        }


        //public IList<String> ParameterOrdering {
        //    get {
        //        return new string[0];
        //    }
        //}


        protected override void Flux(ref CommonParamsVol inp, double[] U, double[] output) {
            int D = output.Length;
            Array.Clear(output, 0, D);
            output[m_d] = k * U[0];
        }

        protected override double InnerEdgeFlux(ref CommonParams inp, double[] Uin, double[] Uout) {
<<<<<<< HEAD

            double Acc = 0.0;

            // consistency term
            Acc += 0.5 * (Uin[0] + Uout[0]) * inp.Normale[m_d];

            // penalty term
            double Tn = 0.0;
            //for (int d = 0; d < m_D; d++) {
            //    Tn += C_12[d] * (Uin[0] - Uout[0]) * inp.Normale[d];
            //}
            Tn += C_12 * (Uin[0] - Uout[0]);
            
            Acc += Tn * inp.Normale[m_d];

            return k * Acc;
=======
            return 0.5 * k * (Uin[0] + Uout[0]) * inp.Normal[m_d];
>>>>>>> 06884774
        }

        protected override double BorderEdgeFlux(ref CommonParamsBnd inp, double[] Uin) {
            ThermalBcType edgType = EdgeTag2Type[inp.EdgeTag];

            switch (edgType) {
                case ThermalBcType.ConstantTemperature:

                    double Acc = 0.0;

                    double T_D = tempFunction[inp.EdgeTag](inp.X, inp.time);
                    // consistency term
                    Acc += T_D * inp.Normale[m_d];

<<<<<<< HEAD
                    // penalty term
                    double Tn = 0.0;
                    //for (int d = 0; d < m_D; d++) {
                    //    Tn += C_12[d] * (Uin[0] - T_D) * inp.Normale[d];
                    //}
                    Tn += C_12 * (Uin[0] - T_D);

                    //Acc += Tn * inp.Normale[m_d];

                    return k * Acc;
=======
                    return k * T_D * inp.Normal[m_d];
>>>>>>> 06884774

                case ThermalBcType.ZeroGradient:
                case ThermalBcType.ConstantHeatFlux:

<<<<<<< HEAD
                    return k * Uin[0] * inp.Normale[m_d];

=======
                    return k * Uin[0] * inp.Normal[m_d];
>>>>>>> 06884774
                default:
                    throw new NotImplementedException();
            }
        }

        //double[] C_12 = new double[] { 0.0, 0.0 };
        double C_12 = 0.5;

        //public void CoefficientUpdate(CoefficientSet cs, Int32[] DomainDGdeg, Int32 TestDGdeg) {
        //    throw new NotImplementedException();
        //}

    }


    /// <summary>
    /// 
    /// </summary>
    public class TemperatureStabilizationForm : IEdgeForm, ISpeciesFilter {


        int m_d;

        /// <summary>
        /// see <see cref="BoundaryCondMap{BCType}.EdgeTag2Type"/>;
        /// </summary>
        protected ThermalBcType[] EdgeTag2Type;

        /// <summary>
        /// Dirichlet boundary values; <br/>
        ///  - 1st index: edge tag
        /// </summary>
        protected Func<double[], double, double>[] tempFunction;


        public TemperatureStabilizationForm(int _d, ThermalMultiphaseBoundaryCondMap bcMap, string spcName, SpeciesId spcId) {

            this.m_d = _d;

            EdgeTag2Type = bcMap.EdgeTag2Type;
            tempFunction = bcMap.bndFunction[VariableNames.Temperature + "#" + spcName];

            this.m_spcId = spcId;
            //this.ksqrt = Math.Sqrt(_k);
        }


        SpeciesId m_spcId;

        public SpeciesId validSpeciesId {
            get { return m_spcId; }
        }


        public TermActivationFlags BoundaryEdgeTerms {
            get {
                return TermActivationFlags.UxV | TermActivationFlags.V; ;
            }
        }

        public TermActivationFlags InnerEdgeTerms {
            get {
                return TermActivationFlags.UxV;
            }
        }

        public IList<string> ArgumentOrdering {
            get {
                return new string[] { VariableNames.Temperature };
            }
        }

        public IList<string> ParameterOrdering {
            get {
                return new string[] { };
            }
        }


        public double InnerEdgeForm(ref CommonParams inp, double[] _uIN, double[] _uOUT, double[,] _Grad_uIN, double[,] _Grad_uOUT,
            double _vIN, double _vOUT, double[] _Grad_vIN, double[] _Grad_vOUT) {

<<<<<<< HEAD
            return -(_uIN[0] - _uOUT[0]) * (_vIN - _vOUT) * inp.Normale[m_d];
=======
            return (_uIN[0] - _uOUT[0]) * (_vIN - _vOUT) * inp.Normal[m_d];
>>>>>>> 06884774
        }


        public double BoundaryEdgeForm(ref CommonParamsBnd inp, double[] _uA, double[,] _Grad_uA, double _vA, double[] _Grad_vA) {


            ThermalBcType edgType = this.EdgeTag2Type[inp.EdgeTag];

            switch (edgType) {
                case ThermalBcType.ConstantTemperature: {

                        double T_D = tempFunction[inp.EdgeTag](inp.X, inp.time);

                        return 2.0 * (_uA[0] - T_D) * (_vA) * inp.Normal[m_d];
                    }
                case ThermalBcType.ZeroGradient:
                case ThermalBcType.ConstantHeatFlux: {

                        return 0.0; // -(_uA[0]) * (_vA) * alpha;
                    }
                default:
                    throw new NotImplementedException();
            }
        }


    }

}<|MERGE_RESOLUTION|>--- conflicted
+++ resolved
@@ -192,22 +192,19 @@
             double Acc = 0.0;
 
             for (int d = 0; d < m_D; d++) {
-<<<<<<< HEAD
+
                 // consistency term
-                Acc += 0.5 * (_uIN[d] + _uOUT[d]) * inp.Normale[d];
+                Acc += 0.5 * (_uIN[d] + _uOUT[d]) * inp.Normal[d];
 
                 // penalty terms
-                Acc += C_11 * (_uIN[m_D] - _uOUT[m_D]) * inp.Normale[d];
+                Acc += C_11 * (_uIN[m_D] - _uOUT[m_D]) * inp.Normal[d];
                 //
                 double qn = 0.0;
                 for (int dd = 0; dd < m_D; dd++) {
-                    qn += (_uIN[dd] - _uOUT[dd]) * inp.Normale[dd];
+                    qn += (_uIN[dd] - _uOUT[dd]) * inp.Normal[dd];
                 }
                 //Acc -= C_12[d] * qn * inp.Normale[d];
                 Acc += C_12 * qn;
-=======
-                Acc += 0.5 * (_uIN[d] + _uOUT[d]) * inp.Normal[d];
->>>>>>> 06884774
             }
 
             return Acc * (_vIN - _vOUT);
@@ -223,9 +220,9 @@
                 case ThermalBcType.ConstantTemperature: {
 
                         for (int d = 0; d < m_D; d++) {
-<<<<<<< HEAD
+
                             // consistency term
-                            Acc += (_uA[d]) * inp.Normale[d];
+                            Acc += (_uA[d]) * inp.Normal[d];
 
                             // penalty terms
                             double T_D = tempFunction[inp.EdgeTag](inp.X, inp.time);
@@ -237,9 +234,6 @@
                             //}
                             //Acc -= C_12[d] * qn * inp.Normale[d];
                             //Acc += C_12 * qn;
-=======
-                            Acc += (_uA[d]) * _vA * inp.Normal[d];
->>>>>>> 06884774
                         }
 
                         break;
@@ -256,22 +250,18 @@
 
                         for (int d = 0; d < m_D; d++) {
                             double g_D = this.fluxFunction[d][inp.EdgeTag](inp.X, inp.time);
-<<<<<<< HEAD
+
                             // consistency term
-                            Acc += (g_D) * inp.Normale[d];
+                            Acc += (g_D) * inp.Normal[d];
 
                             // penalty terms
                             double qn = 0.0;
                             for (int dd = 0; dd < m_D; dd++) {
                                 g_D = this.fluxFunction[dd][inp.EdgeTag](inp.X, inp.time);
-                                qn += g_D * inp.Normale[dd];
+                                qn += g_D * inp.Normal[dd];
                             }
                             //Acc -= C_12[d] * qn * inp.Normale[d];
                             //Acc += C_12 * qn;
-=======
-
-                            Acc += (g_D) * (_vA) * inp.Normal[d];
->>>>>>> 06884774
                         }
 
                         break;
@@ -541,12 +531,11 @@
         }
 
         protected override double InnerEdgeFlux(ref CommonParams inp, double[] Uin, double[] Uout) {
-<<<<<<< HEAD
 
             double Acc = 0.0;
 
             // consistency term
-            Acc += 0.5 * (Uin[0] + Uout[0]) * inp.Normale[m_d];
+            Acc += 0.5 * (Uin[0] + Uout[0]) * inp.Normal[m_d];
 
             // penalty term
             double Tn = 0.0;
@@ -555,12 +544,9 @@
             //}
             Tn += C_12 * (Uin[0] - Uout[0]);
             
-            Acc += Tn * inp.Normale[m_d];
+            Acc += Tn * inp.Normal[m_d];
 
             return k * Acc;
-=======
-            return 0.5 * k * (Uin[0] + Uout[0]) * inp.Normal[m_d];
->>>>>>> 06884774
         }
 
         protected override double BorderEdgeFlux(ref CommonParamsBnd inp, double[] Uin) {
@@ -573,9 +559,8 @@
 
                     double T_D = tempFunction[inp.EdgeTag](inp.X, inp.time);
                     // consistency term
-                    Acc += T_D * inp.Normale[m_d];
-
-<<<<<<< HEAD
+                    Acc += T_D * inp.Normal[m_d];
+
                     // penalty term
                     double Tn = 0.0;
                     //for (int d = 0; d < m_D; d++) {
@@ -586,19 +571,12 @@
                     //Acc += Tn * inp.Normale[m_d];
 
                     return k * Acc;
-=======
-                    return k * T_D * inp.Normal[m_d];
->>>>>>> 06884774
 
                 case ThermalBcType.ZeroGradient:
                 case ThermalBcType.ConstantHeatFlux:
 
-<<<<<<< HEAD
-                    return k * Uin[0] * inp.Normale[m_d];
-
-=======
                     return k * Uin[0] * inp.Normal[m_d];
->>>>>>> 06884774
+
                 default:
                     throw new NotImplementedException();
             }
@@ -681,11 +659,8 @@
         public double InnerEdgeForm(ref CommonParams inp, double[] _uIN, double[] _uOUT, double[,] _Grad_uIN, double[,] _Grad_uOUT,
             double _vIN, double _vOUT, double[] _Grad_vIN, double[] _Grad_vOUT) {
 
-<<<<<<< HEAD
-            return -(_uIN[0] - _uOUT[0]) * (_vIN - _vOUT) * inp.Normale[m_d];
-=======
-            return (_uIN[0] - _uOUT[0]) * (_vIN - _vOUT) * inp.Normal[m_d];
->>>>>>> 06884774
+            return -(_uIN[0] - _uOUT[0]) * (_vIN - _vOUT) * inp.Normal[m_d];
+
         }
 
 
