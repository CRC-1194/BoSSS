--- conflicted
+++ resolved
@@ -60,10 +60,7 @@
             double errTot = Math.Abs(a - b);
             double denom = Math.Max(Math.Abs(a), Math.Abs(b));
             denom = Math.Max(denom, double.Epsilon * 10);
-<<<<<<< HEAD
             Debug.Assert(denom > 0);
-=======
->>>>>>> 72fb697a
             return errTot / denom;
         }
 
