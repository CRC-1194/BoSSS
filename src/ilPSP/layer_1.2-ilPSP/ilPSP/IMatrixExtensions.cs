/* =======================================================================
Copyright 2017 Technische Universitaet Darmstadt, Fachgebiet fuer Stroemungsdynamik (chair of fluid dynamics)

Licensed under the Apache License, Version 2.0 (the "License");
you may not use this file except in compliance with the License.
You may obtain a copy of the License at

    http://www.apache.org/licenses/LICENSE-2.0

Unless required by applicable law or agreed to in writing, software
distributed under the License is distributed on an "AS IS" BASIS,
WITHOUT WARRANTIES OR CONDITIONS OF ANY KIND, either express or implied.
See the License for the specific language governing permissions and
limitations under the License.
*/

using ilPSP.LinSolvers;
using ilPSP.Utils;
using System;
using System.Collections.Generic;
using System.Diagnostics;
using System.Globalization;
using System.IO;
using System.Linq;
using System.Runtime.CompilerServices;

namespace ilPSP {

    /// <summary>
    /// Augmenting 2d <see cref="MultidimensionalArray"/>'s with some matrix operations.
    /// </summary>
    public static partial class IMatrixExtensions {

        /// <summary>
        /// Copies from a multidimensional array to a matrix.<br/>
        /// 1st index of multidimensional array is interpreted as row;<br/>
        /// 2nd index of multidimensional array is interpreted as column
        /// </summary>
        /// <param name="m">a multidimensional array with exactly two dimensions</param>
        /// <param name="M">matrix</param>
        static public void Set(this IMatrix M, MultidimensionalArray m) {
            if(m.Dimension != 2)
                throw new ArgumentException("m.Dimension != 2", "m");
            if(m.GetLength(0) != M.NoOfRows)
                throw new ArgumentException("m.GetLength(0) != _NoOfRows", "m");
            if(m.GetLength(1) != M.NoOfCols)
                throw new ArgumentException("m.GetLength(1) != _NoOfCols", "m");


            for(int i = 0; i < M.NoOfRows; i++)
                for(int j = 0; j < M.NoOfCols; j++)
                    M[i, j] = m[i, j];

        }

        /// <summary>
        /// writes this matrix into a text file;
        /// </summary>
        /// <param name="name">path to the text file</param>
        /// <param name="M">matrix</param>
        /// <param name="fm">file creation mode</param>
        static public void SaveToTextFile(this IMatrix M, string name, FileMode fm = FileMode.Create) {
            NumberFormatInfo nfi = NumberFormatInfo.InvariantInfo;

            using(var txt = new StreamWriter(new FileStream(name, fm))) {
                SaveToStream(M, txt);
                txt.Flush();
            }
        }

        /// <summary>
        /// Writes this matrix to a stream, in text format.
        /// </summary>
        /// <param name="txt">path to the text file</param>
        /// <param name="M">matrix</param>
        static public void SaveToStream(this IMatrix M, TextWriter txt) {
            NumberFormatInfo nfi = NumberFormatInfo.InvariantInfo;

            
            int _NoOfRows = M.NoOfRows;
            int _NoOfCols = M.NoOfCols;

            for(int i = 0; i < _NoOfRows; i++) {
                for(int j = 0; j < _NoOfCols; j++) {

                    txt.Write(M[i, j].ToString(nfi));

                    if(j < _NoOfCols - 1)
                        txt.Write(" ");

                }
                txt.WriteLine();
            }

            txt.Flush();

        }


        /// <summary>
        /// reads a matrix from a text file;
        /// </summary>
        /// <param name="name">path to the text file</param>
        /// <param name="M">pre-allocated matrix to store the loaded data</param>
        static public void LoadFromTextFile(this IMatrix M, string name) {
            using(StreamReader txt = new StreamReader(name)) {
                try {
                    LoadFromStream(M, txt);
                } finally {
                    txt.Close();
                }
            }
        }

        /// <summary>
        /// reads a matrix from a text file;
        /// </summary>
        /// <param name="txt">Text read on the stream to load from.</param>
        /// <param name="M">pre-allocated matrix to store the loaded data</param>
        static public void LoadFromStream(this IMatrix M, TextReader txt) {
            NumberFormatInfo nfi = NumberFormatInfo.InvariantInfo;

            char[] splits = new char[] { ' ', '\t', '\n', '\r', '\t', ',', ';' };
            
            for(int i = 0; i < M.NoOfRows; i++) {
                var line = txt.ReadLine();
                if(line == null)
                    throw new NotSupportedException("mismatch in number of rows");
                var items = line.Split(splits, StringSplitOptions.RemoveEmptyEntries);

                if(items.Length != M.NoOfCols)
                    throw new NotSupportedException(string.Format("trying to load matrix with {0} columns, but this matrix has {1} columns", items.Length, M.NoOfCols));

                for(int j = 0; j < M.NoOfCols; j++) {
                    try {
                        M[i, j] = double.Parse(items[j], nfi);
                    } catch(FormatException fe) {
                        var itm = items[j].ToLowerInvariant();

                        if(itm.Contains("nan"))
                            M[i, j] = double.NaN;
                        else if(itm.Contains("+inf"))
                            M[i, j] = double.PositiveInfinity;
                        else if(itm.Contains("-inf"))
                            M[i, j] = double.NegativeInfinity;
                        else if(itm.Contains("inf"))
                            M[i, j] = double.PositiveInfinity;
                        else
                            throw fe;
                    }
                }
            }
            if(txt.ReadLine() != null)
                throw new NotSupportedException("mismatch in number of rows");
        }

        /// <summary>
        /// Reads a matrix from a text file.
        /// </summary>
        /// <param name="name">path to the text file.</param>
        static public MultidimensionalArray LoadFromTextFile(string name) {
            using(StreamReader txt = new StreamReader(name)) {
                try {
                    return LoadFromStream(txt);
                } finally {
                    txt.Close();
                }
            }
        }
        
        /// <summary>
        /// Reads a matrix from a text stream.
        /// </summary>
        /// <param name="txt"></param>
        static public MultidimensionalArray LoadFromStream(TextReader txt) {
            NumberFormatInfo nfi = NumberFormatInfo.InvariantInfo;

            char[] splits = new char[] { ' ', '\t', '\n', '\r', '\t', ',', ';' };

            List<double[]> tempMatrix = new List<double[]>();

            int NoOfCols = -1;
            int iLine = -1;
            for(string line = txt.ReadLine(); line != null; line = txt.ReadLine()) {
                iLine++;
                if(line == null)
                    throw new NotSupportedException("mismatch in number of rows");
                var items = line.Split(splits, StringSplitOptions.RemoveEmptyEntries);

                if(NoOfCols < 0) {
                    NoOfCols = items.Length;
                } else {
                    if(NoOfCols != items.Length)
                        throw new NotSupportedException(string.Format("Found {0} columns in line {1}, but first line has {2} columns.", items.Length, iLine, NoOfCols));
                }

                double[] M = new double[items.Length];
                for(int j = 0; j < items.Length; j++) {
                    try {
                        M[j] = double.Parse(items[j], nfi);
                    } catch(FormatException fe) {
                        var itm = items[j].ToLowerInvariant();

                        if(itm.Contains("nan"))
                            M[j] = double.NaN;
                        else if(itm.Contains("+inf"))
                            M[j] = double.PositiveInfinity;
                        else if(itm.Contains("-inf"))
                            M[j] = double.NegativeInfinity;
                        else if(itm.Contains("inf"))
                            M[j] = double.PositiveInfinity;
                        else
                            throw fe;
                    }
                }

                tempMatrix.Add(M);
            }

            // convert to multidimensional array
            // =================================

            MultidimensionalArray R = MultidimensionalArray.Create(tempMatrix.Count, NoOfCols);
            for(int i = 0; i < R.NoOfRows; i++) {
                for(int j  =0; j < R.NoOfCols; j++) {
                    R[i, j] = tempMatrix[i][j];
                }
            }
            return R;
        }


        /// <summary>
        /// Finds those row of <paramref name="mda"/>, where the L2-distance between the row and <paramref name="Row"/> is minimal. 
        /// </summary>
        /// <returns>
        /// the row index of the minimum-distance row.
        /// </returns>
        static public int MindistRow(this IMatrix mda, double[] Row) {
            double Dmax;
            int iDmax;
            MindistRow(mda, Row, out Dmax, out iDmax);
            return iDmax;
        }

        /// <summary>
        /// Finds those row of <paramref name="mda"/>, where the L2-distance between the row and <paramref name="Row"/> is minimal. 
        /// </summary>
        /// <returns>
        /// the row index of the minimum-distance row.
        /// </returns>
        static public int MindistRow(this IMatrix mda, Vector Row) {
            double Dmax;
            int iDmax;
            MindistRow(mda, Row, out Dmax, out iDmax);
            return iDmax;
        }


        /// <summary>
        /// Finds those row <paramref name="iDmax"/> of <paramref name="mda"/>, where the L2-distance between the row and <paramref name="Row"/> is minimal. 
        /// </summary>
        /// <param name="mda">some matrix</param>
        /// <param name="Row">some row</param>
        /// <param name="Dmax">minimum L2 distance over all rows</param>
        /// <param name="iDmax">index of minimum L2-distance row</param>
        /// <returns></returns>
        static public void MindistRow(this IMatrix mda, double[] Row, out double Dmax, out int iDmax) {
            if(Row.Length != mda.NoOfCols)
                throw new ArgumentException();


            int N = mda.NoOfCols;
            int M = mda.NoOfRows;

            Dmax = double.MaxValue;
            iDmax = int.MinValue;

            for(int i = 0; i < M; i++) {
                double dist = 0.0;
                for(int j = 0; j < N; j++) {
                    double a = Row[j] - mda[i, j];
                    dist += a * a;
                }

                if(Dmax > dist) {
                    Dmax = dist;
                    iDmax = i;
                }
            }

            Dmax = Math.Sqrt(Dmax);
        }
        
        /// <summary>
        /// Finds those row of <paramref name="mda"/>, where the L2-distance between the row and <paramref name="Row"/> is 
        /// below <paramref name="tol"/>; returns a negative number otherwise.
        /// </summary>
        static public int FindRow(this IMatrix mda, double[] Row, double tol) {
            double Dmax;
            int iDmax;
            MindistRow(mda, Row, out Dmax, out iDmax);
            if(Dmax < tol)
                return iDmax;
            else
                return -1;
        }

        /// <summary>
        /// Finds those row <paramref name="iDmax"/> of <paramref name="mda"/>, where the L2-distance between the row and <paramref name="Row"/> is minimal. 
        /// </summary>
        /// <param name="mda">some matrix</param>
        /// <param name="Row">some row</param>
        /// <param name="Dmax">minimum L2 distance over all rows</param>
        /// <param name="iDmax">index of minimum L2-distance row</param>
        /// <returns></returns>
        static public void MindistRow(this IMatrix mda, Vector Row, out double Dmax, out int iDmax) {
            if(Row.Dim != mda.NoOfCols)
                throw new ArgumentException();


            int N = mda.NoOfCols;
            int M = mda.NoOfRows;

            Dmax = double.MaxValue;
            iDmax = int.MinValue;

            for(int i = 0; i < M; i++) {
                double dist = 0.0;
                for(int j = 0; j < N; j++) {
                    double a = Row[j] - mda[i, j];
                    dist += a * a;
                }

                if(Dmax > dist) {
                    Dmax = dist;
                    iDmax = i;
                }
            }

            Dmax = Math.Sqrt(Dmax);
        }
        
        /// <summary>
        /// Finds those row of <paramref name="mda"/>, where the L2-distance between the row and <paramref name="Row"/> is 
        /// below <paramref name="tol"/>; returns a negative number otherwise.
        /// </summary>
        static public int FindRow(this IMatrix mda, Vector Row, double tol) {
            double Dmax;
            int iDmax;
            MindistRow(mda, Row, out Dmax, out iDmax);
            if(Dmax < tol)
                return iDmax;
            else
                return -1;
        }

        /// <summary>
        /// Computes the L2-distance between any two different rows of <paramref name="mda"/>, and returns the minimum.
        /// </summary>
        static public double MindistBetweenRows(this IMatrix mda) {

            int N = mda.NoOfCols;
            int M = mda.NoOfRows;

            double Dmax = double.MaxValue;

            for(int i = 0; i < M; i++) {

                for(int k = i + 1; k < M; k++) {

                    double dist = 0.0;
                    for(int j = 0; j < N; j++) {
                        double a = mda[i, j] - mda[k, j];
                        dist += a * a;
                    }

                    if(Dmax > dist) {
                        Dmax = dist;
                    }
                }
            }

            Dmax = Math.Sqrt(Dmax);
            return Dmax;
        }

        /// <summary>
        /// Computes the L2-distance between any two different rows of <paramref name="mda"/>, and returns the maximum.
        /// </summary>
        static public double MaxdistBetweenRows(this IMatrix mda) {

            int N = mda.NoOfCols;
            int M = mda.NoOfRows;

            double Dmin = 0;

            for (int i = 0; i < M; i++) {

                for (int k = i + 1; k < M; k++) {

                    double dist = 0.0;
                    for (int j = 0; j < N; j++) {
                        double a = mda[i, j] - mda[k, j];
                        dist += a * a;
                    }

                    if (Dmin < dist) {
                        Dmin = dist;
                    }
                }
            }

            Dmin = Math.Sqrt(Dmin);
            return Dmin;
        }

        /// <summary>
        /// From matrix <paramref name="M"/> to <paramref name="buffer"/>
        /// </summary>
        /// <param name="M">input matrix</param>
        /// <param name="buffer">
        /// output;
        /// </param>
        /// <param name="BufferInFortranOrder">
        /// - true:  <paramref name="buffer"/> will be written in FORTRAN order (column-wise)
        /// - false:  <paramref name="buffer"/> will be written in C order (row-wise)
        /// </param>
        internal static unsafe void CopyToUnsafeBuffer<T>(T M, double* buffer, bool BufferInFortranOrder) where T : IMatrix {
#if DEBUG
            if(M.GetType().IsValueType)
                throw new NotSupportedException("CopyTo value type -- probably not the expected result! (Using vector struct in CopyTo(...) - operation?)");
#endif

            int I = M.NoOfRows, J = M.NoOfCols;

            if (BufferInFortranOrder) {
                // buffer in FORTRAN order
                for (int i = 0; i < I; i++) {
                    for (int j = 0; j < J; j++) {
                        buffer[i + j * I] = M[i, j];
                    }
                }
            } else {
                // buffer in C-order
                for (int i = 0; i < I; i++) {
                    for (int j = 0; j < J; j++) {
                        buffer[i * J + j] = M[i, j];
                    }
                }
            }
        }

        /// <summary>
        /// From <paramref name="buffer"/> to matrix <paramref name="M"/>
        /// </summary>
        /// <param name="M">output matrix</param>
        /// <param name="buffer">
        /// output;
        /// </param>
        /// <param name="BufferInFortranOrder">
        /// - true: <paramref name="buffer"/> will be read in FORTRAN order (column-wise)
        /// - false: <paramref name="buffer"/> will be read in C order (row-wise)
        /// </param>
        internal static unsafe void CopyFromUnsafeBuffer<T>(T M, double* buffer, bool BufferInFortranOrder) where T : IMatrix {
            int I = M.NoOfRows, J = M.NoOfCols;

            if (BufferInFortranOrder) {
                // buffer in FORTRAN order
                for (int i = 0; i < I; i++) {
                    for (int j = 0; j < J; j++) {
                        M[i, j] = buffer[i + j * I];
                    }
                }
            } else {
                // buffer in C-order
                for (int i = 0; i < I; i++) {
                    for (int j = 0; j < J; j++) {
                        M[i, j] = buffer[i * J + j];
                    }
                }
            }
        }


        /// <summary>
        /// Copies values from a array, either in FORTRAN or C-order
        /// </summary>
        /// <param name="src">
        /// source to copy from
        /// </param>
        /// <param name="iOffset">
        /// offset into <paramref name="src"/>;
        /// </param>
        /// <param name="FortranOrder">
        /// if true, values are taken in FORTRAN order, otherwise they are taken in c-order
        /// </param>
        /// <param name="b">
        /// some other matrix
        /// </param>
        static public void SetFromBuffer(this IMatrix b, double[] src, int iOffset, bool FortranOrder) {
            int cnt = iOffset;

            int m_NoOfCols = b.NoOfCols;
            int m_NoOfRows = b.NoOfRows;

            for (int j = 0; j < m_NoOfCols; j++) {
                for (int i = 0; i < m_NoOfRows; i++) {
                    double val = src[cnt];
                    cnt++;

                    if (FortranOrder)
                        b[i, j] = val;
                    else
                        b[j, i] = val;
                }
            }
        }

        /// <summary>
        /// The 1-Norm (maximum absolute column sum norm) of this matrix;
        /// </summary>
        /// <returns></returns>
        /// <param name="b">the matrix</param>
        static public double OneNorm(this IMatrix b) {
            double norm = 0;

            int m_NoOfCols = b.NoOfCols;
            int m_NoOfRows = b.NoOfRows;

            for (int j = 0; j < m_NoOfCols; j++) {
                double colnrm = 0;

                for (int i = 0; i < m_NoOfRows; i++) {
                    colnrm += Math.Abs(b[i, j]);
                }

                if (colnrm > norm)
                    norm = colnrm;
            }

            return norm;
        }

        /// <summary>
        /// The Infinity-Norm (maximum absolute row sum norm) of a matrix;
        /// </summary>
        static public double InfNorm(this IMatrix b) {
            double norm = 0;

            int m_NoOfCols = b.NoOfCols;
            int m_NoOfRows = b.NoOfRows;

            for (int i = 0; i < m_NoOfRows; i++) {
                double rownrm = 0;

                for (int j = 0; j < m_NoOfCols; j++) {
                    rownrm += Math.Abs(b[i, j]);
                }

                if (rownrm > norm)
                    norm = rownrm;
            }

            return norm;
        }

        /// <summary>
        /// detects NAN's and INF's 
        /// </summary>
        /// <param name="TestNaN">turn NAN detection on/off</param>
        /// <param name="TestInf">turn INF detection on/off</param>
        /// <returns>true, if a suspicious value was found</returns>
        /// <param name="b">the matrix</param>
        static public bool ContainsNanOrInf(this IMatrix b, bool TestNaN = true, bool TestInf = true) {
            int m_NoOfCols = b.NoOfCols;
            int m_NoOfRows = b.NoOfRows;

            for (int i = 0; i < m_NoOfRows; i++) {

                for (int j = 0; j < m_NoOfCols; j++) {
                    if (TestNaN && double.IsNaN(b[i, j])) {
                        return true;
                    }

                    if (TestInf && double.IsInfinity(b[i, j])) {
                        return true;
                    }
                }
            }

            return false;
        }

        /// <summary>
        /// General matrix vector product
        /// <paramref name="y"/> = <paramref name="y"/>*<paramref name="yScaling"/>
        /// + <paramref name="M"/>*<paramref name="x"/>*<paramref name="xScaling"/>
        /// </summary>
        /// <param name="xScaling">scaling of <paramref name="x"/></param>
        /// <param name="x">the vector to multiply this matrix with</param>
        /// <param name="yScaling">
        /// prescaling (before accumulation) of <paramref name="y"/>
        /// </param>
        /// <param name="y">
        /// vector to accumulate the result of the operation
        /// </param>
        /// <param name="transpose">true for transpose multiplication</param>
        /// <param name="M">the matrix</param>
        static public void GEMV<MatrixType, VectorType1, VectorType2>(this MatrixType M, double xScaling, VectorType1 x, double yScaling, VectorType2 y, bool transpose = false)
            where MatrixType : IMatrix
            where VectorType1 : IList<double>
            where VectorType2 : IList<double> //
        {
            int m_NoOfCols = M.NoOfCols, m_NoOfRows = M.NoOfRows;
            if (!transpose) {
                if (m_NoOfCols != x.Count)
                    throw new ArgumentException("Length of vector x must be equal to number of columns.");
                if (m_NoOfRows != y.Count)
                    throw new ArgumentException("Length of vector y must be equal to number of rows.");
            } else {
                if (m_NoOfRows != x.Count)
                    throw new ArgumentException("Length of vector x must be equal to number of rows (transpose matrix multiply was selected!).");
                if (m_NoOfCols != y.Count)
                    throw new ArgumentException("Length of vector y must be equal to number of columns (transpose matrix multiply was selected!).");
            }
            if (m_NoOfCols == 0 || m_NoOfRows == 0)
                return;
            if (ReferenceEquals(x, y))
                throw new ArgumentException("in-place matrix-vector product is not supported");


            if (typeof(MatrixType) == typeof(MultidimensionalArray) && m_NoOfRows >= 2 && m_NoOfCols >= 2) {
                // +++++++++++++++++
                // optimized version
                // +++++++++++++++++


                MultidimensionalArray mdaM = M as MultidimensionalArray;
                if (mdaM.Dimension != 2)
                    throw new ArgumentException("Multidimensional Array must have 2 dimensions to be a matrix.");

                int off = mdaM.Index(0, 0);
                int LD = mdaM.Index(1, 0) - off; // leading dimension
                int SD = mdaM.Index(0, 1) - off; // small dimension

                double[] _x;
                if (typeof(VectorType1) == typeof(double[]))
                    _x = x as double[];
                else
                    _x = x.ToArray();

                //double[] yCeck = y.ToArray();

                if (SD == 1 && m_NoOfCols * m_NoOfRows >= 32) {
                    // ++++++++++++++++
                    // BLAS can be used
                    // ++++++++++++++++


                    double[] _y;
                    bool backCopy = false;
                    if (typeof(VectorType1) == typeof(double[])) {
                        _y = y as double[];
                    } else {
                        _y = y.ToArray();
                        backCopy = true;
                    }


                    unsafe {
                        fixed (double* _pmdaM = mdaM.Storage, px = _x, py = _y) {
                            double* pmdaM = _pmdaM + off;
                            // because of FORTRAN-vs-C arrays, the transpose passed to BLAS is inverted:
                            BLAS.dgemv(transpose ? 'N' : 'T', m_NoOfCols, m_NoOfRows, xScaling, pmdaM, LD, px, 1, yScaling, py, 1);

                        }
                    }

                    

                    if (backCopy) {
                        int I = _y.Length;
                        for (int i = 0; i < I; i++) {
                            y[i] = _y[i];
                        }
                    }

                    /*
                    {


                        if (!transpose) {

                            for (int i = 0; i < m_NoOfRows; i++) {
                                double yi = 0;

                                for (int j = 0; j < m_NoOfCols; j++)
                                    yi += M[i, j] * x[j];

                                yCeck[i] = yCeck[i] * yScaling + yi * xScaling;
                            }

                        } else {

                            for (int i = 0; i < m_NoOfCols; i++) {
                                double yi = 0;

                                for (int j = 0; j < m_NoOfRows; j++)
                                    yi += M[j, i] * x[j];

                                yCeck[i] = yCeck[i] * yScaling + yi * xScaling;
                            }
                        }

                        double Rel = Math.Max(y.L2Norm(), yCeck.L2Norm())*1e-7;

                        if (yCeck.L2Distance(y) / Rel > 1.0e-7)
                            throw new ArithmeticException("BLAS GEMV is fucked.");
                    }
                    */

                } else {
                    // ++++++++++++++++++++++++++++++++++++++++++++
                    // use internal implementation
                    // (either because very small or spread matrix)
                    // ++++++++++++++++++++++++++++++++++++++++++++

                    unsafe {
                        fixed (double* _pmdaM = mdaM.Storage, _px = _x) {

                            
                            if (!transpose) {
                                double* pmdaM = _pmdaM + off;
                                for (int i = 0; i < m_NoOfRows; i++) {
                                    double yi = 0;
                                    double* px = _px;

                                    for (int j = 0; j < m_NoOfCols; j++) {
                                        yi += *pmdaM * *px;
                                        px++;
                                        pmdaM += SD;
                                    }

                                    y[i] = y[i] * yScaling + yi * xScaling;
                                }

                            } else {

                                
                                for (int i = 0; i < m_NoOfCols; i++) {
                                    double* pmdaM = _pmdaM + off + i*SD;
                                    double* px = _px;
                                    double yi = 0;

                                    for (int j = 0; j < m_NoOfRows; j++) {
                                        yi += *pmdaM * *px;
                                        px++;
                                        pmdaM += LD;
                                    }
                                    y[i] = y[i] * yScaling + yi * xScaling;
                                }
                                
                            }
                        }
                    }

                    /*
                    {


                        if (!transpose) {

                            for (int i = 0; i < m_NoOfRows; i++) {
                                double yi = 0;

                                for (int j = 0; j < m_NoOfCols; j++)
                                    yi += M[i, j] * x[j];

                                yCeck[i] = yCeck[i] * yScaling + yi * xScaling;
                            }

                        } else {

                            for (int i = 0; i < m_NoOfCols; i++) {
                                double yi = 0;

                                for (int j = 0; j < m_NoOfRows; j++)
                                    yi += M[j, i] * x[j];

                                yCeck[i] = yCeck[i] * yScaling + yi * xScaling;
                            }
                        }

                        double Rel = Math.Max(y.L2Norm(), yCeck.L2Norm()) * 1e-7;

                        if (yCeck.L2Distance(y) / Rel > 1.0e-7)
                            throw new ArithmeticException("own GEMV is fucked.");
                    }
                    */
                }
            } else {
                // +++++++++++++++++
                // Reference version
                // +++++++++++++++++


                

                if (!transpose) {
                    
                    for (int i = 0; i < m_NoOfRows; i++) {
                        double yi = 0;

                        for (int j = 0; j < m_NoOfCols; j++)
                            yi += M[i, j] * x[j];

                        y[i] = y[i] * yScaling + yi * xScaling;
                    }

                } else {
                    
                    for (int i = 0; i < m_NoOfCols; i++) {
                        double yi = 0;

                        for (int j = 0; j < m_NoOfRows; j++)
                            yi += M[j, i] * x[j];

                        y[i] = y[i] * yScaling + yi * xScaling;
                    }
                }
            }
        }

        /// <summary>
        /// alias for <see cref="GEMM{Matrix2, Matrix3}(Matrix2, Matrix3)"/>
        /// </summary>
        static public MultidimensionalArray MatMatMul<Matrix2, Matrix3>(this Matrix2 A, Matrix3 B)
            where Matrix2 : IMatrix
            where Matrix3 : IMatrix //    
        {
            return A.GEMM(B);
        }

        /// <summary>
        /// Alias for <see cref="GEMV"/>
        /// </summary>
        static public void MatVecMul<MatrixType, VectorType1, VectorType2>(this MatrixType M, double xScaling, VectorType1 x, double yScaling, VectorType2 y, bool transpose = false)
            where MatrixType : IMatrix
            where VectorType1 : IList<double>
            where VectorType2 : IList<double> //
        {
            M.GEMV(xScaling, x, yScaling, y, transpose);
        }
        
        /// <summary>
        /// Alias for <see cref="GEMV"/>
        /// </summary>
        static public void MatVecMulInplace<MatrixType, VectorType1>(this MatrixType M, double xScaling, VectorType1 x, bool transpose = false)
            where MatrixType : IMatrix
            where VectorType1 : IList<double> //
        {
            double[] xc = x.ToArray();
            M.GEMV(xScaling, xc, 0.0, x, transpose);
        }


        /// <summary>
        /// General matrix/matrix multiplication:
        /// </summary>
        /// <returns>
        /// <paramref name="A"/>*<paramref name="B"/>
        /// </returns>
        static public MultidimensionalArray GEMM<Matrix2, Matrix3>(this Matrix2 A, Matrix3 B)
            where Matrix2 : IMatrix
            where Matrix3 : IMatrix //
        {
            MultidimensionalArray R = MultidimensionalArray.Create(A.NoOfRows, B.NoOfCols);
            R.GEMM(1.0, A, B, 0.0);
            return R;
        }
        
        /// <summary>
        /// General matrix/matrix/matrix multiplication:
        /// </summary>
        /// <returns>
        /// <paramref name="A"/>*<paramref name="B"/>*<paramref name="C"/>
        /// </returns>
        static public MultidimensionalArray GEMM<Matrix2, Matrix3, Matrix4>(this Matrix2 A, Matrix3 B, Matrix4 C)
            where Matrix2 : IMatrix
            where Matrix3 : IMatrix 
            where Matrix4 : IMatrix //
        {
            return GEMM(GEMM(A, B), C);
        }

        static MultidimensionalArray.MultiplyProgram GEMMnn_Prog = MultidimensionalArray.MultiplyProgram.Compile("ij", "ik", "kj"); // A*B
        static MultidimensionalArray.MultiplyProgram GEMMtn_Prog = MultidimensionalArray.MultiplyProgram.Compile("ij", "ki", "kj"); // A^T * B
        static MultidimensionalArray.MultiplyProgram GEMMnt_Prog = MultidimensionalArray.MultiplyProgram.Compile("ij", "ik", "jk"); // A   * B^T
        static MultidimensionalArray.MultiplyProgram GEMMtt_Prog = MultidimensionalArray.MultiplyProgram.Compile("ij", "ki", "jk"); // A^T * B^T

        /// <summary>
        /// General matrix/matrix multiplication:
        /// 
        /// <paramref name="C"/> = <paramref name="alpha"/>*<paramref name="A"/>^x*<paramref name="B"/>^y + <paramref name="beta"/>*<paramref name="C"/>,
        /// 
        /// where x and y are either T (transpose) or 1, depending on <paramref name="transA"/> and <paramref name="transB"/>, respectively.
        /// </summary>
        static public void GEMM<Matrix1, Matrix2, Matrix3>(this Matrix1 C, double alpha, Matrix2 A, Matrix3 B, double beta, bool transA = false, bool transB = false)
            where Matrix1 : IMatrix
            where Matrix2 : IMatrix
            where Matrix3 : IMatrix //
        {

            if (!transA && !transB) {
                if (A.NoOfCols != B.NoOfRows)
                    throw new ArgumentException("A.NoOfCols != B.NoOfRows", "A,B");
                if (A.NoOfRows != C.NoOfRows)
                    throw new ArgumentException("A.NoOfRows != M.NoOfRows", "A,M");
                if (B.NoOfCols != C.NoOfCols)
                    throw new ArgumentException("B.NoOfCols != M.NoOfCols", "B,M");
                if (A.NoOfCols == 0)
                    return;
            } else if (transA && !transB) {
                if (A.NoOfRows != B.NoOfRows)
                    throw new ArgumentException("A.NoOfCols != B.NoOfRows", "A,B");
                if (A.NoOfCols != C.NoOfRows)
                    throw new ArgumentException("A.NoOfRows != M.NoOfRows", "A,M");
                if (B.NoOfCols != C.NoOfCols)
                    throw new ArgumentException("B.NoOfCols != M.NoOfCols", "B,M");
                if (A.NoOfRows == 0)
                    return;
            } else if (!transA && transB) {
                if (A.NoOfCols != B.NoOfCols)
                    throw new ArgumentException("A.NoOfCols != B.NoOfRows", "A,B");
                if (A.NoOfRows != C.NoOfRows)
                    throw new ArgumentException("A.NoOfRows != M.NoOfRows", "A,M");
                if (B.NoOfRows != C.NoOfCols)
                    throw new ArgumentException("B.NoOfCols != M.NoOfCols", "B,M");
                if (A.NoOfCols == 0)
                    return;
            } else if (transA && transB) {
                if (A.NoOfRows != B.NoOfCols)
                    throw new ArgumentException("A.NoOfCols != B.NoOfRows", "A,B");
                if (A.NoOfCols != C.NoOfRows)
                    throw new ArgumentException("A.NoOfRows != M.NoOfRows", "A,M");
                if (B.NoOfRows != C.NoOfCols)
                    throw new ArgumentException("B.NoOfCols != M.NoOfCols", "B,M");
                if (A.NoOfRows == 0)
                    return;
            }

            bool inPlace = false;
            if (object.ReferenceEquals(C, A))
<<<<<<< HEAD
                inPlace = true;
            if (object.ReferenceEquals(C, B))
                inPlace = true;
=======
                throw new ArgumentException("in-place GEMM is not supported");
            if (object.ReferenceEquals(C, B))
                throw new ArgumentException("in-place GEMM is not supported");
>>>>>>> 7544bed5
            if (C.NoOfCols == 0 || C.NoOfRows == 0)
                return;
             

            if (!inPlace && A is MultidimensionalArray _A && B is MultidimensionalArray _B && C is MultidimensionalArray _C) {
                int a00 = _A.Index(0, 0);
                int b00 = _B.Index(0, 0);
                int c00 = _C.Index(0, 0);

                if (_A.NoOfCols > 1 && (_A.Index(0, 1) - a00 == 1) && _B.NoOfCols > 1 && (_B.Index(0, 1) - b00 == 1) && _C.NoOfCols > 1 && (_C.Index(0, 1) - c00 == 1)) {
                    // ++++++++++++++++++++++++++++++++++++++++++++++++++++++++++++++++++++
                    // Data layout is suitable to use BLAS DGEMM
                    // directly on MultidimenasionalArray storage.
                    // ++++++++++++++++++++++++++++++++++++++++++++++++++++++++++++++++++++

                    /*
                    var __C = _C.CloneAs();
                    if (!transA && !transB) {
                        __C.Multiply(alpha, _A, _B, beta, ref GEMMnn_Prog);
                    } else if (transA && !transB) {
                        __C.Multiply(alpha, _A, _B, beta, ref GEMMtn_Prog);
                    } else if (!transA && transB) {
                        __C.Multiply(alpha, _A, _B, beta, ref GEMMnt_Prog);
                    } else if (transA && transB) {
                        __C.Multiply(alpha, _A, _B, beta, ref GEMMtt_Prog);
                    }
                    */

                    unsafe {
                        fixed(double* _pA = _A.Storage, _pB = _B.Storage, _pC = _C.Storage) {
                            double* pA = _pA + a00, pB = _pB + b00, pC = _pC + c00;

                            // C-order vs. FORTRAN-order
                            // Note that we are using FORTRAN BLAS, while BoSSS stores in C-order;
                            // therefore, we have to trick with A, B and the transposition

                           
                            int TRANSA = transB ? 't' : 'n';
                            int TRANSB = transA ? 't' : 'n';

                            int M = !transB ? _B.NoOfCols : _B.NoOfRows;
                            int N = !transA ? _A.NoOfRows : _A.NoOfCols;
                            int K = !transB ? _B.NoOfRows : _B.NoOfCols;

   
                            int LDA = (TRANSA == 'n') ? Math.Max(1, M) : Math.Max(1, K);
                            int LDB = (TRANSB == 'n') ? Math.Max(1, K) : Math.Max(1, N);
                            int LDC = Math.Max(1, M);


                            BLAS.dgemm(TRANSA, TRANSB, M, N, K, alpha, pB, _B.GetCycle(0), pA, _A.GetCycle(0), beta, pC, _C.GetCycle(0));

                        }
                    }

                    /*
                    var ERR = _C.CloneAs();
                    ERR.Acc(-1.0, __C);
                    double gemmErr = ERR.L2Norm();
                    double denom = __C.L2Norm();
                    if (gemmErr > 1e-6) {
                        Console.WriteLine("gemm error " + gemmErr + ",  denom = " + denom + ", rel = " + (gemmErr / denom));

                        A.SaveToTextFile("A.txt");
                        B.SaveToTextFile("B.txt");
                        _C.SaveToTextFile("C1.txt");
                        __C.SaveToTextFile("C2.txt");

                        unsafe {
                            fixed (double* _pA = _A.Storage, _pB = _B.Storage, _pC = _C.Storage) {
                                double* pA = _pA + a00, pB = _pB + b00, pC = _pC + c00;

                                // C-order vs. FORTRAN-order
                                // Note that we are using FORTRAN BLAS, while BoSSS stores in C-order;
                                // therefore, we have to trick with A, B and the transposition


                                int TRANSA = transB ? 't' : 'n';
                                int TRANSB = transA ? 't' : 'n';
                                
                                int M = !transB ? _B.NoOfCols : _B.NoOfRows;
                                int N = !transA ? _A.NoOfRows : _A.NoOfCols;
                                int K = !transB ? _B.NoOfRows : _B.NoOfCols;

                                //int M = transA ? A.NoOfCols : A.NoOfRows;
                                //int N = transB ? B.NoOfRows : B.NoOfCols;
                                //int K = transA ? A.NoOfRows : A.NoOfCols;

                                int LDA = transB ? Math.Max(1, K) : Math.Max(1, M);
                                int LDB = transA ? Math.Max(1, N) : Math.Max(1, K);

                                int _LDA = (TRANSA == 'n') ? Math.Max(1, M) : Math.Max(1, K);
                                int _LDB = (TRANSB == 'n') ? Math.Max(1, K) : Math.Max(1, N);

                                int LDC = Math.Max(1, M);


                                BLAS.dgemm(TRANSA, TRANSB, M, N, K, alpha, pB, _B.GetCycle(0), pA, _A.GetCycle(0), beta, pC, _C.GetCycle(0));

                            }
                        }

                    }
                    _C.Set(__C);
                    */

                    return;
                } else if(_C.NoOfRows*_C.NoOfCols <= 512 && _A.NoOfRows * _A.NoOfCols <= 512 && _B.NoOfRows * _B.NoOfCols <= 512) {
                    // ++++++++++++++++++++++++++++++++++++++++++++++++++++++++++++++++++++
                    // Multidimensional array are not suitable for direst use of BLAS DGEMM
                    // ++++++++++++++++++++++++++++++++++++++++++++++++++++++++++++++++++++

                    // Note: (fk, 04jul22)
                    // simple test shows, below 512 entries (for nearly quadratic matrix C), the overhead from copying data 
                    // out-weights the performance gain from BLAS DGEMM
                    // Obviously, this is processor-dependent and also might be different for very tall or shallow matrix shapes,
                    // but this is good enough for BoSSS;
                    //

                    // probably, the 'multiply'-program is faster than 'BLAS-DGEMM + copy overhead'?

                    if (!transA && !transB) {
                        _C.Multiply(alpha, _A, _B, beta, ref GEMMnn_Prog);
                    } else if (transA && !transB) {
                        _C.Multiply(alpha, _A, _B, beta, ref GEMMtn_Prog);
                    } else if (!transA && transB) {
                        _C.Multiply(alpha, _A, _B, beta, ref GEMMnt_Prog);
                    } else if (transA && transB) {
                        _C.Multiply(alpha, _A, _B, beta, ref GEMMtt_Prog);
                    }

                    return;
                }
            }


            {
                // +++++++++++++++++++++++++++++++++++++++++++++++++
                // not returned yet;
                // data must be copied before we can use BLAS DGEMM
                // +++++++++++++++++++++++++++++++++++++++++++++++++

                
                unsafe {
                    int TRANSA = transA ? 't' : 'n';
                    int TRANSB = transB ? 't' : 'n';

                    int M = transA ? A.NoOfCols : A.NoOfRows;
                    int N = transB ? B.NoOfRows : B.NoOfCols;
                    int K = transA ? A.NoOfRows : A.NoOfCols;

                    int LDA = transA ? Math.Max(1, K) : Math.Max(1, M);
                    int LDB = transB ? Math.Max(1, N) : Math.Max(1, K);
                    int LDC = Math.Max(1, M);

                    int i0, i1, i2;
                    double[] __A = TempBuffer.GetTempBuffer(out i0, A.NoOfRows * A.NoOfCols);
                    double[] __B = TempBuffer.GetTempBuffer(out i1, B.NoOfRows * B.NoOfCols);
                    double[] __C = TempBuffer.GetTempBuffer(out i2, C.NoOfRows * C.NoOfCols);
                    fixed (double* pA = __A, pB = __B, pC = __C) {
                        CopyToUnsafeBuffer(A, pA, true);
                        CopyToUnsafeBuffer(B, pB, true);
                        CopyToUnsafeBuffer(C, pC, true);

                        BLAS.dgemm(TRANSA, TRANSB, M, N, K, alpha, pA, LDA, pB, LDB, beta, pC, LDC);

                        CopyFromUnsafeBuffer(C, pC, true);
                    }
                    TempBuffer.FreeTempBuffer(i0);
                    TempBuffer.FreeTempBuffer(i1);
                    TempBuffer.FreeTempBuffer(i2);
                }
            }
        }

       

        


        /// <summary>
        /// total absolute sum of all entries
        /// </summary>
        /// <returns></returns>
        public static double TotalAbsoluteSum(this IMatrix M) {
            double r = 0.0;
            for (int i = 0; i < M.NoOfRows; i++) {
                for (int j = 0; j < M.NoOfCols; j++) {
                    r += Math.Abs(M[i, j]);
                }
            }
            return r;
        }

        /// <summary>
        /// Transposes this matrix without allocating additional memory. Thus,
        /// this matrix will be changed by the operation!
        /// </summary>
        /// <param name="M">the matrix</param>
        /// <returns>This object after transposition/reference-equal to <paramref name="M"/></returns>
        static public TM TransposeInPlace<TM>(this TM M) where TM : IMatrix {
            if (M.NoOfRows != M.NoOfCols)
                throw new NotSupportedException("in-place transposition is only supported for quadratic matrices.");


            M.TransposeTo(M);

            return M;
        }

        /// <summary>
        /// Returns a new matrix containing the transpose of this matrix.
        /// </summary>
        /// <param name="M">the matrix</param>
        /// <returns>The transpose of this matrix</returns>
        static public MultidimensionalArray TransposeTo<TM>(this TM M) where TM : IMatrix {
            MultidimensionalArray result = MultidimensionalArray.Create(M.NoOfCols, M.NoOfRows);

            M.TransposeTo(result);

            return result;
        }

        /*
        /// <summary>
        /// Horizontal matrix concatenation
        /// </summary>
        static public MultidimensionalArray CatHoriz<TM1, TM2>(this TM1 LeftBlock, TM2 RightBlock)
            where TM1 : IMatrix
            where TM2 : IMatrix // 
        {
            var C = new IMatrix[] { LeftBlock, RightBlock };
            return C.CatHoriz();
        }
        */

        /// <summary>
        /// Horizontal concatenation
        /// </summary>
        static public MultidimensionalArray CatHoriz<TM>(this IEnumerable<TM> Block) 
            where TM : IMatrix // 
        {
            var C = new IMatrix[1, Block.Count()];
            int i = 0;
            foreach(var M in Block) {
                C[0, i] = M;
                i++;
            }

            return C.Cat();
        }

        /// <summary>
        /// Horizontal concatenation
        /// </summary>
        static public MultidimensionalArray CatHoriz<TM1,TM2>(this TM1 LeftestBlock, params TM2[] otherBlocks) 
            where TM1 : IMatrix
            where TM2 : IMatrix // 
        {
            var C = new List<IMatrix>();
            C.Add(LeftestBlock);
            foreach(var M in otherBlocks)
                C.Add(M);

            return C.CatHoriz();
        }

        /// <summary>
        /// Vertical concatenation
        /// </summary>
        static public MultidimensionalArray CatVert<TM>(this IEnumerable<TM> Block) 
            where TM : IMatrix // 
        {
            var C = new IMatrix[Block.Count(), 1];
            int i = 0;
            foreach(var M in Block) {
                C[i, 0] = M;
                i++;
            }

            return C.Cat();
        }

        /// <summary>
        /// Horizontal concatenation
        /// </summary>
        static public MultidimensionalArray CatVert<TM1,TM2>(this TM1 TopBlock, params TM2[] otherBlocks) 
            where TM1 : IMatrix
            where TM2 : IMatrix // 
        {
            var C = new List<IMatrix>();
            C.Add(TopBlock);
            foreach(var M in otherBlocks)
                C.Add(M);

            return C.CatVert();
        }

        /// <summary>
        /// Concatenates a bloc of matrices
        /// </summary>
        static public MultidimensionalArray Cat<TM>(this TM[,] block) where TM : IMatrix {
            int I = block.GetLength(0);
            int J = block.GetLength(1);

            // determine lengths of row and columns
            // ====================================
            int[] RowLengths = new int[I];
            int[] ColLengths = new int[J];

            RowLengths.SetAll(-1);
            ColLengths.SetAll(-1);
            for(int i = 0; i < block.GetLength(0); i++) { // loop over block rows...
                for(int j = 0; j < block.GetLength(1); j++) { // loop over block columns...
                    
                    if(block[i, j] == null)
                        continue;

                    if(RowLengths[i] < 0) {
                        int IB = block[i, j].NoOfRows;
                        RowLengths[i] = IB;
                    }

                    if(ColLengths[j] < 0) {
                        int JB = block[i, j].NoOfCols;
                        ColLengths[j] = JB;
                    } else {
                        break;
                    }
                }
            }
            for(int i = 0; i < I; i++) {
                int IB = RowLengths[i];
                if(IB < 0) {
                    throw new ArgumentException($"Unable to determine width of block-row {i}; all entries in row are null.");
                }
            }
            for(int j = 0; j < J; j++) {
                int JB = ColLengths[j];
                if(JB < 0) {
                    throw new ArgumentException($"Unable to determine width of block-column {j}; all entries in column are null.");
                }
            }

            int[] RowOffsets = new int[I];
            int[] ColOffsets = new int[J];
            for(int i = 1; i < I; i++) {
                RowOffsets[i] = RowOffsets[i - 1] + RowLengths[i - 1];
            }
            for(int j = 1; j < J; j++) {
                ColOffsets[j] = ColOffsets[j - 1] + ColLengths[j - 1];
            }

            // check
            // =====
            for(int i = 0; i < block.GetLength(0); i++) { // loop over block rows...
                for(int j = 0; j < block.GetLength(1); j++) { // loop over block columns...
                    int _IB, _JB;
                    if(block[i, j] == null) {
                        //_IB = 0;
                        //_JB = 0;
                        continue;
                    } else {
                        _IB = block[i, j].NoOfRows;
                        _JB = block[i, j].NoOfCols;
                    }

                    int IB = RowLengths[i];
                    int JB = ColLengths[j];

                    if(_IB != IB) {
                        throw new ArgumentException($"Mismatch in number of rows for block {i},{j}: this block has {_IB} rows, while other blocks in block-row {i} have {IB} rows.");
                    }
                    if(_JB != JB) {
                        throw new ArgumentException($"Mismatch in number of columns for block {i},{j}: this block has {_JB} columns, while other blocks in block-column {j} have {JB} columns.");
                    }
                }
            }

            // copy data
            // =========
            int TotRows = RowOffsets[I - 1] + RowLengths[I - 1];
            int TotCols = ColOffsets[J - 1] + ColLengths[J - 1];
            var Ret = MultidimensionalArray.Create(TotRows, TotCols);
            for(int i = 0; i < block.GetLength(0); i++) { // loop over block rows...
                for(int j = 0; j < block.GetLength(1); j++) { // loop over block columns...
                    if(block[i, j] == null)
                        continue;

                    int i0 = RowOffsets[i];
                    int iE = i0 + RowLengths[i] - 1;
                    int j0 = ColOffsets[j];
                    int jE = j0 + ColLengths[j] - 1;

                    Ret.ExtractSubArrayShallow(new[] { i0, j0 }, new[] { iE, jE }).AccMatrix(1.0, block[i, j]);
                }
            }

            // return
            // ======
            return Ret;
        }

        /// <summary>
        /// writes the transpose of matrix <paramref name="source"/> to <paramref name="target"/>;
        /// matrix <paramref name="source"/> is unchanged, if not reference-equal to <paramref name="target"/>
        /// </summary>
        /// <param name="source">original matrix</param>
        /// <param name="target">result of the operation</param>
        static public void TransposeTo<M1, M2>(this M1 source, M2 target)
            where M1 : IMatrix
            where M2 : IMatrix {


            if (target.NoOfCols != source.NoOfRows || target.NoOfRows != source.NoOfCols) {
                throw new ArgumentException("wrong size of target.");
            }

            int NoOfRows = source.NoOfRows, NoOfCols = source.NoOfCols;

            if (object.ReferenceEquals(source, target)) {
                if (NoOfRows != NoOfCols)
                    throw new NotSupportedException("in-place transposition is only supported for quadratic matrices.");


                for (int i = 0; i < NoOfRows; i++) {
                    for (int j = 0; j < i; j++) {
                        double temp = source[i, j];
                        target[i, j] = source[j, i];
                        target[j, i] = temp;
                    }
                }
            } else {
                for (int i = 0; i < source.NoOfRows; i++) {
                    for (int j = 0; j < source.NoOfCols; j++) {
                        target[j, i] = source[i, j];
                    }
                }
            }
        }

        /*
        /// <summary>
        /// standard gemm: 
        /// <paramref name="C"/> = <paramref name="beta"/>*<paramref name="C"/>
        /// + <paramref name="alpha"/>*<paramref name="A"/>*<paramref name="B"/>;
        /// </summary>
        /// <param name="A"></param>
        /// <param name="alpha"></param>
        /// <param name="B"></param>
        /// <param name="C"></param>
        /// <param name="beta"></param>
        static public void Gemm(IMatrix A, double alpha, IMatrix B, IMatrix C, double beta) {
            if (A.NoOfCols != B.NoOfRows)
                throw new ArgumentException("Matrix size mismatch.");
            if (A.NoOfRows != C.NoOfRows)
                throw new ArgumentException("Matrix size mismatch.");
            if (B.NoOfCols != C.NoOfCols)
                throw new ArgumentException("Matrix size mismatch.");

            int M = A.NoOfRows, N = A.NoOfCols, K = B.NoOfCols;

            for (int i = 0; i < M; i++) {
                for (int j = 0; j < K; j++) {
                    double r = 0;

                    for (int k = 0; k < N; k++)
                        r += A[i, k] * B[k, j];

                    C[i, j] = C[i, j] * beta + r * alpha;
                }
            }
        }*/

        /// <summary>
        /// only supported for 1x1, 2x2, 3x3 and 4x4 - matrices;
        /// </summary>
        /// <returns></returns>
        static public double Determinant<T>(this T M) where T : IMatrix {
            int m_NoOfCols = M.NoOfCols, m_NoOfRows = M.NoOfRows;
            if (m_NoOfCols != m_NoOfRows)
                throw new NotSupportedException("Determinate only defined for quadratic matrices.");
            if (m_NoOfCols > 4) {
                throw new NotImplementedException("Only implemented for 1x1, 2x2, 3x3 and 4x4 matrices.");
            }

            switch (m_NoOfCols) {
                case 1:
                    return M[0, 0];

                case 2:
                    return (M[0, 0] * M[1, 1] - M[0, 1] * M[1, 0]);

                case 3:
                    return (M[0, 0] * M[1, 1] * M[2, 2] - M[0, 0] * M[1, 2] * M[2, 1]
                             - M[1, 0] * M[0, 1] * M[2, 2] + M[1, 0] * M[0, 2] * M[2, 1]
                             + M[2, 0] * M[0, 1] * M[1, 2] - M[2, 0] * M[0, 2] * M[1, 1]);

                case 4:
                    return (M[0, 0] * M[1, 1] * M[2, 2] * M[3, 3]
                            - M[0, 0] * M[1, 1] * M[2, 3] * M[3, 2]
                            - M[0, 0] * M[2, 1] * M[1, 2] * M[3, 3]
                            + M[0, 0] * M[2, 1] * M[1, 3] * M[3, 2]
                            + M[0, 0] * M[3, 1] * M[1, 2] * M[2, 3]
                            - M[0, 0] * M[3, 1] * M[1, 3] * M[2, 2]
                            - M[1, 0] * M[0, 1] * M[2, 2] * M[3, 3]
                            + M[1, 0] * M[0, 1] * M[2, 3] * M[3, 2]
                            + M[1, 0] * M[2, 1] * M[0, 2] * M[3, 3]
                            - M[1, 0] * M[2, 1] * M[0, 3] * M[3, 2]
                            - M[1, 0] * M[3, 1] * M[0, 2] * M[2, 3]
                            + M[1, 0] * M[3, 1] * M[0, 3] * M[2, 2]
                            + M[2, 0] * M[0, 1] * M[1, 2] * M[3, 3]
                            - M[2, 0] * M[0, 1] * M[1, 3] * M[3, 2]
                            - M[2, 0] * M[1, 1] * M[0, 2] * M[3, 3]
                            + M[2, 0] * M[1, 1] * M[0, 3] * M[3, 2]
                            + M[2, 0] * M[3, 1] * M[0, 2] * M[1, 3]
                            - M[2, 0] * M[3, 1] * M[0, 3] * M[1, 2]
                            - M[3, 0] * M[0, 1] * M[1, 2] * M[2, 3]
                            + M[3, 0] * M[0, 1] * M[1, 3] * M[2, 2]
                            + M[3, 0] * M[1, 1] * M[0, 2] * M[2, 3]
                            - M[3, 0] * M[1, 1] * M[0, 3] * M[2, 2]
                            - M[3, 0] * M[2, 1] * M[0, 2] * M[1, 3]
                            + M[3, 0] * M[2, 1] * M[0, 3] * M[1, 2]);

                default:
                    throw new NotImplementedException();
            }
        }

        /// <summary>
        /// multiplies matrix <paramref name="M"/> with <paramref name="alpha"/>; entries of this
        /// matrix will be overwritten;
        /// </summary>
        static public void Scale<T>(this T M, double alpha) where T : IMatrix {
            if (M is MultidimensionalArray) {
                MultidimensionalArray _M = M as MultidimensionalArray;
                _M.Scale(alpha);
            } else {
                int NoRows = M.NoOfRows, Nocols = M.NoOfCols;
                for (int i = 0; i < NoRows; i++)
                    for (int j = 0; j < Nocols; j++)
                        M[i, j] *= alpha;
            }
        }

        /// <summary>
        /// Calculates the inverse of this matrix and stores the result in a
        /// newly allocated matrix. Use <see cref="InvertInPlace{M1}(M1)"/> to
        /// avoid memory allocation.
        /// </summary>
        /// <returns>
        /// A matrix containing the inverse of this matrix.
        /// </returns>
        static public MultidimensionalArray GetInverse<T>(this T Mtx) where T : IMatrix {
            var target = MultidimensionalArray.Create(Mtx.NoOfRows, Mtx.NoOfCols);
            InvertTo(Mtx, target);
            return target;
        }

        /// <summary>
        /// Cholesky factorization with LAPACK procedure DPOTRF.
        /// </summary>
        static public void Cholesky<T>(this T M) where T : IMatrix {
            if(M.NoOfCols != M.NoOfRows)
                throw new NotSupportedException("Expecting a square matrix.");
            int N = M.NoOfCols;

            // clear upper triangular part (not really necessary, but anyway)...
            for(int i = 0; i < N; i++) // loop over rows
                for(int j = i + 1; j < N; j++) // loop over upper-triangular columns
                    M[i, j] = 0.0;

            unsafe {
                int i0;
                double[] _this_entries =  TempBuffer.GetTempBuffer(out i0, M.NoOfCols * M.NoOfRows);
                fixed(double* this_entries = _this_entries) {
                    CopyToUnsafeBuffer(M, this_entries, true);

                    int info, UPLO = 'L';
                    LAPACK.F77_LAPACK.DPOTRF_(ref UPLO, ref N, this_entries, ref N, out info);
                    if(info != 0) {
                        TempBuffer.FreeTempBuffer(i0);
                        throw new ArithmeticException("LAPACK DPOTRF (Cholesky factorization) returned info " + info);
                    }
                    
                    CopyFromUnsafeBuffer(M, this_entries, true);
                }
                TempBuffer.FreeTempBuffer(i0);
            }

            

        }

        /// <summary>
        /// Inversion of matrix <paramref name="M"/> (in-place) but only if
        /// <paramref name="M"/> is symmetrical and positive definite, by using
        /// a Cholesky factorization.
        /// </summary>
        /// <param name="M">input/output</param>
        static public void InvertSymmetrical<T>(this T M) where T : IMatrix {
            if (M.NoOfCols != M.NoOfRows)
                throw new NotSupportedException("can't invert non-square matrix.");
            int N = M.NoOfCols;

            // clear upper triangular part (not really necessary, but anyway)...
            for (int i = 0; i < N; i++) // loop over rows
                for (int j = i + 1; j < N; j++) // loop over upper-triangular columns
                    M[i, j] = 0.0;

            unsafe {
                int i0;
                double[] _this_entries =  TempBuffer.GetTempBuffer(out i0, M.NoOfCols * M.NoOfRows);
                fixed(double* this_entries = _this_entries) {
                //fixed (double* this_entries = TempBuffer.GetTempBuffer(out i0, M.NoOfCols * M.NoOfRows)) {
                    CopyToUnsafeBuffer(M, this_entries, true);

                    int info, UPLO = 'L';
                    LAPACK.F77_LAPACK.DPOTRF_(ref UPLO, ref N, this_entries, ref N, out info);
                    if(info != 0) {
                        TempBuffer.FreeTempBuffer(i0);
                        throw new ArithmeticException("LAPACK DPOTRF (Cholesky factorization) returned info " + info);
                    }
                    LAPACK.F77_LAPACK.DPOTRI_(ref UPLO, ref N, this_entries, ref N, out info);
                    if(info != 0) {
                        TempBuffer.FreeTempBuffer(i0);
                        throw new ArithmeticException("LAPACK DPOTRI (Cholesky inversion) returned info " + info);
                    }

                    CopyFromUnsafeBuffer(M, this_entries, true);
                }
                TempBuffer.FreeTempBuffer(i0);
            }

            // set upper triangular part 
            for (int i = 0; i < N; i++) // loop over rows
                for (int j = i + 1; j < N; j++) // loop over upper-triangular columns
                    M[i, j] = M[j, i];

        }

        /// <summary>
        /// on exit, <paramref name="Left"/>*<paramref name="Q"/>*<paramref name="Right"/> = EYE.
        /// </summary>
        static public void SymmetricLDLInversion<M1, M2, M3>(this M1 Q, M2 Left, M3 Right)
            where M1 : IMatrix
            where M2 : IMatrix
            where M3 : IMatrix {
            double[] diag = new double[Q.NoOfRows];
            Q.SymmetricLDLInversion(Right, diag);

            Right.TransposeTo(Left);
            for (int i = 0; i < diag.Length; i++) {
                Left.RowScale(i, diag[i]);
            }
        }

        /// <summary>
        /// L1 distance between the upper and the lower diagonal entries
        /// </summary>
        static public double SymmetryError<T>(this T M) where T : IMatrix {
            if (M.NoOfCols != M.NoOfRows)
                throw new NotSupportedException();
            double R = 0;
            int N = M.NoOfRows;

            for (int i = 0; i < N; i++) {
                for (int j = i + 1; j < N; j++) {
                    R += Math.Abs(M[i, j] - M[j, i]);
                }
            }

            return R;
        }


        /// <summary>
        /// Inversion of an upper or lower triangular matrix.
        /// </summary>
        /// <param name="Mtx">input</param>
        /// <param name="B">output; will be overwritten</param>
        /// <param name="Upper">If true, upper triangular invert; otherwise, lower.</param>
        static public void TriangularInvert<T1, T2>(this T1 Mtx, T2 B, bool Upper = true)
            where T1 : IMatrix
            where T2 : IMatrix //
        {

            if (Mtx.NoOfCols != Mtx.NoOfRows)
                throw new NotSupportedException("must be symmetrical");
            if (B.NoOfRows != Mtx.NoOfRows || B.NoOfCols != Mtx.NoOfCols)
                throw new ArgumentOutOfRangeException("output matrix must have the same size as this matrix.");
            int N = Mtx.NoOfCols;

#if DEBUG
            MultidimensionalArray MtxClone = MultidimensionalArray.Create(Mtx.NoOfRows, Mtx.NoOfCols);
            MtxClone.SetMatrix(Mtx);
#endif

            unsafe
            {
                int i0;
                double[] _B_entries = TempBuffer.GetTempBuffer(out i0, B.NoOfCols * B.NoOfRows);
                fixed (double* B_entries = _B_entries) {
                    CopyToUnsafeBuffer(Mtx, B_entries, true);


                    // clear lower triangular part 
                    for (int i = 0; i < N; i++) // loop over rows
                        for (int j = 0; j < i; j++) // loop over lower-triangular columns
                            B_entries[i + j * N] = 0.0;

                    int UPLO = Upper ? 'U' : 'L';
                    int DIAG = 'N'; // not unit-triangular
                    int info;
                    LAPACK.F77_LAPACK.DTRTRI_(ref UPLO, ref DIAG, ref N, B_entries, ref N, out info);

                    CopyFromUnsafeBuffer(B, B_entries, true);

                    if (info != 0) {
                        TempBuffer.FreeTempBuffer(i0);
                        throw new ArithmeticException("LAPACK DTRTRI (triangular inversion) returned info " + info);
                    }


                }
                TempBuffer.FreeTempBuffer(i0);
            }
        }



        /// <summary>
        /// experimental LDL inversion/factorisation
        /// </summary>
        /// <remarks>
        /// on exit, Diag(<paramref name="Diag"/>)*<paramref name="B"/>^T*<paramref name="Mtx"/>*<paramref name="B"/> = EYE;
        /// </remarks>
        /// <param name="Mtx">input; remains unchanged</param>
        /// <param name="B">output; will be overwritten</param>
        /// <param name="Diag">
        /// output; can be null, if just a Choleski factorization is required -- in that case,
        /// an exception will occur if this matrix is not positive definite.
        /// </param>
        static public void SymmetricLDLInversion<T1, T2>(this T1 Mtx, T2 B, double[] Diag)
            where T1 : IMatrix
            where T2 : IMatrix //
        {

            if (Mtx.NoOfCols != Mtx.NoOfRows)
                throw new NotSupportedException("must be symmetrical");
            if (B.NoOfRows != Mtx.NoOfRows || B.NoOfCols != Mtx.NoOfCols)
                throw new ArgumentOutOfRangeException("output matrix must have the same size as this matrix.");
            if (Diag != null && Diag.Length != Mtx.NoOfRows)
                throw new ArgumentOutOfRangeException();

            int N = Mtx.NoOfRows;

            if (Diag != null)
                Diag.SetAll(1.0);

#if DEBUG
            MultidimensionalArray MtxClone = MultidimensionalArray.Create(Mtx.NoOfRows, Mtx.NoOfCols);
            MtxClone.SetMatrix(Mtx);
#endif

            unsafe {
                int i0;
                double[] _B_entries =  TempBuffer.GetTempBuffer(out i0, B.NoOfCols * B.NoOfRows);
                fixed(double* B_entries = _B_entries) {
                    CopyToUnsafeBuffer(Mtx, B_entries, true);

                    // at first, try with LAPACK Cholesky
                    int info;
                    {

                        int UPLO = 'U';
                        LAPACK.F77_LAPACK.DPOTRF_(ref UPLO, ref N, B_entries, ref N, out info);
                        if(info < 0) {
                            TempBuffer.FreeTempBuffer(i0);
                            throw new ArithmeticException("LAPACK DPOTRF (Cholesky factorisation) returned info " + info);
                        }
                    }
                    //info = 1;

                    if (info == 0) {
                        // cholesky successful: go on with it

                        // clear lower triangular part 
                        for (int i = 0; i < N; i++) // loop over rows
                            for (int j = 0; j < i; j++) // loop over lower-triangular columns
                                B_entries[i + j * N] = 0.0;

                        int UPLO = 'U', DIAG = 'N';
                        LAPACK.F77_LAPACK.DTRTRI_(ref UPLO, ref DIAG, ref N, B_entries, ref N, out info);

                        CopyFromUnsafeBuffer(B, B_entries, true);

                        if(info != 0) {
                            TempBuffer.FreeTempBuffer(i0);
                            throw new ArithmeticException("LAPACK DTRTRI (triangular inversion) returned info " + info);
                        }
                    } else {

                        if (Diag != null) {
                            // fall back to our homebrew LDL factorization (if desired by user)
                            B.Clear();
                            B.Acc(1.0, Mtx);
                            Ha(Mtx, B, Diag);
                            //GramSchmidt(this, B, Diag, N);
                        } else {
                            //Mtx.SaveToTextFile("C:\\temp\\Mtx.txt");
                            TempBuffer.FreeTempBuffer(i0);
                            throw new ArithmeticException("Not positive definite: LAPACK DPOTRF (Cholesky factorisation) returned info " + info);
                        }
                    }

                    // finally, do a test 
                    {
#if DEBUG
                        double Nrm = Math.Max(MtxClone.InfNorm(), B.InfNorm());
                        var Test = GEMM(GEMM(B.TransposeTo(), MtxClone), B);
                        if(Diag != null) {
                            for(int n = 0; n < N; n++) {
                                Test.RowScale(n, Diag[n]);
                            }
                        }

                        Test.AccEye(-1.0);

                        double err = Test.InfNorm();
                        if(err / Nrm > 1.0e-5) {
                            TempBuffer.FreeTempBuffer(i0);
                            throw new ArithmeticException();
                        }
#endif
                    }
                }
                TempBuffer.FreeTempBuffer(i0);
            }
        }

        /// <summary>
        /// Performs a Gram-Schmidt orthonormalization on a matrix <paramref name="Mtx"/>
        /// </summary>
        /// <param name="Mtx"></param>
        /// <param name="B">
        /// on exit, an upper triangular matrix so that 
        /// <paramref name="B"/>^T * <paramref name="Mtx"/> * <paramref name="B"/> is an identity matrix.
        /// </param>
        /// <param name="Diag">
        /// Not used, if Gram-Schmid performs as normal, i.e. if <paramref name="Mtx"/> is positive definite,
        /// If the algorithm runs into some trouble, i.e. if the matrix is positive definite or close to indefinitenes, 
        /// a negative norm may occur; 
        /// </param>
        static public void GramSchmidt<FullMatrix1, FullMatrix2>(this FullMatrix1 Mtx, FullMatrix2 B, double[] Diag)
            where FullMatrix1 : IMatrix
            where FullMatrix2 : IMatrix //
        {
            B.Clear();
            int N = B.NoOfRows;

            for (int m = 0; m < N; m++) {
                B[m, m] = 1.0;

                for (int n = 0; n <= (m - 1); n++) {
                    double zahler = 0;
                    double nenner = 0;
                    for (int o = 0; o <= n; o++) {
                        zahler = zahler + B[o, n] * Mtx[o, m];
                    }
                    for (int o = 0; o <= n; o++) {
                        for (int p = 0; p <= n; p++) {
                            nenner = nenner + B[o, n] * B[p, n] * Mtx[o, p];
                        }
                    }

                    double alpha_mn = zahler / nenner;

                    for (int o = 0; o <= n; o++) {
                        B[o, m] = B[o, m] - B[o, n] * alpha_mn;
                    }
                }

                // normalisation
                double _nenner = 0;
                for (int o = 0; o <= m; o++) {
                    for (int p = 0; p <= m; p++) {
                        _nenner = _nenner + B[o, m] * B[p, m] * Mtx[o, p];
                    }
                }
                double oneOverNorm = 1.0;
                if (_nenner > 0.0) {
                    oneOverNorm = Math.Sqrt(1.0 / _nenner);
                } else {
                    oneOverNorm = Math.Sqrt(1.0 / Math.Abs(_nenner));
                    Diag[m] = -1.0;
                    //fprintf(1,'negative norm for vector %d \n',m);
                }
                //oneOverNorm = 1.0/sqrt(nenner);
                for (int n = 0; n <= m; n++) {
                    B[n, m] = B[n, m] * oneOverNorm;
                }

            }
        }

        static private void Ha<FullMatrix1, FullMatrix2>(FullMatrix1 _Mtx, FullMatrix2 B, double[] Diag)
            where FullMatrix1 : IMatrix
            where FullMatrix2 : IMatrix {
            var Mtx = MultidimensionalArray.Create(_Mtx.NoOfRows, _Mtx.NoOfCols);
            Mtx.SetMatrix(_Mtx);
            FullMatrix2 LOW = B;
            LOW.Clear();
            LOW.AccEye(1.0);
            int N = B.NoOfRows;

            for (int n = 0; n < N; n++) { // loop over columns

                // pivotisierung:
                double m_nn = Mtx[n, n];
                int imax = n;
                for (int i = n + 1; i < N; i++) {
                    double m_ii = Mtx[i, i];
                    if (Math.Abs(m_ii) > Math.Abs(m_nn)) {
                        m_nn = m_ii;
                        imax = i;
                    }
                }
                if (imax != n) {
                    Mtx.SwapRows(imax, n);
                    Mtx.SwapColumns(imax, n);
                    Debug.Assert(Mtx[n, n] == m_nn);
                    LOW.SwapRows(imax, n);
                }


                m_nn = Mtx[n, n];
                if (m_nn < 0.0) {
                    // indefinite entry:
                    //Mtx.RowMul(n, -1.0);
                    Diag[n] *= -1.0;
                    m_nn = Mtx[n, n];
                }
                double sign_mnn = Math.Sign(m_nn);
                if (sign_mnn == 0.0)
                    throw new ArithmeticException();
                double oo_mnn = Math.Sqrt(Math.Abs(1.0 / m_nn));


                Mtx.RowScale(n, oo_mnn);
                LOW.RowScale(n, oo_mnn);

                for (int i = n + 1; i < N; i++) { // elimination loop: we eliminate row n+1 to N in column n
                    double oldVal = Mtx[i, n];
                    double fac = -oo_mnn * oldVal * sign_mnn;

                    Mtx.RowAdd(n, i, fac);
                    LOW.RowAdd(n, i, fac);

                    Debug.Assert(Math.Abs(Mtx[i, n]) <= Math.Max(Math.Abs(oldVal) * 1.0e-14, 1.0e-10));
                    Mtx[i, n] = 0.0;
                }

                Mtx[n, n] = 1.0;
                for (int j = n + 1; j < N; j++) { // elimination loop: we eliminate col n+1 to N in row n 
                    Mtx[n, j] = 0.0;
                }

            }

            // we produced a lower triangular matrix, but we want upper triangular
            LOW.TransposeInPlace();
        }

        /// <summary>
        /// Calculates the inverse of this matrix and stores the result in <paramref name="target"/>.
        /// </summary>
        /// <param name="source">the original matrix</param>
        /// <param name="target">the return value</param>
        static public void InvertTo<M1, M2>(this M1 source, M2 target)
            where M1 : IMatrix
            where M2 : IMatrix {
            int m_NoOfCols = source.NoOfCols, m_NoOfRows = source.NoOfRows;

            if (m_NoOfCols != m_NoOfRows)
                throw new NotSupportedException("can't invert non-square matrix.");
            if (target.NoOfRows != source.NoOfRows || target.NoOfCols != source.NoOfCols)
                throw new ArgumentException("target matrix must have the same size as source matrix.");

            switch (m_NoOfCols) {
                case 0: {
                    return;
                }

                case 1: {
                        double det = source.Determinant();
                        target[0, 0] = 1.0 / det;
                        return;
                    }

                case 2: {
                        double det = source.Determinant();
                        target[0, 0] = source[1, 1];
                        target[0, 1] = -source[0, 1];
                        target[1, 0] = -source[1, 0];
                        target[1, 1] = source[0, 0];
                        target.Scale(1.0 / det);
                        return;
                    }

                case 3: {
                        double det = source.Determinant();
                        target[0, 0] = source[1, 1] * source[2, 2] - source[1, 2] * source[2, 1];
                        target[0, 1] = -source[0, 1] * source[2, 2] + source[0, 2] * source[2, 1];
                        target[0, 2] = source[0, 1] * source[1, 2] - source[0, 2] * source[1, 1];

                        target[1, 0] = -source[1, 0] * source[2, 2] + source[1, 2] * source[2, 0];
                        target[1, 1] = source[0, 0] * source[2, 2] - source[0, 2] * source[2, 0];
                        target[1, 2] = -source[0, 0] * source[1, 2] + source[0, 2] * source[1, 0];

                        target[2, 0] = source[1, 0] * source[2, 1] - source[1, 1] * source[2, 0];
                        target[2, 1] = -source[0, 0] * source[2, 1] + source[0, 1] * source[2, 0];
                        target[2, 2] = source[0, 0] * source[1, 1] - source[0, 1] * source[1, 0];

                        target.Scale(1.0 / det);
                        return;
                    }

                default:
                    unsafe {

                        // use LAPACK
                        //
                        int N = source.NoOfCols;
                        int i0;
                        double[] _target_entries = TempBuffer.GetTempBuffer(out i0, N * N);
                        fixed (double* target_entries = _target_entries) {
                            int* IPIV = stackalloc int[N];
                            CopyToUnsafeBuffer(source, target_entries, true);

                            int info;
                            int lwork = -1;
                            if (N <= 64)
                                lwork = N * N;
                            else {
                                double twork = 0;
                                LAPACK.F77_LAPACK.DGETRI_(ref N, target_entries, ref N, IPIV, &twork, ref lwork, out info);
                                lwork = (int)twork;
                                if(info != 0) {
                                    TempBuffer.FreeTempBuffer(i0);
                                    throw new ArithmeticException("error in LAPACK routing DGETRI: info = " + info);
                                }
                            }

                            int i1;
                            double[] _work = TempBuffer.GetTempBuffer(out i1, lwork);
                            fixed(double* work = _work) {

                                int LDA = N;
                                LAPACK.F77_LAPACK.DGETRF(ref N, ref N, target_entries, ref LDA, IPIV, out info);
                                if(info != 0) {
                                    TempBuffer.FreeTempBuffer(i0);
                                    TempBuffer.FreeTempBuffer(i1);
                                    throw new ArithmeticException("error in LAPACK routing DGETRF: info = " + info);
                                }
                                LAPACK.F77_LAPACK.DGETRI_(ref N, target_entries, ref LDA, IPIV, work, ref lwork, out info);
                                if(info != 0) {
                                    TempBuffer.FreeTempBuffer(i0);
                                    TempBuffer.FreeTempBuffer(i1);
                                    throw new ArithmeticException("error in LAPACK routing DGETRI: info = " + info);
                                }
                                //IntPtr mem = Marshal.AllocHGlobal(N * N * 8 * 2);
                                //Marshal.Copy(target.Entries, 0, mem, target.entries.Length);
                                //unsafe {
                                //    LAPACK.DGETRI(ref N, (double*) mem, ref LDA, IPIV, work, ref lwork, out info);
                                //}
                                //Marshal.Copy(mem, target.entries, 0, target.entries.Length);

                                CopyFromUnsafeBuffer(target, target_entries, true);

                                
                            }
                            TempBuffer.FreeTempBuffer(i1);
                        }
                        TempBuffer.FreeTempBuffer(i0);

                        return;
                    }
            }
        }

        /// <summary>
        /// Calculates the inverse of this matrix and returns it without modifying the <paramref name="source"/>.
        /// </summary>
        /// <param name="source">the original matrix</param>
        static public MultidimensionalArray InvertTo<M1>(this M1 source)
            where M1 : IMatrix // 
        {
            if (source.NoOfCols != source.NoOfRows)
                throw new NotSupportedException("can't invert non-square matrix.");
            MultidimensionalArray R = MultidimensionalArray.Create(source.NoOfRows, source.NoOfCols);

            InvertTo(source, R);

            return R;
        }
        


        /// <summary>
        /// Calculates the inverse of this matrix and stores it in-place.
        /// </summary>
        /// <param name="Mtx"></param>
        static public void InvertInPlace<M1>(this M1 Mtx)
            where M1 : IMatrix {
            int m_NoOfCols = Mtx.NoOfCols, m_NoOfRows = Mtx.NoOfRows;

            if (m_NoOfCols != m_NoOfRows)
                throw new NotSupportedException("can't invert non-square matrix.");

            switch (m_NoOfCols) {
                case 0:
                {
                    return;
                }

                case 1:
                {
                    Mtx[0, 0] = 1.0 / Mtx[0, 0];
                    return;
                }

                case 2:
                {
                    double Mtx00 = Mtx[0, 0];
                    double Mtx01 = Mtx[0, 1];
                    double Mtx10 = Mtx[1, 0];
                    double Mtx11 = Mtx[1, 1];

                    double det = Mtx.Determinant();
                    Mtx[0, 0] = Mtx11;
                    Mtx[0, 1] = -Mtx01;
                    Mtx[1, 0] = -Mtx10;
                    Mtx[1, 1] = Mtx00;
                    Mtx.Scale(1.0 / det);
                    return;
                }

                case 3:
                {
                    double Mtx00 = Mtx[0, 0];
                    double Mtx01 = Mtx[0, 1];
                    double Mtx02 = Mtx[0, 2];
                    double Mtx10 = Mtx[1, 0];
                    double Mtx11 = Mtx[1, 1];
                    double Mtx12 = Mtx[1, 2];
                    double Mtx20 = Mtx[2, 0];
                    double Mtx21 = Mtx[2, 1];
                    double Mtx22 = Mtx[2, 2];

                    double det = Mtx.Determinant();
                    Mtx[0, 0] = Mtx11 * Mtx22 - Mtx12 * Mtx21;
                    Mtx[0, 1] = -Mtx01 * Mtx22 + Mtx02 * Mtx21;
                    Mtx[0, 2] = Mtx01 * Mtx12 - Mtx02 * Mtx11;

                    Mtx[1, 0] = -Mtx10 * Mtx22 + Mtx12 * Mtx20;
                    Mtx[1, 1] = Mtx00 * Mtx22 - Mtx02 * Mtx20;
                    Mtx[1, 2] = -Mtx00 * Mtx12 + Mtx02 * Mtx10;

                    Mtx[2, 0] = Mtx10 * Mtx21 - Mtx11 * Mtx20;
                    Mtx[2, 1] = -Mtx00 * Mtx21 + Mtx01 * Mtx20;
                    Mtx[2, 2] = Mtx00 * Mtx11 - Mtx01 * Mtx10;

                    Mtx.Scale(1.0 / det);
                    return;
                }

                default:
                unsafe
                {

                    // use LAPACK
                    //
                    int N = Mtx.NoOfCols;
                    int i0;
                    double[] _target_entries = TempBuffer.GetTempBuffer(out i0, N * N);
                    fixed (double* target_entries = _target_entries)
                    {
                        int* IPIV = stackalloc int[N];
                        CopyToUnsafeBuffer(Mtx, target_entries, true);

                        int info;
                        int lwork = -1;
                        if (N <= 64)
                            lwork = N * N;
                        else {
                            double twork = 0;
                            LAPACK.F77_LAPACK.DGETRI_(ref N, target_entries, ref N, IPIV, &twork, ref lwork, out info);
                            lwork = (int)twork;
                            if (info != 0) {
                                TempBuffer.FreeTempBuffer(i0);
                                throw new ArithmeticException("error in LAPACK routing DGETRI: info = " + info);
                            }
                        }

                        int i1;
                        double[] _work = TempBuffer.GetTempBuffer(out i1, lwork);
                        fixed (double* work = _work)
                        {

                            int LDA = N;
                            LAPACK.F77_LAPACK.DGETRF(ref N, ref N, target_entries, ref LDA, IPIV, out info);
                            if (info != 0) {
                                TempBuffer.FreeTempBuffer(i0);
                                TempBuffer.FreeTempBuffer(i1);
                                throw new ArithmeticException("error in LAPACK routing DGETRF: info = " + info);
                            }
                            LAPACK.F77_LAPACK.DGETRI_(ref N, target_entries, ref LDA, IPIV, work, ref lwork, out info);
                            if (info != 0) {
                                TempBuffer.FreeTempBuffer(i0);
                                TempBuffer.FreeTempBuffer(i1);
                                throw new ArithmeticException("error in LAPACK routing DGETRI: info = " + info);
                            }
                            //IntPtr mem = Marshal.AllocHGlobal(N * N * 8 * 2);
                            //Marshal.Copy(target.Entries, 0, mem, target.entries.Length);
                            //unsafe {
                            //    LAPACK.DGETRI(ref N, (double*) mem, ref LDA, IPIV, work, ref lwork, out info);
                            //}
                            //Marshal.Copy(mem, target.entries, 0, target.entries.Length);

                            CopyFromUnsafeBuffer(Mtx, target_entries, true);


                        }
                        TempBuffer.FreeTempBuffer(i1);
                    }
                    TempBuffer.FreeTempBuffer(i0);

                    return;
                }
            }
        }



        /// <summary>
        /// <paramref name="M"/> = <paramref name="M"/> + <paramref name="o"/>*<paramref name="sclo"/>
        /// </summary>
        static public void Acc<T>(this T M, double sclo, IMatrix o) where T : IMatrix {
            if (o.NoOfCols != M.NoOfCols || o.NoOfRows != M.NoOfRows)
                throw new ArgumentException("o must have same size and length as M-matrix");
            int m_NoOfRows = M.NoOfRows, m_NoOfCols = M.NoOfCols;

            for (int i = 0; i < m_NoOfRows; i++)
                for (int j = 0; j < m_NoOfCols; j++)
                    M[i, j] += sclo * o[i, j];
        }

        /// <summary>
        /// <paramref name="M"/> = <paramref name="M"/> + ID*<paramref name="sclo"/>, where ID is the identity matrix;
        /// </summary>
        static public void AccEye<T>(this T M, double sclo) where T : IMatrix {
            if (M.NoOfCols != M.NoOfRows)
                throw new NotSupportedException("must be quadratic.");

            int m_NoOfRows = M.NoOfRows;
            for (int i = 0; i < m_NoOfRows; i++)
                M[i, i] += sclo;
        }

        /// <summary>
        /// Accumulates some vector to the diagonal of the matrix.
        /// </summary>
        static public void AccDiag<T,V>(this T M, V diag) 
            where T : IMatrix 
            where V: IEnumerable<double> //
        {
            if (M.NoOfCols != M.NoOfRows)
                throw new NotSupportedException("must be quadratic.");

            int i = 0;
            foreach(double d in diag) {
                M[i, i] += d;
                i++;
            }
        }


        /// <summary>
        /// Least-squares-solve (LAPACK function DGELSY) with multiple right-hand-side vectors.
        /// </summary>
        /// <param name="Mtx">
        /// The matrix, size \f$ M \times N \f$, i.e. \f$ M \f$ is the number of equations anf \f$ N \f$ the number of unknowns. </param>
        /// <param name="B">
        /// Input for multiple RHS vectors, output for the corresponding solutions, size is \f$ \max\{ M, N \} \times L \f$,
        /// i.e. \f$ L \f$ is the number of right-hand-sides.
        /// </param>
        /// <param name="RCOND">
        /// Condition that defines the size of the eigenvalues that are
        /// considered zero (e.g., to cope with numerical round-off). A
        /// negative number implies that all non-negative eigenvalues are taken
        /// into account
        /// </param>
        static public void LeastSquareSolve<T, R>(this T Mtx, R B, double RCOND = 1.0e-14)
            where T : IMatrix
            where R : IMatrix {

            int NRHS = B.NoOfCols;

            if (B.NoOfRows != Math.Max(Mtx.NoOfCols, Mtx.NoOfRows))
                throw new ArgumentException("B must have max(I,J) number of rows, where I,J are the dimensions of Mtx.");

            unsafe {
                int M = Mtx.NoOfRows;
                int N = Mtx.NoOfCols;

                int i0, i1;
                double[] __RHS = TempBuffer.GetTempBuffer(out i1, B.NoOfRows * B.NoOfCols);
                double[] _this_entries = TempBuffer.GetTempBuffer(out i0, N * M);
                fixed(double* _RHS = __RHS, this_entries = _this_entries) {
                    CopyToUnsafeBuffer(B, _RHS, true);

                    int LDB = B.NoOfRows;
                    CopyToUnsafeBuffer(Mtx, this_entries, true);

                    LAPACK.F77_LAPACK.DGELSY(M, N, this_entries, _RHS, LDB, NRHS, RCOND);

                    CopyFromUnsafeBuffer(B, _RHS, true);
                }
                TempBuffer.FreeTempBuffer(i0);
                TempBuffer.FreeTempBuffer(i1);
            }
        }

        /// <summary>
        /// Least-squares-solve (LAPACK function DGELSY) with multiple right-hand-side vectors.
        /// </summary>
        /// <param name="Mtx">
        /// The matrix, size \f$ M \times N \f$, i.e. \f$ M \f$ is the number of equations and \f$ N \f$ the number of unknowns. </param>
        /// <param name="B">
        /// Input for the right-hand-side, size is \f$  M  \times L \f$,
        /// i.e. \f$ L \f$ is the number of right-hand-sides.
        /// </param>
        /// <param name="X">
        /// Output for the solutions, size is \f$  N  \times L \f$,
        /// i.e. \f$ L \f$ is the number of right-hand-sides.
        /// </param>
        /// <param name="RCOND">
        /// Condition that defines the size of the eigenvalues that are
        /// considered zero (e.g., to cope with numerical round-off). A
        /// negative number implies that all non-negative eigenvalues are taken
        /// into account
        /// </param>
        static public void LeastSquareSolve<T, R, S>(this T Mtx, R X, S B, double RCOND = 1.0e-14)
            where T : IMatrix
            where R : IMatrix
            where S : IMatrix {

            int NRHS = B.NoOfCols;

            if (B.NoOfRows != Mtx.NoOfRows)
                throw new ArgumentException("Illegal number of rows for B.");
            if (X.NoOfRows != Mtx.NoOfCols)
                throw new ArgumentException("Illegal number of rows for X.");
            if (X.NoOfCols != NRHS)
                throw new ArgumentException("Illegal number of columns for X.");
            
            unsafe
            {
                int M = Mtx.NoOfRows;
                int N = Mtx.NoOfCols;

                int i0, i1;
                double[] __RHS = TempBuffer.GetTempBuffer(out i1, NRHS*Math.Max(M, N));
                double[] _this_entries = TempBuffer.GetTempBuffer(out i0, N * M);
                fixed (double* _RHS = __RHS, this_entries = _this_entries)
                {
                    CopyToUnsafeBuffer(B, _RHS, true);

                    int LDB = B.NoOfRows;
                    CopyToUnsafeBuffer(Mtx, this_entries, true);

                    LAPACK.F77_LAPACK.DGELSY(M, N, this_entries, _RHS, LDB, NRHS, RCOND);

                    CopyFromUnsafeBuffer(X, _RHS, true);
                }
                TempBuffer.FreeTempBuffer(i0);
                TempBuffer.FreeTempBuffer(i1);
            }
        }


        /// <summary>
        /// least-squares-solve (LAPACK function DGELSY).
        /// </summary>
        /// <param name="Mtx">Input, matrix of the least-squares system.</param>
        /// <param name="b">right hand side</param>
        /// <param name="RCOND">
        /// Condition that defines the size of the eigenvalues that are
        /// considered zero (e.g., to cope with numerical round-off). A
        /// negative number implies that all non-negative eigenvalues are taken
        /// into account
        /// </param>
        static public double[] LeastSquareSolve<T>(this T Mtx, double[] b, double RCOND = 1.0e-14) where T : IMatrix {
            double[] x = new double[Mtx.NoOfCols];
            Mtx.LeastSquareSolve(x, b, RCOND);
            return x;
        }


        /// <summary>
        /// least-squares-solve (LAPACK function DGELSY).
        /// </summary>
        /// <param name="Mtx">Input, matrix of the least-squares system.</param>
        /// <param name="x">on exit, the least-squares solution to the system</param>
        /// <param name="b">right hand side</param>
        /// <param name="RCOND">
        /// Condition that defines the size of the eigenvalues that are
        /// considered zero (e.g., to cope with numerical round-off). A
        /// negative number implies that all non-negative eigenvalues are taken
        /// into account
        /// </param>
        static public void LeastSquareSolve<T>(this T Mtx, double[] x, double[] b, double RCOND = 1.0e-14) where T : IMatrix {
            if (x.Length != Mtx.NoOfCols)
                throw new ArgumentException("length of x must be equal to number of columns");
            if (b.Length != Mtx.NoOfRows)
                throw new ArgumentException("length of b must be equal to number of rows");

            int i0, i1;
            double[] _RHS = TempBuffer.GetTempBuffer(out i1, Math.Max(x.Length, b.Length));
            Array.Copy(b, _RHS, b.Length);

            int M = Mtx.NoOfRows;
            int N = Mtx.NoOfCols;
            int LDB = b.Length;
            unsafe {
                double[] _this_entries = TempBuffer.GetTempBuffer(out i0, N * M);
                fixed (double* p_RHS = _RHS, this_entries = _this_entries) {
                    CopyToUnsafeBuffer(Mtx, this_entries, true);

                    LAPACK.F77_LAPACK.DGELSY(M, N, this_entries, p_RHS, _RHS.Length, 1, RCOND);

                }
            }
            Array.Copy(_RHS, x, x.Length);
            TempBuffer.FreeTempBuffer(i0);
            TempBuffer.FreeTempBuffer(i1);
        }

        //static public Stopwatch DGETRF_stopwatch;// = new Stopwatch();

        /// <summary>
        /// Solves the linear equation system:
        /// 
        /// <paramref name="M"/>*<paramref name="x"/> = <paramref name="b"/>.
        /// </summary>
        static public double[] Solve<T,W>(this T M, W b)
            where T : IMatrix
            where W : IList<double> //
        {
            double[] x = new double[b.Count];
            M.Solve(x, b);
            return x;
        }

        /// <summary>
        /// Solves the linear equation system:
        /// 
        /// <paramref name="M"/>*<paramref name="x"/> = <paramref name="b"/>.
        /// </summary>
        /// <param name="x">On exit, the solution of the equation system.</param>
        /// <param name="b">Right-hand-side of the equation system.</param>
        /// <param name="M">General quadratic, non-singular matrix.</param>
        static public void Solve<T,V,W>(this T M, V x, W b) 
            where T : IMatrix
            where V : IList<double>
            where W : IList<double> //
        {
            if (M.NoOfRows != M.NoOfCols)
                throw new ApplicationException("Cannot solve nonquadratic matrix.");
            if (x.Count != M.NoOfCols)
                throw new ArgumentException("length of x must be equal to number of columns");
            if (b.Count != M.NoOfRows)
                throw new ArgumentException("length of b must be equal to number of rows");
            unsafe {

                int L = M.NoOfCols;

                double[] _x = x as double[];
                if(_x == null) {
                    _x = new double[x.Count];
                }
                _x.SetV(b);

                int* ipiv = stackalloc int[L];
                int i0;
                double[] _this_Entries = TempBuffer.GetTempBuffer(out i0, L * L);
                fixed (double* this_Entries = _this_Entries, p_x = _x) {

                    CopyToUnsafeBuffer(M, this_Entries, true);

                    int info;
                    LAPACK.F77_LAPACK.DGETRF(ref L, ref L, this_Entries, ref L, ipiv, out info);
                    if (info != 0) {
                        TempBuffer.FreeTempBuffer(i0);
                        string infostring;
                        if (info < 0) {
                            infostring = String.Format("the {0}-th argument had an illegal value", info);
                        }
                        else {
                            infostring = "U(" + info + @""",""" + info + ") is exactly zero. The factorization \n has been completed, but the factor U is exactly \n singular, and division by zero will occur if it is used \n to solve a system of equations.";
                        }

                        throw new ArithmeticException("LAPACK dgetrf info: " + infostring);
                    }
                    //         TRANS, N, NRHS, A,            LDA, IPIV, B, LDB
                    char transp = 'N';
                    int eins = 1;
                    LAPACK.F77_LAPACK.DGETRS(ref transp, ref L, ref eins, this_Entries, ref L, ipiv, p_x, ref L, out info);
                    if(info != 0) {
                        TempBuffer.FreeTempBuffer(i0);
                        throw new ArithmeticException("LAPACK dgetrs info: " + info);
                    }
                }
                TempBuffer.FreeTempBuffer(i0);

                if(!object.ReferenceEquals(x, _x))
                    x.SetV(_x);
            }
        }
        

        /// <summary>
        /// Solves the linear equation system with multiple right-hand-sides:
        /// 
        /// <paramref name="M"/>*<paramref name="X"/> = <paramref name="B"/>.
        /// </summary>
        /// <param name="x">On exit, the solution of the equation system; each column is the solution for one right-hand-side</param>
        /// <param name="B">Matrix of right-hand-sides; each column is a independent right-hand-side.</param>
        /// <param name="M">General quadratic, non-singular matrix.</param>
        static public void SolveEx<T, V, W>(this T M, V x, W b)
            where T : IMatrix
            where V : IMatrix
            where W : IMatrix //
        {
            if (M.NoOfRows != M.NoOfCols)
                throw new ApplicationException("Cannot solve non-quadratic matrix.");
            if (x.NoOfCols != b.NoOfCols)
                throw new ArgumentException("mismatch between number of columns in x and b");
            if (x.NoOfRows != M.NoOfCols)
                throw new ArgumentException("mismatch between number of columns in x and b");
            if (b.NoOfRows != M.NoOfRows)
                throw new ArgumentException("number of rows in b must be equal to number of rows in M");
            unsafe {

                int L = M.NoOfCols;

                int NoRhs = b.NoOfCols;

                int* ipiv = stackalloc int[L];
                double[] _this_Entries = TempBuffer.GetTempBuffer(out int i0, L * L);
                double[] _xRhs_Entries = TempBuffer.GetTempBuffer(out int i1, L * NoRhs);
                fixed (double* this_Entries = _this_Entries, xrhs_Entries = _xRhs_Entries) {

                    CopyToUnsafeBuffer(M, this_Entries, true);
                    CopyToUnsafeBuffer(b, xrhs_Entries, true);

                    int info;
                    LAPACK.F77_LAPACK.DGETRF(ref L, ref L, this_Entries, ref L, ipiv, out info);
                    if (info != 0) {
                        TempBuffer.FreeTempBuffer(i0);
                        TempBuffer.FreeTempBuffer(i1);
                        string infostring;
                        if (info < 0) {
                            infostring = String.Format("the {0}-th argument had an illegal value", info);
                        } else {
                            infostring = "U(" + info + @""",""" + info + ") is exactly zero. The factorization \n has been completed, but the factor U is exactly \n singular, and division by zero will occur if it is used \n to solve a system of equations.";
                        }

                        throw new ArithmeticException("LAPACK dgetrf info: " + infostring);
                    }
                    //         TRANS, N, NRHS, A,            LDA, IPIV, B, LDB
                    char transp = 'N';
                    
                    LAPACK.F77_LAPACK.DGETRS(ref transp, ref L, ref NoRhs, this_Entries, ref L, ipiv, xrhs_Entries, ref L, out info);
                    if (info != 0) {
                        TempBuffer.FreeTempBuffer(i0);
                        TempBuffer.FreeTempBuffer(i1);
                        throw new ArithmeticException("LAPACK dgetrs info: " + info);
                    }

                    CopyFromUnsafeBuffer(x, xrhs_Entries, true);
                }
                TempBuffer.FreeTempBuffer(i0);
                TempBuffer.FreeTempBuffer(i1);
            }
        }
        

        /// <summary>
        /// Solves the linear equation system:
        /// 
        /// <paramref name="M"/>*<paramref name="x"/> = <paramref name="b"/>
        /// under the condition
        /// <paramref name="N"/>*<paramref name="x"/> = <paramref name="c"/>
        /// if no such exact solution exists the first set is solved exactly,
        /// in such a fashion to minimize the residual of the second set
        /// </summary>
        /// <param name="x">On exit, the solution of the equation system.</param>
        /// <param name="b">Right-hand-side of the main equation system.</param>
        /// <param name="M">General matrix.</param>
        /// <param name="c">Right-hand-side of the side equation system.</param>
        /// <param name="N">General matrix.</param>
        /// The second system is used to solve
        static public void SolveWithCondition<T>(this T M, double[] x, double[] b, T N, double[] c) 
            where T : IMatrix //
        {
            if (M.NoOfCols != N.NoOfCols)
                throw new ApplicationException("Solutionspace of both systems has to be of equal dimension");
            if (x.Length != M.NoOfCols)
                throw new ArgumentException("length of x must be equal to number of columns");
            if (b.Length != M.NoOfRows)
                throw new ArgumentException("length of b must be equal to number of rows of M");
            if (c.Length != N.NoOfRows)
                throw new ArgumentException("length of c must be equal to number of rows of N");

            // compute the nullspace of M
            //MultidimensionalArray SRREF = M.GetSolutionSpace();
            MultidimensionalArray S = M.GetSolutionSpaceSVD();
            if (S == null) {
                throw new ApplicationException("Something went wrong");
            }

            // retrieve the particular solution for the first system
            // I believe this could be done while retrieving the nullspace
            M.LeastSquareSolve(x, b);

            // Solve the augmented second system N * S * xi = (c - N * v)
            // In such a manner to minimize ||N * S * xi - (c - N * v)||
            // x = S * xi + v

            // non-shallow copy of c
            double[] rhs = new double[c.Length];
            c.CopyTo(rhs, 0);
            double[] xi = new double[S.NoOfCols];

            // create the new rhs
            N.MatVecMul(-1.0, x, 1.0, rhs);
            GEMM(N, S).LeastSquareSolve(xi, rhs);

            // compute the final solution
            S.MatVecMul(1.0, xi, 1.0, x);
        }

        /// <summary>
        /// computes a LU-Factorization of <paramref name="M"/> and stores it in-place, using LAPACK function DGETRF
        /// </summary>
        /// <param name="M">(input, output) General quadratic, non-singular matrix; on exit, the LU-factorization</param>
        /// <param name="_ipiv">(output, allocated by caller) pivot indices, as computed by LAPACK</param>
        static public void FactorizeLU<T>(this T M, int[] _ipiv) where T : IMatrix {
            if (M.NoOfRows != M.NoOfCols)
                throw new ApplicationException("Cannot solve nonquadratic matrix.");
            if (_ipiv.Length != M.NoOfCols)
                throw new ArgumentException("length of ipiv must be equal to number of columns");
            unsafe {

                int L = M.NoOfCols;
                double[] _this_Entries = TempBuffer.GetTempBuffer(out int i0, L * L);


                fixed (int* ipiv = _ipiv) {
                    fixed (double* this_Entries = _this_Entries) {

                        CopyToUnsafeBuffer(M, this_Entries, true);

                        int info;
                        LAPACK.F77_LAPACK.DGETRF(ref L, ref L, this_Entries, ref L, ipiv, out info);


                        if (info != 0) {
                            TempBuffer.FreeTempBuffer(i0);
                            string infostring;
                            if (info < 0) {
                                infostring = String.Format("the {0}-th argument had an illegal value", info);
                            } else {
                                infostring = "U(" + info + @""",""" + info +
                                    ") is exactly zero. The factorization \n has been completed, but the factor U is exactly \n singular, and division by zero will occur if it is used \n to solve a system of equations.";
                            }

                            throw new ArithmeticException("LAPACK dgetrf info: " + infostring);
                        }


                        CopyFromUnsafeBuffer(M, this_Entries, true);
                    }
                }

                TempBuffer.FreeTempBuffer(i0);
            }
        }


        /// <summary>
        /// Performs the backward substitution which has been obtained through <see cref="FactorizeLU{T}(T, int[])"/>
        /// </summary>
        static public void BacksubsLU<T>(this T M, int[] _ipiv, double[] x, double[] b) 
            where T : IMatrix //
        {
            if (M.NoOfRows != M.NoOfCols)
                throw new ApplicationException("Cannot solve non-quadratic matrix.");
            if (_ipiv.Length != M.NoOfCols)
                throw new ArgumentException("length of ipiv must be equal to number of columns");
            if (x.Length != M.NoOfCols)
                throw new ArgumentException("length of x must be equal to number of columns");
            if (b.Length != M.NoOfRows)
                throw new ArgumentException("length of b must be equal to number of rows");

            int L = M.NoOfCols;
            unsafe {
                int iBuf;

                //double[] _this_Entries;
                //int BufOffset;
                //if (M is MultidimensionalArray Mda && Mda.IsContinious) {
                //    _this_Entries = Mda.Storage; // fk, 06apr22: does not work, because MultidimensionalArray is in C-order
                //    iBuf = -1;
                //    BufOffset = Mda.Index(0, 0);
                //} else {
                //    _this_Entries = TempBuffer.GetTempBuffer(out iBuf, L * L);
                //    BufOffset = 0;
                //}

                double[] _this_Entries = TempBuffer.GetTempBuffer(out iBuf, L * L);
                int BufOffset = 0;

               
                fixed (int* ipiv = _ipiv) {

                    double* xx = stackalloc double[L + 2];
                    for (int i = 0; i < L; i++) {
                        xx[i + 1] = b[i];
                    }
                    xx[0] = 123.456;
                    xx[L + 1] = -987.76;

                    fixed (double* __this_Entries = _this_Entries) {

                        double* this_Entries = __this_Entries + BufOffset;
                        if(iBuf >= 0)
                            CopyToUnsafeBuffer(M, this_Entries, true);

                        char transp = 'N';
                        int eins = 1;
                        LAPACK.F77_LAPACK.DGETRS(ref transp, ref L, ref eins, this_Entries, ref L, ipiv, xx + 1, ref L, out int info);
                        if (info != 0) {
                            if(iBuf >= 0)
                                TempBuffer.FreeTempBuffer(iBuf);
                            throw new ArithmeticException("LAPACK dgetrs info: " + info);
                        }

                    }


                    if (xx[0] != 123.456 || xx[L + 1] != -987.76)
                        throw new MemberAccessException("LAPACK.DGETRS accessed memory that it should not touch");
                    for (int i = 0; i < L; i++) {
                        x[i] = xx[i + 1];
                    }

                }


                if (iBuf >= 0)
                    TempBuffer.FreeTempBuffer(iBuf);
            }
        }


        /// <summary>
        /// Performs the backward substitution which has been obtained through <see cref="FactorizeLU{T}(T, int[])"/>
        /// for multiple right-hand-sides
        /// </summary>
        static public void BacksubsLU<T, V, W>(this T M, int[] _ipiv, V x, W b)
            where T : IMatrix
            where V : IMatrix
            where W : IMatrix //
        {
            if (M.NoOfRows != M.NoOfCols)
                throw new ApplicationException("Cannot solve non-quadratic matrix.");
            if (x.NoOfCols != b.NoOfCols)
                throw new ArgumentException("mismatch between number of columns in x and b");
            if (x.NoOfRows != M.NoOfCols)
                throw new ArgumentException("mismatch between number of columns in x and b");
            if (b.NoOfRows != M.NoOfRows)
                throw new ArgumentException("number of rows in b must be equal to number of rows in M");
            if (_ipiv.Length != M.NoOfCols)
                throw new ArgumentException("length of ipiv must be equal to number of columns");
            unsafe {

                int L = M.NoOfCols;

                int NoRhs = b.NoOfCols;


                double[] _this_Entries = TempBuffer.GetTempBuffer(out int i0, L * L);
                double[] _xRhs_Entries = TempBuffer.GetTempBuffer(out int i1, L * NoRhs);
                fixed (double* this_Entries = _this_Entries, xrhs_Entries = _xRhs_Entries) {
                    fixed (int* ipiv = _ipiv) {
                        CopyToUnsafeBuffer(M, this_Entries, true);
                        CopyToUnsafeBuffer(b, xrhs_Entries, true);

                        int info;
                        /*
                        LAPACK.F77_LAPACK.DGETRF(ref L, ref L, this_Entries, ref L, ipiv, out info);
                        if (info != 0) {
                            TempBuffer.FreeTempBuffer(i0);
                            TempBuffer.FreeTempBuffer(i1);
                            string infostring;
                            if (info < 0) {
                                infostring = String.Format("the {0}-th argument had an illegal value", info);
                            } else {
                                infostring = "U(" + info + @""",""" + info + ") is exactly zero. The factorization \n has been completed, but the factor U is exactly \n singular, and division by zero will occur if it is used \n to solve a system of equations.";
                            }

                            throw new ArithmeticException("LAPACK dgetrf info: " + infostring);
                        }*/
                        //         TRANS, N, NRHS, A,            LDA, IPIV, B, LDB
                        char transp = 'N';
                        LAPACK.F77_LAPACK.DGETRS(ref transp, ref L, ref NoRhs, this_Entries, ref L, ipiv, xrhs_Entries, ref L, out info);
                        if (info != 0) {
                            TempBuffer.FreeTempBuffer(i0);
                            TempBuffer.FreeTempBuffer(i1);
                            throw new ArithmeticException("LAPACK dgetrs info: " + info);
                        }

                        CopyFromUnsafeBuffer(x, xrhs_Entries, true);
                    }
                }
                TempBuffer.FreeTempBuffer(i0);
                TempBuffer.FreeTempBuffer(i1);
            }
        }



        /// <summary>
        /// Solves the symmetric, positive definite linear equation system:
        /// 
        /// <paramref name="M"/>*<paramref name="x"/> = <paramref name="b"/>.
        /// </summary>
        /// <param name="x">On exit, the solution of the equation system.</param>
        /// <param name="b">Right-hand-side of the equation system.</param>
        /// <param name="M">General quadratic, symmetric, positive definite matrix.</param>
        static public void SolveSymmetric<T>(this T M, double[] x, double[] b) where T : IMatrix {
            if (M.NoOfRows != M.NoOfCols)
                throw new ArgumentException("Cannot solve nonquadratic matrix.");
            if (x.Length != M.NoOfCols)
                throw new ArgumentException("length of x must be equal to number of columns");
            if (b.Length != M.NoOfRows)
                throw new ArgumentException("length of b must be equal to number of rows");
            unsafe
            {

                int L = M.NoOfCols;

                Array.Copy(b, x, x.Length);

                int* ipiv = stackalloc int[L];
                int i0;
                double[] _this_Entries = TempBuffer.GetTempBuffer(out i0, L * L);
                fixed (double* this_Entries = _this_Entries, _x = x)
                {
                    CopyToUnsafeBuffer(M, this_Entries, true);

                    int uplo = 'U', nrhs = 1, info;
                    LAPACK.F77_LAPACK.DPOSV_(ref uplo, ref L, ref nrhs, this_Entries, ref L, _x, ref L, out info);
                    if (info != 0) {
                        TempBuffer.FreeTempBuffer(i0);
                        throw new ArithmeticException("LAPACK dposv info: " + info);
                    }
                }
                TempBuffer.FreeTempBuffer(i0);
            }
        }

        /// <summary>
        /// Solves the symmetric, positive definite linear equation system with multiple right-hand-sides:
        /// 
        /// <paramref name="M"/>*<paramref name="X"/> = <paramref name="B"/>.
        /// </summary>
        /// <param name="x">On exit, the solution of the equation system; each column is the solution for one right-hand-side</param>
        /// <param name="B">Matrix of right-hand-sides; each column is a independent right-hand-side.</param>
        /// <param name="M">General quadratic, non-singular matrix.</param>
        static public void SolveSymmetricEx<T,TX,TB>(this T M, TX x, TB b)
            where T : IMatrix 
            where TX : IMatrix 
            where TB : IMatrix //
        {
            if (M.NoOfRows != M.NoOfCols)
                throw new ApplicationException("Cannot solve nonquadratic matrix.");
            if (x.NoOfCols != b.NoOfCols)
                throw new ArgumentException("mismatch between number of columns in x and b");
            if (x.NoOfRows != M.NoOfCols)
                throw new ArgumentException("mismatch between number of columns in x and b");
            if (b.NoOfRows != M.NoOfRows)
                throw new ArgumentException("number of rows in b must be equal to number of rows in M");
            unsafe {

                int L = M.NoOfCols;
                int NoRhs = b.NoOfCols;
               
                int* ipiv = stackalloc int[L];
                double[] _this_Entries = TempBuffer.GetTempBuffer(out int i0, L * L);
                double[] _xrhs_Entries = TempBuffer.GetTempBuffer(out int i1, L * L);
                fixed (double* this_Entries = _this_Entries, xrhs_Entries = _xrhs_Entries) {
                    CopyToUnsafeBuffer(M, this_Entries, true);
                    CopyToUnsafeBuffer(b, xrhs_Entries, true);

                    int uplo = 'U', info;
                    LAPACK.F77_LAPACK.DPOSV_(ref uplo, ref L, ref NoRhs, this_Entries, ref L, xrhs_Entries, ref L, out info);
                    if (info != 0) {
                        TempBuffer.FreeTempBuffer(i0);
                        TempBuffer.FreeTempBuffer(i1);
                        throw new ArithmeticException("LAPACK dposv info: " + info);
                    }

                    CopyFromUnsafeBuffer(x, xrhs_Entries, true);
                }
                TempBuffer.FreeTempBuffer(i0);
                TempBuffer.FreeTempBuffer(i1);
            }
        }

        /// <summary>
        /// Condition number of a quadratic matrix 
        /// </summary>
        /// <param name="M"></param>
        /// <param name="NORM">
        /// Switch between one and infinity norm
        /// - char '1': the one norm
        /// - char 'I': the infinity norm
        /// </param>
        static public double Cond<T>(this T M, int NORM = '1') where T : IMatrix {
            if (M.NoOfRows != M.NoOfCols)
                throw new ArgumentException("Only supported for quadratic matrix.");
            int N = M.NoOfCols;

            double RCOND = double.NaN;
            int INFO = 0;

            if(NORM != '1' && NORM != 'I')
                throw new ArgumentException("Unknown norm specifier; expecting either '1' for one-norm or 'I' for infinity norm.");

            unsafe {
                double[] _this_Entries = TempBuffer.GetTempBuffer(out int i0, N*N);
                double[] _work = TempBuffer.GetTempBuffer(out int i1, 4*N);
                int* Iwork = stackalloc int[N];
                int* IPIV = stackalloc int[N];

                fixed(double* A = _this_Entries, work = _work) {
                    CopyToUnsafeBuffer(M, A, true);

                    int LDA = N;
                    double ANORM;

                    if(NORM == '1' || NORM == 'O')
                        ANORM = M.OneNorm();
                    else if(NORM == 'I')
                        ANORM = M.InfNorm();
                    else
                        throw new ArgumentException("Illegal Matrix Norm Specifier.");

                    LAPACK.F77_LAPACK.DGETRF(ref N, ref N, A, ref LDA, IPIV, out INFO);
                    if(INFO > 0)
                        return double.PositiveInfinity;

                    if(INFO != 0)
                        throw new ArithmeticException("LAPACK DGETRF info is " + INFO);
                    
                    LAPACK.F77_LAPACK.DGECON_(ref NORM, ref N, A, ref LDA, ref ANORM, ref RCOND, work, Iwork, ref INFO);
                    if(INFO != 0)
                        throw new ArithmeticException("LAPACK DGECON info is " + INFO);
                }

                TempBuffer.FreeTempBuffer(i0);
                TempBuffer.FreeTempBuffer(i1);
            }

            

            return 1.0 / RCOND;
        }


        /// <summary>
        /// Computes the QR factorization of <paramref name="M"/> , i.e.
        /// determines an orthogonal matrix <paramref name="Q"/> and an upper
        /// triangular matrix <paramref name="R"/> such that
        /// <paramref name="M"/> = <paramref name="Q"/>*<paramref name="R"/>
        /// </summary>
        /// <typeparam name="T">
        /// The type of the matrix <paramref name="M"/>
        /// </typeparam>
        /// <param name="M">Input matrix to be factorized</param>
        /// <param name="Q">An orthogonal matrix</param>
        /// <param name="R">An upper triangular matrix</param>
        static public void GetQRFactorization<T>(this T M, out IMatrix Q, out IMatrix R) where T : IMatrix {
            int N = M.NoOfRows;
            if (N != M.NoOfCols) {
                throw new NotImplementedException(
                    "Only implemented for symmetric matrices so far");
            }

            Q = MultidimensionalArray.Create(N, N);
            R = MultidimensionalArray.Create(N, N);
            double[] TAU = new double[N];
            unsafe {
                int i0;
                double[] _M = TempBuffer.GetTempBuffer(out i0, N * N);
                fixed (double* pM = _M, pTAU = &TAU[0]) {
                    CopyToUnsafeBuffer(M, pM, true);

                    LAPACK.F77_LAPACK.DGEQRF(ref N, ref N, pM, ref N, pTAU);
                    CopyFromUnsafeBuffer(R, pM, true);

                    LAPACK.F77_LAPACK.DORGQR(ref N, ref N, ref N, pM, ref N, pTAU);
                    CopyFromUnsafeBuffer(Q, pM, true);
                }
                TempBuffer.FreeTempBuffer(i0);
            }

            // Get rid of entries below diagonal (they're meaningless now)
            for (int i = 0; i < N; i++) {
                for (int j = 0; j < i; j++) {
                    R[i, j] = 0.0;
                }
            }
        }

        /// <summary>
        /// Computes the QR factorization of <paramref name="M"/> using column
        /// pivoting, i.e. determines an orthogonal matrix
        /// <paramref name="Q"/>, an upper triangular matrix
        /// <paramref name="R"/> and a permutation vector <paramref name="P"/>
        /// that defines the reordering of the columns of <paramref name="M"/>
        /// such that <paramref name="M"/>(P,:) =
        /// <paramref name="Q"/>*<paramref name="R"/> in Matlab notation. 
        /// </summary>
        /// <typeparam name="T">
        /// The type of the matrix <paramref name="M"/>
        /// </typeparam>
        /// <param name="M">Input matrix to be factorized</param>
        /// <param name="P">A permutation vector</param>
        /// <param name="Q">An orthogonal matrix</param>
        /// <param name="R">An upper triangular matrix</param>
        /// <param name="permuteColumnToFront">
        /// If null or all entries are 'false', the permutation is chosen such
        /// that the diagonal elements of <paramref name="R"/> are decreasing
        /// in magnitude.<br />
        /// If the i-th entry is 'true', enforces a permutation that maps
        /// column i of <paramref name="M"/> onto one of the first columns
        /// (depending on how many entries are 'true') of
        /// <paramref name="Q"/>*<paramref name="R"/>. All unrestricted columns
        /// will still be ordered according the magnitude of the diagonal
        /// elements of <paramref name="R"/>.
        /// </param>
        static public void GetPivotedQRFactorization<T>(this T M, out int[] P, out IMatrix Q, out IMatrix R, bool[] permuteColumnToFront = null) where T : IMatrix {
            int N = M.NoOfRows;
            if (N != M.NoOfCols) {
                throw new NotImplementedException(
                    "Only implemented for symmetric matrices so far");
            }

            P = new int[N];
            if (permuteColumnToFront != null) {
                if (permuteColumnToFront.Length != N) {
                    throw new ArgumentException(
                        "Length of 'premuteColumnToFront' must be equal to number of rows/columns",
                        "premuteColumnToFront");
                }

                for (int i = 0; i < N; i++) {
                    P[i] = permuteColumnToFront[i] ? 1 : 0;
                }
            }

            Q = MultidimensionalArray.Create(N, N);
            R = MultidimensionalArray.Create(N, N);
            double[] TAU = new double[N];
            unsafe {
                int i0;
                double[] _M = TempBuffer.GetTempBuffer(out i0, N * N);
                fixed (double* pM = _M, pTAU = &TAU[0]) {
                    fixed (int* pP = &P[0]) {
                        CopyToUnsafeBuffer(M, pM, true);

                        LAPACK.F77_LAPACK.DGEQP3(ref N, ref N, pM, ref N, pP, pTAU);
                        CopyFromUnsafeBuffer(R, pM, true);

                        LAPACK.F77_LAPACK.DORGQR(ref N, ref N, ref N, pM, ref N, pTAU);
                        CopyFromUnsafeBuffer(Q, pM, true);
                    }
                }
                TempBuffer.FreeTempBuffer(i0);
            }

            // Get rid of entries below diagonal (they're meaningless now)
            for (int i = 0; i < N; i++) {
                for (int j = 0; j < i; j++) {
                    R[i, j] = 0.0;
                }
            }

            // Convert from 1-based indexing to 0-based indexing
            for (int i = 0; i < N; i++) {
                P[i]--;
            }
        }

        /// <summary>
        /// Converts an implicit subspace representation (given as the solution of a singular matrix <paramref name="Mtx"/>)
        /// into an explicit representation.
        /// </summary>
        /// <param name="Mtx">
        /// A matrix implicitly defines a subspace.
        /// </param>
        /// <returns>
        /// A matrix whose columns span the solution space of the input matrix <paramref name="Mtx"/>.
        /// </returns>
        public static MultidimensionalArray GetSolutionSpace<T>(this T Mtx) where T : IMatrix {
            int I = Mtx.NoOfRows;

            (var RRE, var pivots, var cols, int rank) = ReducedRowEchelonForm(Mtx);

            //Console.WriteLine("The rank of the matrix coming from the Reduced Row Echelon Form: rank={0}", rank);

            if (cols.Length != Mtx.NoOfCols - rank)
                throw new ArithmeticException("Error in reduced row echelon form.");

            var S = MultidimensionalArray.Create(Mtx.NoOfCols, cols.Length);
            int j = 0;
            foreach (int qj in cols) {
                /*for(int i = 0; i < rank; i++) {
                    S[i, jj] = -RRE[i, j];
                }
                S[rank + jj, jj] = 1.0;*/
                S[qj, j] = 1.0;

                for (int i = 0; i < rank; i++) {
                    Debug.Assert(S[pivots[i], j] == 0);
                    S[pivots[i], j] = -RRE[i, qj];
                }


                j++;
            }

#if DEBUG
            var Test = Mtx.GEMM(S);
            double norm = Test.InfNorm();
            double thresh = Mtx.InfNorm();
            if(norm > thresh * 1.0e-8)
                throw new ArithmeticException("Gauss elimination is fucked.");
#endif

            return S;
        }

        /// <summary>
        /// Alternative for <see cref="GetSolutionSpace{T}(T)"/> using Lapack routine dgesvd
        /// Converts an implicit subspace representation (given as the solution of a singular matrix <paramref name="Mtx"/>)
        /// into an explicit representation.
        /// </summary>
        /// <param name="Mtx">
        /// A matrix implicitly defines a subspace.
        /// </param>
        /// <returns>
        /// A matrix whose columns span the nullspace of the input matrix <paramref name="Mtx"/>.
        /// </returns>
        public static MultidimensionalArray GetSolutionSpaceSVD<T>(this T Mtx) where T : IMatrix
        {
            int M = Mtx.NoOfRows;
            int N = Mtx.NoOfCols;

            int JOBU = 'N';
            int JOBVT = 'A';

            int LDA = M >= 1 ? M : 1;
            int LDU = 1;
            switch (JOBU)
            {
                case 'A':
                case 'S':
                    LDU = M;
                    break;
                default:
                    LDU = 1;
                    break;
            }

            int LDVT = 1;
            switch (JOBVT)
            {
                case 'A':
                case 'S':
                    LDVT = N;
                    break;
                default:
                    LDVT = 1;
                    break;
            }
            int LDS = Math.Min(M, N);

            MultidimensionalArray S = MultidimensionalArray.Create(LDS,1);
            MultidimensionalArray VT = MultidimensionalArray.Create(LDVT, LDVT);

            unsafe
            {

                int i0, i1, i2, i3;
                double[] __A = TempBuffer.GetTempBuffer(out i0, M * N);
                double[] __S = TempBuffer.GetTempBuffer(out i1, LDS);
                double[] __U = TempBuffer.GetTempBuffer(out i2, LDU * LDU);
                double[] __VT = TempBuffer.GetTempBuffer(out i3, LDVT * LDVT);
                fixed (double* _A = __A, _S = __S, _U = __U, _VT = __VT)
                {
                    CopyToUnsafeBuffer(Mtx, _A, true);

                    LAPACK.F77_LAPACK.DGESVD(JOBU, JOBVT, M, N, _A, LDA, _S, _U, LDU, _VT, LDVT);

                    CopyFromUnsafeBuffer(S, _S, true);
                    CopyFromUnsafeBuffer(VT, _VT, true);
                }
                TempBuffer.FreeTempBuffer(i0);
                TempBuffer.FreeTempBuffer(i1);
                TempBuffer.FreeTempBuffer(i2);
                TempBuffer.FreeTempBuffer(i3);
            }

            // we need the original V not V^T
            VT.TransposeInPlace();

            int nullspaceDim = M < N ? N - M : 0;

            double thresh = 1.0E-14;
            for (int i = 0; i < LDS; i++)
            {
                if (S.Storage[i] < thresh)
                {
                    nullspaceDim++;
                }
            }

            MultidimensionalArray Nullspace = null;
            if (nullspaceDim > 0)
            {
                Nullspace = MultidimensionalArray.Create(N, nullspaceDim);
                Nullspace.Acc(1.0, VT.ExtractSubArrayShallow(new int[] { 0, LDVT - nullspaceDim }, new int[] { LDVT - 1, LDVT - 1 }));
            }
            else
            {
                Console.WriteLine("Warning: Nullspace is empty");
            }

            return Nullspace;
        }

        /// <summary>
        /// Computes a reduced row echelon form
        /// </summary>
        /// <param name="Mtx">some matrix</param>
        /// <returns>
        /// A tuple, containing
        /// - the reduced row echelon form of <paramref name="Mtx"/>
        /// - the indices of the pivots
        /// - the indices of non-identity rows
        /// - the rank of <paramref name="Mtx"/>
        /// </returns>
        public static (MultidimensionalArray,int[], int[],int) ReducedRowEchelonForm<T>(this T Mtx) where T : IMatrix {
            var M = MultidimensionalArray.Create(Mtx.NoOfRows, Mtx.NoOfCols);
            M.Acc(1.0, Mtx);
            Mtx = default(T);
            int I = M.NoOfRows;
            int J = M.NoOfCols;
            double tol = BLAS.MachineEps * Math.Max(I, J) * M.InfNorm(); 

            var cols = new List<int>();
            var pivots = new List<int>();
            int i = 0; // row counter
            int rank = 0;
            for(int j = 0; j < J; j++) {
                // find the pivot row
                int i_pivot;
                double val_pivot;
                {
                    i_pivot = int.MinValue;
                    val_pivot = -1.0;
                    for (int ii = i; ii < I; ii++) {
                        if (Math.Abs(M[ii, j]) > val_pivot) {
                            i_pivot = ii;
                            val_pivot = Math.Abs(M[ii, j]);
                        }
                    }
                }

                if(val_pivot <= tol) {
                    // Skip column j, making sure the approximately zero terms are actually zero.
                    for (int ii = i; ii < I; ii++)
                        M[ii, j] = 0.0;

                    cols.Add(j);
                } else {
                    // found a pivot 
                    pivots.Add(j);
                    rank++;

                    // Swap current row and pivot row
                    for (int jj = j; jj < J; jj++) {
                        double a = M[i, jj];
                        M[i, jj] = M[i_pivot, jj];
                        M[i_pivot, jj] = a;
                    }

                    // normalize the pivot row
                    double al = 1.0 / M[i, j];
                    for(int jj = j; jj < J; jj++) {
                        M[i, jj] *= al;
                    }

                    // eliminate the current column
                    for(int ii = 0; ii < I; ii++) {
                        if(ii != i) {
                            // Row[ii] = Row[ii] - M[ii,j]*Row[i]
                            double b = M[ii, j];

                            for (int jj = j; jj < J; jj++) {
                                M[ii, jj] = M[ii, jj] - b * M[i, jj];
                            }
                        }
                    }

                    i++;
                    
                    if (i >= I) {
                        // finished
                        j++;
                        for(; j < J; j++) {
                            cols.Add(j);
                        }

                        break;
                    }
                }
            }

            Debug.Assert(rank == pivots.Count);
            Debug.Assert(cols.Count == M.NoOfCols - rank);
            return (M, pivots.ToArray(), cols.ToArray(), rank);
        }



        /// <summary>
        /// Computes the QR factorization of <paramref name="M"/> using column
        /// pivoting, i.e. determines an orthogonal matrix
        /// <paramref name="Q"/>, an upper triangular matrix
        /// <paramref name="R"/> and a permutation matrix <paramref name="P"/>
        /// such that <paramref name="P"/>*<paramref name="M"/> =
        /// <paramref name="Q"/>*<paramref name="R"/>. 
        /// </summary>
        /// <typeparam name="T">
        /// The type of the matrix <paramref name="M"/>
        /// </typeparam>
        /// <param name="M">Input matrix to be factorized</param>
        /// <param name="P">A permutation matrix</param>
        /// <param name="Q">An orthogonal matrix</param>
        /// <param name="R">An upper triangular matrix</param>
        /// <param name="permuteColumnToFront">
        /// If null or all entries are 'false', the permutation is chosen such
        /// that the diagonal elements of <paramref name="R"/> are decreasing
        /// in magnitude.<br />
        /// If the i-th entry is 'true', enforces a permutation that maps
        /// column i of <paramref name="M"/> onto one of the first columns
        /// (depending on how many entries are 'true') of
        /// <paramref name="Q"/>*<paramref name="R"/>. All unrestricted columns
        /// will still be ordered according the magnitude of the diagonal
        /// elements of <paramref name="R"/>.
        /// </param>
        static public void GetPivotedQRFactorization<T>(this T M, out IMatrix P, out IMatrix Q, out IMatrix R, bool[] permuteColumnToFront = null) where T : IMatrix {
            int[] PEconomy;
            M.GetPivotedQRFactorization(out PEconomy, out Q, out R, permuteColumnToFront);

            P = MultidimensionalArray.Create(M.NoOfCols, M.NoOfRows);
            for (int i = 0; i < PEconomy.Length; i++) {
                P[PEconomy[i], i] = 1.0;
            }
        }

        
        /// <summary>
        /// swaps rows <paramref name="i"/> and <paramref name="j"/>
        /// </summary>
        static public void SwapRows<T>(this T M, int i, int j) where T : IMatrix {
            M.CheckRowAndCol(i, 0);
            M.CheckRowAndCol(j, 0);
            double a;
            for (int l = 0; l < M.NoOfCols; l++) {
                a = M[i, l];
                M[i, l] = M[j, l];
                M[j, l] = a;
            }
        }

        /// <summary>
        /// swaps columns <paramref name="i"/> and <paramref name="j"/>
        /// </summary>
        static public void SwapColumns<T>(this T M, int i, int j) where T : IMatrix {
            M.CheckRowAndCol(0, i);
            M.CheckRowAndCol(0, j);
            double a;
            for (int l = 0; l < M.NoOfRows; l++) {
                a = M[l, i];
                M[l, i] = M[l, j];
                M[l, j] = a;
            }
        }

        /// <summary>
        /// multiplies row <paramref name="i"/> by a factor <paramref name="alpha"/>;
        /// </summary>
        static public void RowScale<T>(this T M, int i, double alpha) where T : IMatrix {
            M.CheckRowAndCol(i, 0);
            for (int l = 0; l < M.NoOfCols; l++)
                M[i, l] *= alpha;
        }

        /// <summary>
        /// multiplies column <paramref name="i"/> by a factor <paramref name="alpha"/>;
        /// </summary>
        static public void ColScale<T>(this T M, int i, double alpha) where T : IMatrix {
            M.CheckRowAndCol(0, i);
            for (int l = 0; l < M.NoOfRows; l++)
                M[l, i] *= alpha;
        }

        /// <summary>
        /// accumulates row <paramref name="iSrc"/> times
        /// <paramref name="alpha"/> to row <paramref name="iDst"/>;
        /// </summary>
        static public void RowAdd<T>(this T M, int iSrc, int iDst, double alpha) where T : IMatrix {
            M.CheckRowAndCol(iDst, 0);
            M.CheckRowAndCol(iSrc, 0);
            for (int l = 0; l < M.NoOfCols; l++)
                M[iDst, l] += M[iSrc, l] * alpha;
        }

        /// <summary>
        /// accumulates column <paramref name="iSrc"/> times
        /// <paramref name="alpha"/> to column <paramref name="iDst"/>;
        /// </summary>
        static public void ColAdd<T>(this T M, int iSrc, int iDst, double alpha) where T : IMatrix {
            M.CheckRowAndCol(0, iDst);
            M.CheckRowAndCol(0, iSrc);
            for (int l = 0; l < M.NoOfRows; l++)
                M[l, iDst] += M[l, iSrc] * alpha;
        }

        /// <summary>
        /// throws an exception if either column or row index are our of range
        /// </summary>
        static private void CheckRowAndCol<T>(this T M, int i, int j) where T : IMatrix {
            if (i < 0 || i >= M.NoOfRows)
                throw new IndexOutOfRangeException("row index out of range");
            if (j < 0 || j >= M.NoOfCols)
                throw new IndexOutOfRangeException("column index out of range");
        }
        
               

        /// <summary>
        /// Accumulates  <paramref name="alpha"/>*<paramref name="row"/> to the <paramref name="RowNo"/>-th row of <paramref name="inp"/>.
        /// </summary>
        /// <param name="inp">
        /// Matrix that should be altered.
        /// </param>
        /// <param name="RowNo">
        /// Row index of the row to set.
        /// </param>
        /// <param name="row">
        /// an array with length greater or equal to 1st length of <paramref name="inp"/>;
        /// </param>
        /// <param name="i0">
        /// offset into <paramref name="row"/>, coping starts from this index
        /// </param>
        /// <param name="inc">
        /// skip between to consecutive elements that are taken from <paramref name="row"/>
        /// </param>
        /// <param name="alpha">
        /// Scaling factor.
        /// </param>
        public static void AccRow<T>(this IMatrix inp, int RowNo, double alpha, T row, int i0 = 0, int inc = 1) where T : IList<double> {

            if(RowNo < 0 || RowNo >= inp.NoOfRows)
                throw new IndexOutOfRangeException("RowNo out of range");
            if((row.Count - i0) < inp.NoOfCols * inc)
                throw new ArgumentException("array to short", "row");

            int I1 = inp.NoOfCols;
            for(int i = 0; i < I1; i++)
                inp[RowNo, i] += row[i * inc + i0]*alpha;
        }

        /// <summary>
        /// clears the <paramref name="RowNo"/>-th row from
        /// <paramref name="inp"/> .
        /// </summary>
        /// <param name="inp">
        /// matrix that should be altered
        /// </param>
        /// <param name="RowNo">
        /// row index of the row to set
        /// </param>
        public static void ClearRow(this IMatrix inp, int RowNo) {

            if(RowNo < 0 || RowNo >= inp.NoOfRows)
                throw new IndexOutOfRangeException("RowNo out of range");

            int I1 = inp.NoOfCols;
            for(int i = 0; i < I1; i++)
                inp[RowNo, i] = 0.0;
        }

        /// <summary>
        /// sets the <paramref name="ColNo"/>-th column from
        /// <paramref name="inp"/> 
        /// to values provided by <paramref name="col"/>.
        /// </summary>
        /// <param name="inp">
        /// matrix that should be altered
        /// </param>
        /// <param name="ColNo">
        /// column index of the column to set
        /// </param>
        /// <param name="col">
        /// an array with length greater or equal to 1st length of <paramref name="inp"/>;
        /// </param>
        /// <param name="ReadOffset">
        /// offset into <paramref name="col"/>, coping starts from this index
        /// </param>
        /// <param name="ReadInc">
        /// skip between to consecutive elements that are taken from <paramref name="col"/>
        /// </param>
        public static void SetColumn<T>(this IMatrix inp, int ColNo, T col, int ReadOffset = 0, int ReadInc = 1) where T : IEnumerable<double> {

            if(ColNo < 0 || ColNo >= inp.NoOfCols)
                throw new IndexOutOfRangeException("ColNo out of range");
            //if((col.Count() - ReadOffset) < inp.NoOfRows * ReadInc)
            //    throw new ArgumentException("array to short", "row");
            // there will be an index exception anyway...

            int i = 0;
            if(ReadInc == 1 && ReadOffset == 0) {
                foreach(double col_i in col) {
                    inp[i, ColNo] = col_i;
                    i++;
                }
            } else {
                int j = 0;
                foreach(double col_i in col) {
                    if(i >= ReadOffset && ((j - ReadOffset) % ReadInc == 0)) {
                        inp[i, ColNo] = col_i;
                        i++;
                    }
                    j++;
                }
            }
        }


        

        /*
        /// <summary>
        /// extracts the <paramref name="RowNo"/>-th row from
        /// <paramref name="inp"/>.
        /// </summary>
        /// <param name="inp">
        /// input matrix
        /// </param>
        /// <param name="RowNo">
        /// row which should be extracted
        /// </param>
        /// <returns>
        /// an array with length equal to 2nd length of <paramref name="inp"/>, containing the
        /// <paramref name="RowNo"/>-th row of <paramref name="inp"/>
        /// </returns>
        public static double[] GetRow(this IMatrix inp, int RowNo) {
            double[] ret = new double[inp.NoOfCols];
            GetRow(inp, RowNo, ret);
            return ret;
        }
        */

        /*
    /// <summary>
    /// extracts the <paramref name="ColNo"/>-th column from
    /// <paramref name="inp"/>.
    /// </summary>
    /// <param name="inp">
    /// input matrix
    /// </param>
    /// <param name="ColNo">
    /// column index which should be extracted
    /// </param>
    /// <returns>
    /// an array with length equal to 1st length of <paramref name="inp"/>, containing the
    /// <paramref name="ColNo"/>-th column of <paramref name="inp"/>
    /// </returns>
    public static double[] GetColumn(this IMatrix inp, int ColNo) {
        double[] ret = new double[inp.NoOfRows];
        GetColumn(inp, ColNo, ret);
        return ret;
    }
    */

    }
}<|MERGE_RESOLUTION|>--- conflicted
+++ resolved
@@ -952,15 +952,9 @@
 
             bool inPlace = false;
             if (object.ReferenceEquals(C, A))
-<<<<<<< HEAD
                 inPlace = true;
             if (object.ReferenceEquals(C, B))
                 inPlace = true;
-=======
-                throw new ArgumentException("in-place GEMM is not supported");
-            if (object.ReferenceEquals(C, B))
-                throw new ArgumentException("in-place GEMM is not supported");
->>>>>>> 7544bed5
             if (C.NoOfCols == 0 || C.NoOfRows == 0)
                 return;
              
