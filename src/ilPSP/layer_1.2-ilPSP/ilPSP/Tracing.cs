--- conflicted
+++ resolved
@@ -149,15 +149,8 @@
         }
 
         internal static int Pop_MethodCallrecord(long ElapsedTicks, long Memory_increase, long PeakMemory_increase, out MethodCallRecord mcr) {
-<<<<<<< HEAD
             Debug.Assert(InstrumentationSwitch == true, "insturmentation switch off!");
-=======
-            Debug.Assert(InstrumentationSwitch == true, "instrumentationSwitch cannot be false.");
-            //if(InstrumentationSwitch == false) {
-            //    Console.Error.WriteLine("instrumentationSwitch cannot be false.");
-            //    throw new Exception("instrumentationSwitch cannot be false.");
-            //}
->>>>>>> e4a1c658
+
 
             Debug.Assert(!object.ReferenceEquals(Current, _Root), "root frame cannot be popped");
             //if(!object.ReferenceEquals(Current, _Root) == false) {
@@ -168,12 +161,10 @@
             Tracer.Current.m_TicksSpentinBlocking += GetMPITicks();
             Tracer.Current.m_MemoryIncrease = Math.Max(Tracer.Current.m_MemoryIncrease, Memory_increase);
             Tracer.Current.m_PeakMemoryIncrease = Math.Max(Tracer.Current.m_PeakMemoryIncrease, PeakMemory_increase);
-<<<<<<< HEAD
-            Debug.Assert(ElapsedTicks >= Tracer.Current.m_TicksSpentinBlocking, "more time logged in MPI methods then runtime");
-=======
+
             //fails for some reason on lichtenberg:
             //Debug.Assert(ElapsedTicks > Tracer.Current.m_TicksSpentinBlocking, $"ticks are fucked up: elapsed = {ElapsedTicks}, blocking = {Tracer.Current.m_TicksSpentinBlocking}");
->>>>>>> e4a1c658
+
             mcr = Tracer.Current;
             Tracer.Current = Tracer.Current.ParrentCall;
             return Tracer.Current.Depth;
