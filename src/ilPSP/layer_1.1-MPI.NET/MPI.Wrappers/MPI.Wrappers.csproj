﻿<Project Sdk="Microsoft.NET.Sdk">

  <PropertyGroup>
    <TargetFramework>netstandard2.0</TargetFramework>
  </PropertyGroup>
  
  <PropertyGroup>
    <Configuration Condition=" '$(Configuration)' == '' ">Debug</Configuration>
    <Platform Condition=" '$(Platform)' == '' ">AnyCPU</Platform>
    <ProjectGuid>{DD9BF776-38CA-4FC9-8F42-5ED700BDE7AD}</ProjectGuid>
    <OutputType>Library</OutputType>
    <AppDesignerFolder>Properties</AppDesignerFolder>
    <RootNamespace>MPI.Wrappers</RootNamespace>
    <AssemblyName>MPI.Wrappers</AssemblyName>
    <FileAlignment>512</FileAlignment>
    <TargetFrameworkVersion>netstandard2.0</TargetFrameworkVersion>
    <TargetFrameworkProfile />
  </PropertyGroup>
  
  <PropertyGroup Condition="'$(Configuration)|$(Platform)'=='Debug|AnyCPU'">
    <AllowUnsafeBlocks>true</AllowUnsafeBlocks>
  </PropertyGroup>
  
  <PropertyGroup Condition="'$(Configuration)|$(Platform)'=='Release|AnyCPU'">
    <AllowUnsafeBlocks>true</AllowUnsafeBlocks>
    <DocumentationFile></DocumentationFile>
    <WarningLevel>5</WarningLevel>
	<TreatWarningsAsErrors>true</TreatWarningsAsErrors>
  </PropertyGroup>
  <!--PropertyGroup Condition=" '$(Configuration)|$(Platform)' == 'Debug|AnyCPU' ">
    <DebugSymbols>True</DebugSymbols>
    <DebugType>full</DebugType>
    <Optimize>False</Optimize>
    <OutputPath>bin\Debug\</OutputPath>
    <DefineConstants>TRACE;DEBUG</DefineConstants>
    <ErrorReport>prompt</ErrorReport>
    <WarningLevel>4</WarningLevel>
    <AllowUnsafeBlocks>True</AllowUnsafeBlocks>
  </PropertyGroup>
  <PropertyGroup Condition=" '$(Configuration)|$(Platform)' == 'Release|AnyCPU' ">
    <DebugType>pdbonly</DebugType>
    <Optimize>True</Optimize>
    <OutputPath>bin\Release\</OutputPath>
    <DefineConstants>TRACE</DefineConstants>
    <ErrorReport>prompt</ErrorReport>
    <WarningLevel>4</WarningLevel>
    <AllowUnsafeBlocks>True</AllowUnsafeBlocks>
    <DocumentationFile>bin\Release\MPI.Wrappers.XML</DocumentationFile>
  </PropertyGroup-->
  <!--ItemGroup>
    <Compile Include="DynamicLibraries.cs" />
    <Compile Include="DynLibLoader.cs" />
    <Compile Include="FortranMPIdriver.cs" />
    <Compile Include="IMPIdriver.cs" />
    <Compile Include="MiscConstants.cs" />
    <Compile Include="MPI.cs" />
    <Compile Include="MPIException.cs" />
    <Compile Include="MPIExtensions.cs" />
    <Compile Include="MPI_Comm.cs" />
    <Compile Include="MPI_Datatype.cs" />
    <Compile Include="MPI_Op.cs" />
    <Compile Include="MPI_Structs.cs" />
    <Compile Include="NativeMPI.cs" />
    <Compile Include="OpenMPI.cs" />
    <Compile Include="OPENMPI_Converter.cs" />
    <Compile Include="Properties\AssemblyInfo.cs" />
  </ItemGroup-->
  <ItemGroup>
    <!--Reference Include="log4net">
      <HintPath>..\..\..\..\libs\log4net.2.0.12\lib\netstandard2.0\log4net.dll</HintPath>
    </Reference-->
    <Reference Include="Newtonsoft.Json">
      <SpecificVersion>False</SpecificVersion>
      <HintPath>..\..\..\..\libs\Newtonsoft.Json60r4\Newtonsoft.Json.dll</HintPath>
    </Reference>
    <Reference Include="nunit.framework">
      <HintPath>..\..\..\..\libs\NUnit.Framework-3.13.2\bin\netstandard2.0\nunit.framework.dll</HintPath>
    </Reference>
  </ItemGroup>
<<<<<<< HEAD

=======
>>>>>>> 9631d476
  <ItemGroup>
    <PackageReference Include="log4net" Version="2.0.15" />
  </ItemGroup> 
  
</Project><|MERGE_RESOLUTION|>--- conflicted
+++ resolved
@@ -66,9 +66,7 @@
     <Compile Include="Properties\AssemblyInfo.cs" />
   </ItemGroup-->
   <ItemGroup>
-    <!--Reference Include="log4net">
-      <HintPath>..\..\..\..\libs\log4net.2.0.12\lib\netstandard2.0\log4net.dll</HintPath>
-    </Reference-->
+
     <Reference Include="Newtonsoft.Json">
       <SpecificVersion>False</SpecificVersion>
       <HintPath>..\..\..\..\libs\Newtonsoft.Json60r4\Newtonsoft.Json.dll</HintPath>
@@ -77,10 +75,7 @@
       <HintPath>..\..\..\..\libs\NUnit.Framework-3.13.2\bin\netstandard2.0\nunit.framework.dll</HintPath>
     </Reference>
   </ItemGroup>
-<<<<<<< HEAD
 
-=======
->>>>>>> 9631d476
   <ItemGroup>
     <PackageReference Include="log4net" Version="2.0.15" />
   </ItemGroup> 
