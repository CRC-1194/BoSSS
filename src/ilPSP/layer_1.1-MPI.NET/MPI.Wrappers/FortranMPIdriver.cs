﻿/* =======================================================================
Copyright 2017 Technische Universitaet Darmstadt, Fachgebiet fuer Stroemungsdynamik (chair of fluid dynamics)

Licensed under the Apache License, Version 2.0 (the "License");
you may not use this file except in compliance with the License.
You may obtain a copy of the License at

    http://www.apache.org/licenses/LICENSE-2.0

Unless required by applicable law or agreed to in writing, software
distributed under the License is distributed on an "AS IS" BASIS,
WITHOUT WARRANTIES OR CONDITIONS OF ANY KIND, either express or implied.
See the License for the specific language governing permissions and
limitations under the License.
*/

using System;
using System.Diagnostics;
using System.Runtime.InteropServices;

namespace MPI.Wrappers {

    /// <summary>
    /// Direct, low-level interface to the system MPI library.
    /// </summary>
    /// <remarks>
    /// This low-level interface provides direct access to the unmanaged
    /// MPI library provided by the system. It is by nature unsafe, and
    /// should only be used by programmers experienced both in the use 
    /// of MPI from lower-level languages (e.g., C, Fortran) and with an
    /// understanding of the interaction between managed and unmanaged
    /// code, especially those issues that pertain to memory 
    /// pinning/unpinning.<br/>
    /// The purpose of this class is to build a standardized API on top
    /// of the different MPI implementations (OpenMPI and MPICH);
    /// This is a bit difficult, because this implementations are not binary
    /// equivalent; E.g. MPICH defines the MPI_Comm data-type as int, which is
    /// always 4 Byte, independent of whether the application runs in 32- or
    /// 64-bit mode; OpenMPI, on the other hand, defines MPI_Comm as a pointer,
    /// so it depends on the 'bitness' of the application/platform;
    /// We solved such issues by addressing the FORTRAN interface, where types
    /// like MPI_Comm, MPI_Op, ... are defined to be integers by the standard;
    /// </remarks>
    class FortranMPIdriver : Utils.DynLibLoader, IMPIdriver_wTimeTracer {

        /// <summary>
        /// converts the MPI communicators in ilPSP (which are
        /// FORTRAN-communicators) into a C-Communicator
        /// </summary>
        /// <param name="EightByteComm">
        /// on exit, the value of the C - MPI communicator handle, if
        /// <see cref="IMPI_CommConstants.GetSizeof_C_MPI_comm"/> == 8,
        /// otherwise 0
        /// </param>
        /// <param name="FourByteComm">
        /// on exit, the value of the C - MPI communicator handle, if
        /// <see cref="IMPI_CommConstants.GetSizeof_C_MPI_comm"/> == 4,
        /// otherwise 0;
        /// </param>
        /// <param name="input">
        /// (FORTRAN) MPI communicator handle to convert
        /// </param>
        /// <returns>
        /// Equal to <see cref="IMPI_CommConstants.GetSizeof_C_MPI_comm"/>, 
        /// either 4 or 8
        /// </returns>
        /// <remarks>
        /// The length of the C - MPI communicator handle depends on the used
        /// MPI implementation (see remarks at <see cref="MPI_Comm"/>) and is
        /// given by to the return value of
        /// <see cref="IMPI_CommConstants.GetSizeof_C_MPI_comm"/>
        /// </remarks>
        public int MPI_Comm_f2c(MPI_Comm input, out uint FourByteComm, out ulong EightByteComm) {
            unsafe {
                byte[] C_Comm = _COMM.Comm_f2c(input);
                fixed (byte* pComm = &(C_Comm[0])) {
                    uint _FourByteComm = 0;
                    ulong _EightByteComm = 0;
                    byte* pDest;
                    switch (C_Comm.Length) {
                        case 4:
                            pDest = (byte*)(&_FourByteComm);
                            break;
                        case 8:
                            pDest = (byte*)(&_EightByteComm);
                            break;
                        default:
                            throw new NotImplementedException(
                                "unknown size of C MPI communicator: " + C_Comm.Length + "bytes; ");
                    }
                    for (int i = 0; i < C_Comm.Length; i++)
                        pDest[i] = pComm[i];

                    FourByteComm = _FourByteComm;
                    EightByteComm = _EightByteComm;
                }
                return C_Comm.Length;
            }
        }

        /// <summary>
        /// workaround for .NET bug:
        /// https://connect.microsoft.com/VisualStudio/feedback/details/635365/runtimehelpers-initializearray-fails-on-64b-framework
        /// </summary>
        /// <returns></returns>
        static PlatformID[] Helper() {
            PlatformID[] p = new PlatformID[7];
            p[0] = PlatformID.Win32NT;
            p[1] = PlatformID.Unix;
            p[2] = PlatformID.Unix;
            p[3] = PlatformID.Unix;
            p[4] = PlatformID.Unix;
            p[5] = PlatformID.Unix;
            p[6] = PlatformID.MacOSX;
            return p;
        }

        /// <summary>
        /// Strange name mangling convention on MacOS; seems to suit OpenMPI from homebrew.
        /// </summary>
        internal static string MacOsMangling (string Name) {
            if(Name.ToUpperInvariant () == Name) {
                // one of the Fortran guys
                return Name.ToLowerInvariant () + "_";
            } else {
                return Name;
            }
        }

        public static Stopwatch MPIwatch = new Stopwatch();

        private class MPITracer : IDisposable
        {
            public MPITracer() {
                MPIwatch.Start();
            }
            public void Dispose() {
                MPIwatch.Stop();
            }
        }

        /// <summary>
        /// ctor
        /// </summary>
        internal FortranMPIdriver()
            : base(
<<<<<<< HEAD
				new string[] { "msmpi.dll", 
=======
                new string[] { "msmpi.dll", 
>>>>>>> 3d3cb9e6
                    "libmpi_f77.so", 
                    "libfmpich.so", // 2: Linux: MPICH
                    "libmpi_mpifh.so", // 3: Linux: OpenMPI
                    "libmpifort.so", 
                    "openmpi/libmpi_mpifh.so", 
                    "/usr/local/opt/open-mpi/lib/libmpi_mpifh.dylib" // 6: MacOS 
                },
                new string[7][][] {
                    null,
                    null,
<<<<<<< HEAD
                    new string[2][] { new string[] { "libopen-pal.so" }, new string[] { "libopen-rte.so" } },
=======
                    new string[1][] { new string[] { "libBoSSSnative_mpi.so" } }, //new string[2][] { new string[] { "libopen-pal.so" }, new string[] { "libopen-rte.so" } },
>>>>>>> 3d3cb9e6
                    null,
                    null,
                    null,
                    null
                },
<<<<<<< HEAD
				new GetNameMangling[] { Utils.DynLibLoader.Identity, Utils.DynLibLoader.Identity, Utils.DynLibLoader.Identity, Utils.DynLibLoader.Identity, Utils.DynLibLoader.Identity, Utils.DynLibLoader.Identity, MacOsMangling  },
=======
		new GetNameMangling[] { Utils.DynLibLoader.Identity, Utils.DynLibLoader.Identity, Utils.DynLibLoader.Identity, Utils.DynLibLoader.Identity, Utils.DynLibLoader.Identity, Utils.DynLibLoader.Identity, MacOsMangling  },
>>>>>>> 3d3cb9e6
                //new PlatformID[] {PlatformID.Win32NT, PlatformID.Unix, PlatformID.Unix },
                Helper(),
                new int[] { -1, -1, -1, -1, -1, -1, -1 }) {

            // depending on the MPI flavor, we define the Datatype
            // ---------------------------------------------------

            if (base.CurrentLibraryName.ToLowerInvariant().Contains("msmpi")
                || base.CurrentLibraryName.ToLowerInvariant().Contains("mpich")) {
                m_MPI_Comm = new MPICH_MPI_Comm();
                m_MiscConstants = new MPICH_MiscConstants();
                m_Flavour = MPI_Flavour.MPICH;
                m_MPI_OP = new MPICH_MPI_op();
                m_MPI_Datatype = new MPICH_MPI_Datatype();
            } else if (base.CurrentLibraryName.ToLowerInvariant().Contains("libmpi")) {
                OPENMPI_Converter conv = new OPENMPI_Converter();
                m_MPI_Comm = new OpenMPI_MPI_Comm(conv);
				if (base.CurrentLibraryName.ToLowerInvariant().Contains("mpi_f77"))
					dirrtyMpiInitHack = 1;
				else if (base.CurrentLibraryName.ToLowerInvariant().Contains("mpi_mpifh"))
					dirrtyMpiInitHack = 2; 
                //throw new NotImplementedException();
                m_MiscConstants = new OPENMPI_MiscConstants(conv);
                m_Flavour = MPI_Flavour.OpenMPI;
                m_MPI_OP = new OpenMPI_MPI_Op(conv);
                m_MPI_Datatype = new OpenMPI_MPI_Datatype(conv);
            } else {
                throw new NotImplementedException("Unknown MPI;");
            }
        }

        MPI_Flavour m_Flavour;

        public long TicksSpent {
            get {
                return MPIwatch.ElapsedTicks;
            }
        }

        /// <summary>
        /// identifies the currently loaded MPI implementation
        /// </summary>
        public MPI_Flavour Flavour {
            get {
                return m_Flavour;
            }
        }

        IMPI_CommConstants m_MPI_Comm;

        /// <summary>
        /// default communicators
        /// </summary>
        public IMPI_CommConstants _COMM {
            get {
                return m_MPI_Comm;
            }
        }

        IMiscConstants m_MiscConstants;

        /// <summary>
        /// misc MPI - constants
        /// </summary>
        public IMiscConstants MiscConstants {
            get {
                return m_MiscConstants;
            }
        }

        /// <summary>
        /// predefined MPI operations
        /// </summary>
        public IMPI_OpConstants _OP {
            get {
                return m_MPI_OP;
            }
        }

        IMPI_OpConstants m_MPI_OP;

        IMPI_DatatypeConstants m_MPI_Datatype;

        /// <summary>
        /// predefined MPI operations
        /// </summary>
        public IMPI_DatatypeConstants _DATATYPE {
            get {
                return m_MPI_Datatype;
            }
        }

        ///// <summary>
        ///// the only instance of <see cref="csMPI.Raw"/>
        ///// </summary>
        //static csMPI.Raw instance = new csMPI.Raw();

#pragma warning disable 649
        unsafe delegate int _MPI_Error_string(int errorcode, char* str, out int resultlen);
        _MPI_Error_string MPI_Error_string;
#pragma warning restore 649

        /// <summary>
        /// gets an error string for an MPI error code
        /// </summary>
        /// <param name="errorCode">
        /// MPI error code (see <see cref="MPIException.ErrorCode"/>
        /// </param>
        /// <returns>
        /// the description of the error no
        /// <see cref="MPIException.ErrorCode"/> from the MPI library
        /// </returns>
        public string Error_string(int errorCode) {
            unsafe {
                char* str = (char*)Marshal.AllocHGlobal(65000);
                int resultlen;
                MPI_Error_string(errorCode, str, out resultlen);
                string r = Marshal.PtrToStringAnsi((IntPtr)str);
                Marshal.FreeHGlobal((IntPtr)str);
                return r;
                //return "MPI_ERROR_String not loaded.";
            }
        }

        #region INIT

        /// <summary>
		/// if unequal 0, <see cref="OpenMPI_MPI_Init1"/> or <see cref="OpenMPI_MPI_Init2"/> is taken instead 
        /// of <see cref="MPI_Init"/>;
        /// For some strange reason that i cannot reproduce, MPI_Init does not
        /// work when loaded via dlsym(...);
        /// </summary>
        int dirrtyMpiInitHack = 0;

        /// <summary>
        /// see <see cref="dirrtyMpiInitHack"/>;
        /// </summary>
		[DllImport("mpi_f77", EntryPoint = "MPI_Init")]
		static extern private unsafe int OpenMPI_MPI_Init1(int* argc, byte*** argv);

		/// <summary>
		/// see <see cref="dirrtyMpiInitHack"/>;
		/// </summary>
		[DllImport("mpi_mpifh", EntryPoint = "MPI_Init")]
		static extern private unsafe int OpenMPI_MPI_Init2(int* argc, byte*** argv);



#pragma warning disable 649
        unsafe delegate int _MPI_Init(int* argc, byte*** argv);
        _MPI_Init MPI_Init;
#pragma warning restore 649

        /// <summary>
        /// see MPI reference;
        /// </summary>
        /// <param name="args">
        /// command line args passed to the application
        /// </param>
        /// <remarks>
        /// Do not call this directly, use ilPSP.Enviroment.Bootstrap instead.
        /// </remarks>
        public void Init(string[] args) {
            IntPtr[] argsAnsi = new IntPtr[Math.Max(args.Length, 1)];

            for (int i = 0; i < args.Length; i++) {
                argsAnsi[i] = Marshal.StringToCoTaskMemAnsi(args[i]);
            }

            unsafe {
                fixed (void* argv = &(argsAnsi[0])) {
                    void* _argv = argv;
                    int argc = args.Length;
					if (dirrtyMpiInitHack == 1)
						MPIException.CheckReturnCode(OpenMPI_MPI_Init1(&argc, (byte***)(&_argv)));
					else if (dirrtyMpiInitHack == 2)
					    MPIException.CheckReturnCode(OpenMPI_MPI_Init2(&argc, (byte***)(&_argv)));
					else
                        MPIException.CheckReturnCode(MPI_Init(&argc, (byte***)(&_argv)));
                }
            }

            foreach (IntPtr p in argsAnsi) {
                Marshal.FreeCoTaskMem(p);
            }
        }

#pragma warning disable 649
        unsafe delegate int _MPI_Finalize();
        _MPI_Finalize MPI_Finalize;
#pragma warning restore 649


        bool isFinalized = false;

        /// <summary>
        /// MPI finalize
        /// </summary>
        public void mpiFinalize() {
            if(isFinalized) {
                Console.WriteLine("Warning: MPI finalization called multiple times.");
                return;
            }
            isFinalized = true;
            MPIException.CheckReturnCode(MPI_Finalize());
        }

        #endregion


#pragma warning disable 649
        unsafe delegate void _MPI_COMM_RANK(ref MPI_Comm comm, out int rank, out int ierr);
        _MPI_COMM_RANK MPI_COMM_RANK;
#pragma warning restore 649


        #region Group destructors
        /// <summary>
        /// 
        /// </summary>
        public void Comm_Rank(MPI_Comm comm, out int rank) {
            int ierr;
            MPI_COMM_RANK(ref comm, out rank, out ierr);
            MPIException.CheckReturnCode(ierr);
        }

#pragma warning disable 649
        unsafe delegate void _MPI_COMM_SIZE(ref MPI_Comm comm, out int size, out int ierr);
        _MPI_COMM_SIZE MPI_COMM_SIZE;
#pragma warning restore 649

        /// <summary>
        /// 
        /// </summary>
        public void Comm_Size(MPI_Comm comm, out int size) {
            int ierr;
            MPI_COMM_SIZE(ref comm, out size, out ierr);
            MPIException.CheckReturnCode(ierr);
        }

        #endregion

#pragma warning disable 649
        delegate void _MPI_INITIALIZED(ref int flag, out int ierr);
        _MPI_INITIALIZED MPI_INITIALIZED;
#pragma warning restore 649

        /// <summary>
        /// see MPI reference;
        /// </summary>
        /// <returns></returns>
        public bool Initialized() {
            int flag = 0;
            int ierr;
            MPI_INITIALIZED(ref flag, out ierr);
            MPIException.CheckReturnCode(ierr);
            return (flag != 0);
        }


#pragma warning disable 649
        delegate void _MPI_WAITANY(ref int count, [In, Out] MPI_Request[] array_of_requests, out int index, out MPI_Status status, out int ierr);
        _MPI_WAITANY MPI_WAITANY;
#pragma warning restore 649


        /// <summary>
        /// 
        /// </summary>
        public void Wait(ref MPI_Request request, out MPI_Status status) {
            using (new MPITracer()) {
                int ierr;

                // note: since the status is passed by reference/pointer, 
                // some larger buffer does not do any harm 
                // (if our internal MPI_Status structure is larger than the one actually defined by the MPI-implementation)

                MPI_WAIT(ref request, out status, out ierr);
                MPIException.CheckReturnCode(ierr);
                FixMPIStatus(ref status);
            }
        }

#pragma warning disable 649
        delegate void _MPI_WAIT([In, Out] ref MPI_Request request, [Out] out MPI_Status stat, out int ierr);
        _MPI_WAIT MPI_WAIT;
#pragma warning restore 649



        /// <summary>
        /// 
        /// </summary>
        public void Waitany(int count, MPI_Request[] array_of_requests, out int index, out MPI_Status status) {
            using (new MPITracer()) {
                int ierr;

                // note: since the status is passed by reference/pointer, 
                // some larger buffer does not do any harm 
                // (if our internal MPI_Status structure is larger than the one actually defined by the MPI-implementation)

                MPI_WAITANY(ref count, array_of_requests, out index, out status, out ierr);
                if (index != MiscConstants.UNDEFINED)
                    index--; // convert fortran index into C-index
                MPIException.CheckReturnCode(ierr);
                FixMPIStatus(ref status);
            }
        }

#pragma warning disable 649
        delegate void _MPI_WAITALL(ref int count, [In, Out] MPI_Request[] array_of_requests, [In, Out] MPI_Status[] array_of_statii, out int ierr);
        _MPI_WAITALL MPI_WAITALL;
#pragma warning restore 649


        /// <summary>
        /// this method deals with different sizes of MPI_Status in BoSSS and the actual MPI implementation.
        /// </summary>
        void FixMPI_Status(MPI_Status[] array_of_statii) {
            unsafe {
                fixed (MPI_Status* pStatii = array_of_statii) {
                    int* pIStatii = (int*)pStatii;

                    int NatSz = this.MPI_Status_Size;
                    int BosSz = sizeof(MPI_Status) / sizeof(int);

                    if (BosSz == NatSz)
                        return;

                    int DifSz = BosSz - NatSz;
                    Debug.Assert(DifSz >= 0);

                    int NoOfStatii = array_of_statii.Length;

                    int* pTailNat = pIStatii + NoOfStatii * NatSz - 1;
                    int* pTailBos = pIStatii + NoOfStatii * BosSz - 1;

                    for (int i = 0; i < NoOfStatii; i++) {
                        for (int j = 0; j < DifSz; j++) {
                            *pTailBos = 0;
                            pTailBos--;
                        }

                        for (int j = 0; j < NatSz; j++) {
                            *pTailBos = *pTailNat;
                            pTailNat--;
                            pTailBos--;
                        }
                    }
                }
            }
        }

        /// <summary>
        /// this method deals with different sizes of MPI_Status in BoSSS and the actual MPI implementation.
        /// </summary>
        private void FixMPIStatus(ref MPI_Status st) {
            unsafe {
                Debug.Assert(sizeof(MPI_Status) <= 6 * sizeof(int), "implement higher schas");
                int NativeSize = this.MPI_Status_Size;
                if (NativeSize <= 5)
                    st.i6 = 0;
                else
                    return;

                if (NativeSize <= 4)
                    st.i5 = 0;
                else
                    return;

                if (NativeSize <= 3)
                    st.i4 = 0;
                else
                    return;

                if (NativeSize <= 2)
                    st.i3 = 0;
                else
                    return;

                if (NativeSize <= 1)
                    st.i2 = 0;
                else
                    return;
            }
        }


        /// <summary>
        /// 
        /// </summary>
        public void Waitall(int count, MPI_Request[] array_of_requests, MPI_Status[] array_of_statii) {
            using (new MPITracer()) {
                int ierr;
            
                MPI_WAITALL(ref count, array_of_requests, array_of_statii, out ierr);

                FixMPI_Status(array_of_statii);
                MPIException.CheckReturnCode(ierr);
            }
        }

#pragma warning disable 649
        delegate void _MPI_GATHERV(IntPtr sendbuf, ref int sendcount, ref MPI_Datatype sendtype,
                                   IntPtr recvbuf, IntPtr recvcounts, IntPtr displs, ref MPI_Datatype recvtype,
                                   ref int root, ref MPI_Comm comm, out int ierr);
        _MPI_GATHERV MPI_GATHERV;
#pragma warning restore 649
        
        public void Gatherv(IntPtr sendbuf, int sendcount, MPI_Datatype sendtype,
                            IntPtr recvbuf, IntPtr recvcounts, IntPtr displs, MPI_Datatype recvtype,
                            int root, MPI_Comm comm) {
            using (new MPITracer()) {
                MPI_GATHERV(sendbuf, ref sendcount, ref sendtype, recvbuf, recvcounts, displs, ref recvtype, ref root, ref comm, out int ierr);
                MPIException.CheckReturnCode(ierr);
            }
        }

#pragma warning disable 649
        delegate void _MPI_SCATTERV(IntPtr sendbuf, IntPtr sendcounts, IntPtr displs, ref MPI_Datatype sendtype,
                                    IntPtr recvbuf, ref int recvcounts, ref MPI_Datatype recvtype,
                                    ref int root, ref MPI_Comm comm, out int ierr);
        _MPI_SCATTERV MPI_SCATTERV;
#pragma warning restore 649

        public void Scatterv(IntPtr sendbuf, IntPtr sendcounts, IntPtr displs, MPI_Datatype sendtype,
                             IntPtr recvbuf, int recvcount, MPI_Datatype recvtype,
                             int root, MPI_Comm comm) {
            using (new MPITracer()) {
                MPI_SCATTERV(sendbuf, sendcounts, displs, ref sendtype, recvbuf, ref recvcount, ref recvtype, ref root, ref comm, out int ierr);
                MPIException.CheckReturnCode(ierr);
            }
        }


#pragma warning disable 649
        delegate void _MPI_ALLGATHER(IntPtr sendbuf, ref int sendcount, ref MPI_Datatype sendtype,
                                     IntPtr recvbuf, ref int recvcount, ref MPI_Datatype recvtype,
                                     ref MPI_Comm comm, out int ierr);
        _MPI_ALLGATHER MPI_ALLGATHER;
#pragma warning restore 649

        /// <summary>
        /// 
        /// </summary>
        public void Allgather(IntPtr sendbuf, int sendcount, MPI_Datatype sendtype,
                                     IntPtr recvbuf, int recvcount, MPI_Datatype recvtype,
                                     MPI_Comm comm) {
            using (new MPITracer()) {
                int ierr;
                MPI_ALLGATHER(sendbuf, ref sendcount, ref sendtype, recvbuf, ref recvcount, ref recvtype, ref comm, out ierr);
                MPIException.CheckReturnCode(ierr);
            }
        }

#pragma warning disable 649
        delegate void _MPI_GATHER(IntPtr sendbuf, ref int sendcount, ref MPI_Datatype sendtype,
                                     IntPtr recvbuf, ref int recvcount, ref MPI_Datatype recvtype, 
                                     ref int root, ref MPI_Comm comm, out int ierr);
        _MPI_GATHER MPI_GATHER;
#pragma warning restore 649

        /// <summary>
        /// 
        /// </summary>
        public void Gather(IntPtr sendbuf, int sendcount, MPI_Datatype sendtype, IntPtr recvbuf, int recvcount, MPI_Datatype recvtype, int root, MPI_Comm comm) {
            int ierr;
            using (new MPITracer()) {
                MPI_GATHER(sendbuf, ref sendcount, ref sendtype, recvbuf, ref recvcount, ref recvtype, ref root, ref comm, out ierr);
                MPIException.CheckReturnCode(ierr);
            }
        }

#pragma warning disable 649
        delegate void _MPI_SCATTER(IntPtr sendbuf, ref int sendcount, ref MPI_Datatype sendtype,
                                     IntPtr recvbuf, ref int recvcount, ref MPI_Datatype recvtype, 
                                     ref int root, ref MPI_Comm comm, out int ierr);
        _MPI_SCATTER MPI_SCATTER;
#pragma warning restore 649

        /// <summary>
        /// 
        /// </summary>
        public void Scatter(IntPtr sendbuf, int sendcount, MPI_Datatype sendtype, IntPtr recvbuf, int recvcount, MPI_Datatype recvtype, int root, MPI_Comm comm) {
            int ierr;
            using (new MPITracer()) {
                MPI_SCATTER(sendbuf, ref sendcount, ref sendtype, recvbuf, ref recvcount, ref recvtype, ref root, ref comm, out ierr);
                MPIException.CheckReturnCode(ierr);
            }
        }




#pragma warning disable 649
        delegate void _MPI_ALLGATHERV(IntPtr sendbuf, ref int sendcount, ref MPI_Datatype sendtype,
                                      IntPtr recvbuf, IntPtr recvcounts, IntPtr displs, ref MPI_Datatype recvtype,
                                      ref MPI_Comm comm, out int ierr);
        _MPI_ALLGATHERV MPI_ALLGATHERV;
#pragma warning restore 649

        /// <summary>
        /// 
        /// </summary>
        public void Allgatherv(IntPtr sendbuf, int sendcount, MPI_Datatype sendtype,
                                      IntPtr recvbuf, IntPtr recvcounts, IntPtr displs, MPI_Datatype recvtype,
                                      MPI_Comm comm) {
            using (new MPITracer()) {
                int ierr;
                MPI_ALLGATHERV(sendbuf, ref sendcount, ref sendtype, recvbuf, recvcounts, displs, ref recvtype, ref comm, out ierr);
                MPIException.CheckReturnCode(ierr);
            }
        }




#pragma warning disable 649
        delegate void _MPI_IRECV(IntPtr buf, ref int count, ref MPI_Datatype datatype,
                                 ref int source, ref int tag,
                                 ref MPI_Comm comm,
                                 out MPI_Request request,
                                 out int ierr);
        _MPI_IRECV MPI_IRECV;
#pragma warning restore 649

        /// <summary>
        /// 
        /// </summary>
        public void Irecv(IntPtr buf, int count, MPI_Datatype datatype,
                                 int source, int tag,
                                 MPI_Comm comm,
                                 out MPI_Request request) {
            int ierr;
            MPI_IRECV(buf, ref count, ref datatype, ref source, ref tag, ref comm, out request, out ierr);
            MPIException.CheckReturnCode(ierr);
        }

#pragma warning disable 649
        delegate void _MPI_BARRIER(ref MPI_Comm comm, out int ierr);
        _MPI_BARRIER MPI_BARRIER;
#pragma warning restore 649

        /// <summary>
        /// 
        /// </summary>
        public void Barrier(MPI_Comm comm) {
            using (new MPITracer()) {
                int ierr;
                MPI_BARRIER(ref comm, out ierr);
                MPIException.CheckReturnCode(ierr);
            }
        }

#pragma warning disable 649
        delegate void _MPI_ISSEND(IntPtr buf, ref int count, ref MPI_Datatype datatype,
                                  ref int dest, ref int tag,
                                  ref MPI_Comm comm,
                                  out MPI_Request request, out int ierr);
        _MPI_ISSEND MPI_ISSEND;
#pragma warning restore 649

        /// <summary>
        /// 
        /// </summary>
        public void Issend(IntPtr buf, int count, MPI_Datatype datatype,
                                  int dest, int tag,
                                  MPI_Comm comm,
                                  out MPI_Request request) {
            int ierr;
            MPI_ISSEND(buf, ref count, ref datatype, ref dest, ref tag, ref comm, out request, out ierr);
            MPIException.CheckReturnCode(ierr);
        }

#pragma warning disable 649
        delegate void _MPI_BCAST(IntPtr buf, ref int count, ref MPI_Datatype datatype, ref int root, ref MPI_Comm comm, out int ierr);
        _MPI_BCAST MPI_BCAST;
#pragma warning restore 649

        /// <summary>
        /// 
        /// </summary>
        public void Bcast(IntPtr buf, int count, MPI_Datatype datatype, int root, MPI_Comm comm) {
            using (new MPITracer()) {
                int ierr;
                MPI_BCAST(buf, ref count, ref datatype, ref root, ref comm, out ierr);
                MPIException.CheckReturnCode(ierr);
            }
        }

#pragma warning disable 649
        delegate void _MPI_SEND(IntPtr buf, ref int count, ref MPI_Datatype datatype, ref int dest, ref int tag, ref MPI_Comm comm, out int ierr);
        _MPI_SEND MPI_SEND;
#pragma warning restore 649

        /// <summary>
        /// 
        /// </summary>
        public void Send(IntPtr buf, int count, MPI_Datatype datatype, int dest, int tag, MPI_Comm comm) {
            using (new MPITracer()) {
                int ierr;
                MPI_SEND(buf, ref count, ref datatype, ref dest, ref tag, ref comm, out ierr);
                MPIException.CheckReturnCode(ierr);
            }
        }

#pragma warning disable 649
        delegate void _MPI_RECV(IntPtr buf, ref int count, ref MPI_Datatype datatype, ref int source, ref int tag, ref MPI_Comm comm, out MPI_Status status, out int ierr);
        _MPI_RECV MPI_RECV;
#pragma warning restore 649

        /// <summary>
        /// 
        /// </summary>
        public void Recv(IntPtr buf, int count, MPI_Datatype datatype, int source, int tag, MPI_Comm comm, out MPI_Status status) {
            using (new MPITracer()) {
                int ierr;
                MPI_RECV(buf, ref count, ref datatype, ref source, ref tag, ref comm, out status, out ierr);
                FixMPIStatus(ref status);
                MPIException.CheckReturnCode(ierr);
            }
        }

        ///// <summary>
        ///// copys <paramref name="size"/> bytes form <paramref name="src"/> to <paramref name="dest"/>;
        ///// </summary>
        ///// <param name="dest"></param>
        ///// <param name="src"></param>
        ///// <param name="size"></param>
        //[DllImport("Platform_Native", EntryPoint = "UnmanagedMemcopy")]
        //static public extern void Memcpy(IntPtr dest, IntPtr src, int size);

#pragma warning disable 649
        delegate void _MPI_REDUCE(IntPtr sndbuf, IntPtr rcvbuf, ref int count, ref MPI_Datatype datatype, ref MPI_Op op, ref int root, ref MPI_Comm comm, out int ierr);
        _MPI_REDUCE MPI_REDUCE;
#pragma warning restore 649

        /// <summary>
        /// 
        /// </summary>
        public void Reduce(IntPtr sndbuf, IntPtr rcvbuf, int count, MPI_Datatype datatype, MPI_Op op, int root, MPI_Comm comm) {
            using (new MPITracer()) {
                int ierr;
                MPI_REDUCE(sndbuf, rcvbuf, ref count, ref datatype, ref op, ref root, ref comm, out ierr);
                MPIException.CheckReturnCode(ierr);
            }
        }

#pragma warning disable 649
        delegate void _MPI_ALLREDUCE(IntPtr sendbuf, IntPtr recvbuf, ref int count, ref MPI_Datatype MPI_datatype, ref MPI_Op MPI_Op, ref MPI_Comm MPI_Comm, out int ierr);
        _MPI_ALLREDUCE MPI_ALLREDUCE;
#pragma warning restore 649

        /// <summary>
        /// 
        /// </summary>
        unsafe public void Allreduce(IntPtr sndbuf, IntPtr rcvbuf, int count, MPI_Datatype datatype, MPI_Op op, MPI_Comm comm) {
            using (new MPITracer()) {
                int ierr;
                MPI_ALLREDUCE(sndbuf, rcvbuf, ref count, ref datatype, ref op, ref comm, out ierr);
                MPIException.CheckReturnCode(ierr);
            }
        }

#pragma warning disable 649
        delegate void _COMM_GET_PARENT(out MPI_Comm parent, out int ierr);
        _COMM_GET_PARENT MPI_COMM_GET_PARENT;
#pragma warning restore 649

        /// <summary>
        /// 
        /// </summary>
        public void Comm_get_parent(out MPI_Comm parent) { 
            int ierr;
            MPI_COMM_GET_PARENT(out parent, out ierr);
            MPIException.CheckReturnCode(ierr);
        }


        int m_MPI_Status_Size = -1;

        /// <summary>
        /// the size of the native MPI_Status -- structure, in numbers of integers;
        /// Currently we know that this may be either 5 or 6 integers, depending on the MPI-implementation/version.
        /// </summary>
        public int MPI_Status_Size {
            get {
                if (m_MPI_Status_Size < 0) {
                    unsafe {
                        if (sizeof(MPI_Status) % sizeof(int) != 0)
                            throw new NotSupportedException("size of the MPI_Status must be a multiple of sizeof(int).");


                        int rcvBuf, sndBuf;
                        int count, rank, tag;
                        MPI_Comm comm;
                        int ierr;

                        comm = this._COMM.WORLD;
                        MPI_COMM_RANK(ref comm, out rank, out ierr);
                        sndBuf = 55;
                        tag = 444;

                        MPI_Datatype type = this._DATATYPE.INT;
                        MPI_Request[] Req = new MPI_Request[1];
                        MPI_Status[] Statussies = new MPI_Status[55];
                        count = 1;
                        MPI_IRECV((IntPtr)(&rcvBuf), ref count, ref type, ref rank, ref tag, ref comm, out Req[0], out ierr);
                        MPI_SEND((IntPtr)(&sndBuf), ref count, ref type, ref rank, ref tag, ref comm, out ierr);

                        fixed (MPI_Status* pStatussies = Statussies) {
                            int* pIStatussies = (int*)pStatussies;
                            int Buffersize = Statussies.Length * sizeof(MPI_Status) / sizeof(int);
                            for (int i = 0; i < Buffersize; i++) {
                                pIStatussies[i] = 666666;
                            }


                            MPI_WAITALL(ref count, Req, Statussies, out ierr);
                            m_MPI_Status_Size = 0;
                            for (int i = 0; i < Buffersize; i++) {
                                if (pIStatussies[i] != 666666) {
                                    m_MPI_Status_Size++;
                                } else {
                                    break;
                                }
                            }

                            if (m_MPI_Status_Size > sizeof(MPI_Status) / sizeof(int))
                                throw new NotSupportedException("size of native MPI status is not supported.");
                        }
                    }
                    //Console.WriteLine("MPI_Status - size: " + m_MPI_Status_Size);
                }
                return m_MPI_Status_Size;
            }
        }

        

#pragma warning disable 649
        delegate void _MPI_GET_COUNT(ref MPI_Status status, ref MPI_Datatype datatype, out int count, out int ierr);
        _MPI_GET_COUNT MPI_GET_COUNT;
#pragma warning restore 649

        /// <summary>
        /// probably gets the count, who knows ...
        /// </summary>
        /// <param name="status"></param>
        /// <param name="datatype"></param>
        /// <returns></returns>
        public int GetCount(MPI_Status status, MPI_Datatype datatype) {
            int cnt, ierr;
            MPI_GET_COUNT(ref status, ref datatype, out cnt, out ierr);
            MPIException.CheckReturnCode(ierr);
            return cnt;
        }

#pragma warning disable 649
        delegate void _MPI_REQUEST_GET_STATUS(ref MPI_Request request, out int flag, out MPI_Status status, out int ierr);
        _MPI_REQUEST_GET_STATUS MPI_REQUEST_GET_STATUS;
#pragma warning restore 649

        /// <summary>
        /// Gets the Status of a Request, which is only meaningful, if request is freed.
        /// Probably that's not the case, when this method is invoked.
        /// <paramref name="isSetted"/> indicates completed request.
        /// </summary>
        /// <param name="request">input</param>
        /// <param name="isSetted">states if status is available</param>
        /// <param name="status">output</param>
        public void MPI_GetStatusOfRequest(MPI_Request request, out bool isSetted, out MPI_Status status) {
            int ierr, flag;
            MPI_REQUEST_GET_STATUS(ref request, out flag, out status, out ierr);
            isSetted = flag != 0;
            MPIException.CheckReturnCode(ierr);
        }


#pragma warning disable 649
        delegate void _MPI_CANCEL(ref MPI_Request r, out int ierr);
        _MPI_CANCEL MPI_CANCEL;
#pragma warning restore 649

        /// <summary>
        /// ~
        /// </summary>
        public void Cancel(ref MPI_Request r) {
            int ierr;
            MPI_CANCEL(ref r, out ierr);
            MPIException.CheckReturnCode(ierr);
        }
    }
}
<|MERGE_RESOLUTION|>--- conflicted
+++ resolved
@@ -144,11 +144,7 @@
         /// </summary>
         internal FortranMPIdriver()
             : base(
-<<<<<<< HEAD
 				new string[] { "msmpi.dll", 
-=======
-                new string[] { "msmpi.dll", 
->>>>>>> 3d3cb9e6
                     "libmpi_f77.so", 
                     "libfmpich.so", // 2: Linux: MPICH
                     "libmpi_mpifh.so", // 3: Linux: OpenMPI
@@ -159,21 +155,13 @@
                 new string[7][][] {
                     null,
                     null,
-<<<<<<< HEAD
-                    new string[2][] { new string[] { "libopen-pal.so" }, new string[] { "libopen-rte.so" } },
-=======
-                    new string[1][] { new string[] { "libBoSSSnative_mpi.so" } }, //new string[2][] { new string[] { "libopen-pal.so" }, new string[] { "libopen-rte.so" } },
->>>>>>> 3d3cb9e6
+                    new string[1][] { new string[] { "libBoSSSnative_mpi.so" } }, // fixes some load error that occurs with OpenMPI 2.0 and 3.0; for 4.0 it is not required but it does no harm; seems to correctly load `libopen-rte` and `libopen-pal`, which must be loaded before dynloading the mpi library (?)
                     null,
                     null,
                     null,
                     null
                 },
-<<<<<<< HEAD
 				new GetNameMangling[] { Utils.DynLibLoader.Identity, Utils.DynLibLoader.Identity, Utils.DynLibLoader.Identity, Utils.DynLibLoader.Identity, Utils.DynLibLoader.Identity, Utils.DynLibLoader.Identity, MacOsMangling  },
-=======
-		new GetNameMangling[] { Utils.DynLibLoader.Identity, Utils.DynLibLoader.Identity, Utils.DynLibLoader.Identity, Utils.DynLibLoader.Identity, Utils.DynLibLoader.Identity, Utils.DynLibLoader.Identity, MacOsMangling  },
->>>>>>> 3d3cb9e6
                 //new PlatformID[] {PlatformID.Win32NT, PlatformID.Unix, PlatformID.Unix },
                 Helper(),
                 new int[] { -1, -1, -1, -1, -1, -1, -1 }) {
