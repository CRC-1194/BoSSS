﻿/* =======================================================================
Copyright 2017 Technische Universitaet Darmstadt, Fachgebiet fuer Stroemungsdynamik (chair of fluid dynamics)

Licensed under the Apache License, Version 2.0 (the "License");
you may not use this file except in compliance with the License.
You may obtain a copy of the License at

    http://www.apache.org/licenses/LICENSE-2.0

Unless required by applicable law or agreed to in writing, software
distributed under the License is distributed on an "AS IS" BASIS,
WITHOUT WARRANTIES OR CONDITIONS OF ANY KIND, either express or implied.
See the License for the specific language governing permissions and
limitations under the License.
*/

using System;
using System.Diagnostics;
using System.IO;
using System.Linq;
using System.Runtime.Serialization;
using System.Runtime.Serialization.Formatters.Binary;

namespace MPI.Wrappers {

    /// <summary>
    /// extension methods which perform MPI tasks
    /// </summary>
    public static class MPIExtensions {

        /// <summary>
        /// equal to <see cref="MPIBroadcast{T}(T, int, MPI_Comm)"/>, acting on
        /// the WORLD-communicator
        /// </summary>
        static public T MPIBroadcast<T>(this T o, int root) {
            return MPIBroadcast(o, root, csMPI.Raw._COMM.WORLD);
        }

        /// <summary>
        /// broadcasts an object to all other processes in the 
        /// MPI communicator <paramref name="comm"/>.
        /// </summary>
        /// <param name="o">
        /// an arbitrary, serialize able object;
        /// ignored on all processes which are not <paramref name="root"/>
        /// </param>
        /// <param name="root">
        /// rank of the sender process
        /// </param>
        /// <param name="comm">MPI communicator</param>
        /// <returns>
        /// on the sender process, the input <paramref name="o"/> is returned;
        /// </returns>
        /// <typeparam name="T">
        /// type of the object to transmit
        /// </typeparam>
        static public T MPIBroadcast<T>(this T o, int root, MPI_Comm comm) {

            int MyRank;
            csMPI.Raw.Comm_Rank(comm, out MyRank);

            IFormatter _Formatter = new BinaryFormatter();

            // -----------------------------------------------------
            // 1st phase: serialize object and broadcast object size 
            // -----------------------------------------------------

            byte[] buffer = null;
            int Size = -1;
            
            if (root == MyRank) {
                using (var ms = new MemoryStream()) {
                    _Formatter.Serialize(ms, o);
                    Size = (int)ms.Position;
                    buffer = ms.GetBuffer();
                }
                if (Size <= 0)
                    throw new IOException("Error serializing object for MPI broadcast - size is 0");
                Array.Resize(ref buffer, Size);
            }

            unsafe {
                csMPI.Raw.Bcast((IntPtr)(&Size), 4, csMPI.Raw._DATATYPE.BYTE, root, comm);
            }

            // ---------------------------
            // 2nd phase: broadcast object
            // ---------------------------
            Debug.Assert(Size > 0);
            if (buffer == null) {
                buffer = new byte[Size];
            }

            unsafe {
                fixed (byte* pBuffer = buffer) {
                    csMPI.Raw.Bcast((IntPtr)pBuffer, Size, csMPI.Raw._DATATYPE.BYTE, root, comm);
                }
            }

            if (MyRank == root) {
               
                return o;
            } else {
                T r;
                using (var ms = new MemoryStream(buffer)) {
                    r = (T)_Formatter.Deserialize(ms);
                    return r;
                }
            }
        }

        /// <summary>
        /// Gathers objects <paramref name="o"/> from each rank on rank <paramref name="root"/>.
        /// </summary>
        /// <param name="o"></param>
        /// <param name="root">
        /// MPI rank where the objects should be collected
        /// </param>
        /// <returns>
        /// - null on all ranks except <paramref name="root"/>
        /// - on rank <paramref name="root"/>, an array containing the objects from all ranks
        /// </returns>
        static public T[] MPIGatherO<T>(this T o, int root) {
            return o.MPIGatherO(root, csMPI.Raw._COMM.WORLD);
        }

        /// <summary>
        /// Gathers objects <paramref name="o"/> from each rank on rank <paramref name="root"/>.
        /// </summary>
        /// <param name="o"></param>
        /// <param name="root">
        /// MPI rank where the objects should be collected
        /// </param>
        /// <param name="comm"></param>
        /// <returns>
        /// - null on all ranks except <paramref name="root"/>
        /// - on rank <paramref name="root"/>, an array containing the objects from all ranks
        /// </returns>
        static public T[] MPIGatherO<T>(this T o, int root, MPI_Comm comm) {

            csMPI.Raw.Comm_Rank(comm, out int MyRank);
            csMPI.Raw.Comm_Size(comm, out int MpiSize);

            IFormatter _Formatter = new BinaryFormatter();

            // -----------------------------------------------------
            // 1st phase: serialize object and gather object size 
            // -----------------------------------------------------

            byte[] buffer = null;
            int Size;
            if (root != MyRank) {
                using (var ms = new MemoryStream()) {
                    _Formatter.Serialize(ms, o);
                    Size = (int)ms.Position;
                    buffer = ms.GetBuffer();
                }
                if (Size <= 0)
                    throw new IOException("Error serializing object for MPI broadcast - size is 0");
                Array.Resize(ref buffer, Size);

            } else {
                buffer = new byte[0];
                Size = 0;
            }

            int[] Sizes = Size.MPIGather(root, comm);

            // -----------------------------------------------------
            // 2nd phase: gather data 
            // -----------------------------------------------------
            byte[] rcvBuffer = buffer.MPIGatherv(Sizes);

            // -----------------------------------------------------
            // 3rd phase: de-serialize
            // -----------------------------------------------------
            

            if (MyRank == root) {
                T[] ret = new T[MpiSize];
                using (var ms = new MemoryStream(rcvBuffer)) {
                    for (int r = 0; r < MpiSize; r++) {
                        if (r == MyRank) {
                            ret[r] = o;
                        } else {
                            ret[r] = (T)_Formatter.Deserialize(ms);
                        }
                    }
                }
                return ret;
            } else {
                return null;
            }

        }



        /// <summary>
        /// if <paramref name="e"/> is unequal to null on any of the calling
        /// MPI processes, this method broadcasts it to all other processes; 
        /// </summary>
        /// <param name="e">
        /// an exception, or null
        /// </param>
        /// <param name="comm">
        /// %
        /// </param>
        /// <remarks>
        /// The following code may cause a deadlock:
        /// <code>
        /// try {
        ///     // some code that may cause an exception on some MPI process,
        ///     // but not on all of them
        /// } catch(Exception e) {
        ///     // some statement that have an effect on control flow, e.g. 'continue;' or 
        ///     return false;
        /// }
        /// // some collective call, e.g. 
        /// csMPI.Raw.Allreduce( ... )
        /// </code>
        /// The collective call <c>csMPI.Raw.Allreduce( ... )</c> is never executed on some 
        /// MPI processes, therefore the application will ang in a deadlock.
        /// <code>
        /// try {
        ///     Exception e = null;
        ///     try { 
        ///         // some code that may cause an exception on some MPI process,
        ///         // but not on all of them
        ///     } catch(Exception ee) {
        ///         e = ee;
        ///     }
        ///     ExceptionBcast(e,csMPI.Raw._COMM.WORLD);
        /// } catch(Exception e2) {
        ///     // some statement that have an effect on control flow, e.g. 'continue;' or 
        ///     return false;
        /// }
        /// // some collective call, e.g. 
        /// csMPI.Raw.Allreduce( ... )
        /// </code>
        /// Note that, if <paramref name="e"/> is not serializable,
        /// only the message of <paramref name="e"/> will be broad-casted and
        /// wrapped into a new exception.
        /// </remarks>
        static public void ExceptionBcast(this Exception e, MPI_Comm comm) {
            int ExcSrc = int.MaxValue;
            ////Console.WriteLine("Reminder: test code in exception broadcast");
            //if (e != null)
            //    throw e;
            //else
            //    return;

            if (e != null)
                csMPI.Raw.Comm_Rank(comm, out ExcSrc);

            unsafe {
                int res = 0;
                csMPI.Raw.Allreduce((IntPtr)(&ExcSrc), (IntPtr)(&res), 1, csMPI.Raw._DATATYPE.INT, csMPI.Raw._OP.MIN, comm);
                ExcSrc = res;
            }


            if (ExcSrc < int.MaxValue) {
                // an exception occured on some process

                int myRank;
                csMPI.Raw.Comm_Rank(comm, out myRank);

                object reduced;

                if (myRank == ExcSrc) {
                    // sender branch


                    if (e.GetType().GetCustomAttributes(typeof(SerializableAttribute), false).Length > 0)
                        // exception is serializeable -> bcast exception itself
                        reduced = MPIBroadcast<object>(e, ExcSrc, comm);
                    else
                        // bcast exception message
                        reduced = MPIBroadcast<object>(e.GetType().Name + ": '" + e.Message + "'", ExcSrc, comm);
                } else {
                    // receiver branch

                    reduced = MPIBroadcast<object>(null, ExcSrc, comm);
                }

                if (reduced is string) {
                    throw new ApplicationException("On MPI Process #" + myRank + ": " + ((string)reduced));
                } else if (reduced is Exception) {
                    throw ((Exception)reduced);
                } else {
                    throw new ApplicationException("should never occur");
                }
            }
        }

        /// <summary>
        /// equal to <see cref="ExceptionBcast(Exception,MPI_Comm)"/>, acting
        /// on the WORLD-communicator
        /// </summary>
        /// <param name="e"></param>
        static public void ExceptionBcast(this Exception e) {
            ExceptionBcast(e, csMPI.Raw._COMM.WORLD);
        }

        /// <summary>
        /// equal to <see cref="MPISum(int,MPI_Comm)"/>, acting on the
        /// WORLD-communicator
        /// </summary>
        static public int MPISum(this int i) {
            return MPISum(i, csMPI.Raw._COMM.WORLD);
        }

        /// <summary>
        /// returns the sum of <paramref name="i"/> on all MPI-processes in the
        /// <paramref name="comm"/>--communicator.
        /// </summary>
        static public int MPISum(this int i, MPI_Comm comm) {
            int loc = i;
            unsafe {
                int glob = int.MinValue;
                csMPI.Raw.Allreduce(((IntPtr)(&loc)), ((IntPtr)(&glob)), 1, csMPI.Raw._DATATYPE.INT, csMPI.Raw._OP.SUM, comm);
                return glob;
            }
        }

        /// <summary>
        /// equal to <see cref="MPIMax(double[],MPI_Comm)"/>, acting on the
        /// WORLD-communicator
        /// </summary>
        static public double[] MPIMax(this double[] i) {
            return MPIMax(i, csMPI.Raw._COMM.WORLD);
        }

        /// <summary>
        /// returns the maximum of each entry of <paramref name="i"/> on all MPI-processes in the
        /// <paramref name="comm"/>--communicator.
        /// </summary>
        static public double[] MPIMax(this double[] i, MPI_Comm comm) {
            double[] R = new double[i.Length];
            unsafe {
                fixed (double* loc = i, glob = R) {
                    csMPI.Raw.Allreduce(((IntPtr)(loc)), ((IntPtr)(glob)), i.Length, csMPI.Raw._DATATYPE.DOUBLE, csMPI.Raw._OP.MAX, comm);
                }
            }
            return R;
        }

        /// <summary>
        /// equal to <see cref="MPIMin(double[],MPI_Comm)"/>, acting on the
        /// WORLD-communicator
        /// </summary>
        static public double[] MPIMin(this double[] i) {
            return MPIMin(i, csMPI.Raw._COMM.WORLD);
        }

        /// <summary>
        /// returns the minimum of each entry of <paramref name="i"/> on all MPI-processes in the
        /// <paramref name="comm"/>--communicator.
        /// </summary>
        static public double[] MPIMin(this double[] i, MPI_Comm comm) {
            double[] R = new double[i.Length];
            unsafe {
                fixed (double* loc = i, glob = R) {
                    csMPI.Raw.Allreduce(((IntPtr)(loc)), ((IntPtr)(glob)), i.Length, csMPI.Raw._DATATYPE.DOUBLE, csMPI.Raw._OP.MIN, comm);
                }
            }
            return R;
        }




        /// <summary>
        /// equal to <see cref="MPIMax(int[],MPI_Comm)"/>, acting on the
        /// WORLD-communicator
        /// </summary>
        static public int[] MPIMax(this int[] i) {
            return MPIMax(i, csMPI.Raw._COMM.WORLD);
        }

        /// <summary>
        /// returns the maximum of each entry of <paramref name="i"/> on all MPI-processes in the
        /// <paramref name="comm"/>--communicator.
        /// </summary>
        static public int[] MPIMax(this int[] i, MPI_Comm comm) {
            int[] R = new int[i.Length];
            unsafe {
                fixed (int* loc = i, glob = R) {
                    csMPI.Raw.Allreduce(((IntPtr)(loc)), ((IntPtr)(glob)), i.Length, csMPI.Raw._DATATYPE.INT, csMPI.Raw._OP.MAX, comm);
                }
            }
            return R;
        }

        /// <summary>
        /// equal to <see cref="MPIMin(int[],MPI_Comm)"/>, acting on the
        /// WORLD-communicator
        /// </summary>
        static public int[] MPIMin(this int[] i) {
            return MPIMin(i, csMPI.Raw._COMM.WORLD);
        }

        /// <summary>
        /// returns the minimum of each entry of <paramref name="i"/> on all MPI-processes in the
        /// <paramref name="comm"/>--communicator.
        /// </summary>
        static public int[] MPIMin(this int[] i, MPI_Comm comm) {
            int[] R = new int[i.Length];
            unsafe {
                fixed (int* loc = i, glob = R) {
                    csMPI.Raw.Allreduce(((IntPtr)(loc)), ((IntPtr)(glob)), i.Length, csMPI.Raw._DATATYPE.INT, csMPI.Raw._OP.MIN, comm);
                }
            }
            return R;
        }


        /// <summary>
        /// Equal to <see cref="MPISum(int[],MPI_Comm)"/>, acting on the
        /// WORLD-communicator
        /// </summary>
        static public int[] MPISum(this int[] A) {
            return MPISum(A, csMPI.Raw._COMM.WORLD);
        }

        /// <summary>
        /// Returns, for each entry, the sum <paramref name="A"/> on all MPI-processes in the
        /// <paramref name="comm"/>--communicator.
        /// </summary>
        static public int[] MPISum(this int[] A, MPI_Comm comm) {
            int[] S = new int[A.Length];
            unsafe {
                fixed (int* pA = A, pS = S) {
                    csMPI.Raw.Allreduce(((IntPtr)(pA)), ((IntPtr)(pS)), A.Length, csMPI.Raw._DATATYPE.INT, csMPI.Raw._OP.SUM, comm);
                }
                return S;
            }
        }


        /// <summary>
        /// Equal to <see cref="MPISum(double[],MPI_Comm)"/>, acting on the
        /// WORLD-communicator
        /// </summary>
        static public double[] MPISum(this double[] A) {
            return MPISum(A, csMPI.Raw._COMM.WORLD);
        }

        /// <summary>
        /// Returns, for each entry, the sum <paramref name="A"/> on all MPI-processes in the
        /// <paramref name="comm"/>--communicator.
        /// </summary>
        static public double[] MPISum(this double[] A, MPI_Comm comm) {
            double[] S = new double[A.Length];
            unsafe {
                fixed (double* pA = A, pS = S) {
                    csMPI.Raw.Allreduce(((IntPtr)(pA)), ((IntPtr)(pS)), A.Length, csMPI.Raw._DATATYPE.DOUBLE, csMPI.Raw._OP.SUM, comm);
                }
                return S;
            }
        }


        /// <summary>
        /// equal to <see cref="MPISum(double,MPI_Comm)"/>, acting on the
        /// WORLD-communicator
        /// </summary>
        static public double MPISum(this double i) {
            return MPISum(i, csMPI.Raw._COMM.WORLD);
        }

        /// <summary>
        /// returns the sum of <paramref name="i"/> on all MPI-processes in the
        /// <paramref name="comm"/>--communicator.
        /// </summary>
        static public double MPISum(this double i, MPI_Comm comm) {
            double loc = i;
            unsafe {
                double glob = double.NaN;
                csMPI.Raw.Allreduce(((IntPtr)(&loc)), ((IntPtr)(&glob)), 1, csMPI.Raw._DATATYPE.DOUBLE, csMPI.Raw._OP.SUM, comm);
                return glob;
            }
        }

        /// <summary>
        /// equal to <see cref="MPIMin(double,MPI_Comm)"/>, acting on the
        /// WORLD-communicator
        /// </summary>
        static public double MPIMin(this double i) {
            return MPIMin(i, csMPI.Raw._COMM.WORLD);
        }

        /// <summary>
        /// returns the minimum of <paramref name="i"/> on all MPI-processes in the
        /// <paramref name="comm"/>--communicator.
        /// </summary>
        static public double MPIMin(this double i, MPI_Comm comm) {
            double loc = i;
            unsafe {
                double glob = double.NaN;
                csMPI.Raw.Allreduce(((IntPtr)(&loc)), ((IntPtr)(&glob)), 1, csMPI.Raw._DATATYPE.DOUBLE, csMPI.Raw._OP.MIN, comm);
                return glob;
            }
        }

        /// <summary>
        /// equal to <see cref="MPIMax(double,MPI_Comm)"/>, acting on the
        /// WORLD-communicator
        /// </summary>
        static public double MPIMax(this double i) {
            return MPIMax(i, csMPI.Raw._COMM.WORLD);
        }

        /// <summary>
        /// returns the maximum of <paramref name="i"/> on all MPI-processes in the
        /// <paramref name="comm"/>--communicator.
        /// </summary>
        static public double MPIMax(this double i, MPI_Comm comm) {
            double loc = i;
            unsafe {
                double glob = double.NaN;
                csMPI.Raw.Allreduce(((IntPtr)(&loc)), ((IntPtr)(&glob)), 1, csMPI.Raw._DATATYPE.DOUBLE, csMPI.Raw._OP.MAX, comm);
                return glob;
            }
        }

        /// <summary>
        /// equal to <see cref="MPIMin(int,MPI_Comm)"/>, acting on the WORLD-communicator
        /// </summary>
        static public int MPIMin(this int i) {
            return MPIMin(i, csMPI.Raw._COMM.WORLD);
        }

        /// <summary>
        /// returns the minimum of <paramref name="i"/> on all MPI-processes in the
        /// <paramref name="comm"/>--communicator.
        /// </summary>
        static public int MPIMin(this int i, MPI_Comm comm) {
            int loc = i;
            unsafe {
                int glob = int.MaxValue;
                csMPI.Raw.Allreduce(
                    (IntPtr)(&loc),
                    (IntPtr)(&glob),
                    1,
                    csMPI.Raw._DATATYPE.INT,
                    csMPI.Raw._OP.MIN,
                    comm);
                return glob;
            }
        }

        /// <summary>
        /// equal to <see cref="MPIMax(int,MPI_Comm)"/>, acting on the
        /// WORLD-communicator
        /// </summary>
        static public int MPIMax(this int i) {
            return MPIMax(i, csMPI.Raw._COMM.WORLD);
        }

        /// <summary>
        /// returns the maximum of <paramref name="i"/> on all MPI-processes in the
        /// <paramref name="comm"/>--communicator.
        /// </summary>
        static public int MPIMax(this int i, MPI_Comm comm) {
            int loc = i;
            unsafe {
                int glob = int.MinValue;
                csMPI.Raw.Allreduce(
                    (IntPtr)(&loc),
                    (IntPtr)(&glob),
                    1,
                    csMPI.Raw._DATATYPE.INT,
                    csMPI.Raw._OP.MAX,
                    comm);
                return glob;
            }
        }

        /// <summary>
        /// Gathers single numbers form each MPI rank in an array
        /// </summary>
        static public int[] MPIAllGather(this int i) {
            return i.MPIAllGather(csMPI.Raw._COMM.WORLD);
        }

        /// <summary>
        /// Gathers single numbers form each MPI rank in an array
        /// </summary>
        static public int[] MPIAllGather(this int i, MPI_Comm comm) {
            csMPI.Raw.Comm_Size(csMPI.Raw._COMM.WORLD, out int size);

            int[] result = new int[size];
            unsafe {
                int sendBuffer = i;
                fixed (int* pResult = &result[0]) {
                    csMPI.Raw.Allgather(
                        (IntPtr)(&i),
                        1,
                        csMPI.Raw._DATATYPE.INT,
                        (IntPtr)pResult,
                        1,
                        csMPI.Raw._DATATYPE.INT,
                        comm);
                }
            }

            return result;
        }

        /// <summary>
        /// Gathers single numbers form each MPI rank in an array at the <paramref name="root"/> rank
        /// </summary>
        static public int[] MPIGather(this int i, int root) {
            return i.MPIGather(root, csMPI.Raw._COMM.WORLD);
        }
        
        /// <summary>
        /// Gathers single numbers form each MPI rank in an array at the <paramref name="root"/> rank
        /// </summary>
        static public int[] MPIGather(this int i, int root, MPI_Comm comm) {
            csMPI.Raw.Comm_Size(csMPI.Raw._COMM.WORLD, out int size);
            csMPI.Raw.Comm_Rank(csMPI.Raw._COMM.WORLD, out int rank);

            int[] result;
            if (rank == root)
                result = new int[size];
            else
                result = null;

            unsafe {
                int sendBuffer = i;
                fixed (int* pResult = result) {
                    csMPI.Raw.Gather(
                        (IntPtr)(&i),
                        1,
                        csMPI.Raw._DATATYPE.INT,
                        (IntPtr)pResult,
                        1,
                        csMPI.Raw._DATATYPE.INT,
                        root,
                        comm);
                }
            }

            return result;
        }



        /// <summary>
        /// Gathers single numbers form each MPI rank in an array
        /// </summary>
        static public double[] MPIAllGather(this double d) {
            return d.MPIAllGather(csMPI.Raw._COMM.WORLD);
        }

        /// <summary>
        /// Gathers single numbers form each MPI rank in an array
        /// </summary>
        static public double[] MPIAllGather(this double d, MPI_Comm comm) {
            csMPI.Raw.Comm_Size(csMPI.Raw._COMM.WORLD, out int size);

            double[] result = new double[size];
            unsafe {
                double sendBuffer = d;
                fixed (double* pResult = result) {
                    csMPI.Raw.Allgather(
                        (IntPtr)(&d),
                        1,
                        csMPI.Raw._DATATYPE.DOUBLE,
                        (IntPtr)pResult,
                        1,
                        csMPI.Raw._DATATYPE.DOUBLE,
                        comm);
                }
            }

            return result;
        }

        /// <summary>
        /// Gathers all int[] send Arrays on all MPI-processes, at which every jth block of data is from the jth process.
        /// </summary>
        static public int[] MPIAllGatherv(this int[] send, int[] recvcounts) {
            return send.Int_MPIAllGatherv(recvcounts, csMPI.Raw._COMM.WORLD);
        }

        /// <summary>
        /// Gathers all send Arrays on all MPI-processes, at which every jth block of data is from the jth process.
        /// </summary>
        static private int[] Int_MPIAllGatherv(this int[] send, int[] m_recvcounts, MPI_Comm comm) {
            csMPI.Raw.Comm_Size(csMPI.Raw._COMM.WORLD, out int size);
            int rcs = m_recvcounts.Sum();
            if (rcs == 0)
                return new int[0];


            int[] result = new int[rcs];
            if (send.Length == 0)
                send = new int[1];

            unsafe {
                int* displs = stackalloc int[size];
                for (int i = 1; i < size; i++) {
                    displs[i] = displs[i - 1] + m_recvcounts[i - 1];
                }
                fixed (int* pResult = result, pSend = send) {
                    fixed (int* pRcvcounts = m_recvcounts) {
                        csMPI.Raw.Allgatherv(
                            (IntPtr)pSend,
                            send.Length,
                            csMPI.Raw._DATATYPE.INT,
                            (IntPtr)pResult,
                            (IntPtr)pRcvcounts,
                            (IntPtr)displs,
                            csMPI.Raw._DATATYPE.INT,
                            comm);
                    }
                }
            }

            return result;
        }

        /// <summary>
        /// Gathers all ulong[] send Arrays on all MPI-processes, at which every j-th block of data is from the j-th process.
        /// </summary>
        static public ulong[] MPIAllGatherv(this ulong[] send, int[] recvcounts) {
            return send.Long_MPIAllGatherv(recvcounts, csMPI.Raw._COMM.WORLD);
        }
        /// <summary>
        /// Gathers all send Arrays on all MPI-processes, at which every j-th block of data is from the j-th process.
        /// </summary>
        static private ulong[] Long_MPIAllGatherv(this ulong[] send, int[] m_recvcounts, MPI_Comm comm) {
            csMPI.Raw.Comm_Size(csMPI.Raw._COMM.WORLD, out int size);
            int rcs = m_recvcounts.Sum();
            if (rcs == 0)
                return new ulong[0];

            ulong[] result = new ulong[rcs];

            if (send.Length == 0)
                send = new ulong[1];

            unsafe {
                int* displs = stackalloc int[size];
                for (int i = 1; i < size; i++) {
                    displs[i] = displs[i - 1] + m_recvcounts[i - 1];
                }
                fixed (ulong* pResult = result, pSend = send) {
                    fixed (int* pRcvcounts = m_recvcounts) {
                        csMPI.Raw.Allgatherv(
                            (IntPtr)pSend,
                            send.Length,
                            csMPI.Raw._DATATYPE.UNSIGNED_LONG_LONG,
                            (IntPtr)pResult,
                            (IntPtr)pRcvcounts,
                            (IntPtr)displs,
                            csMPI.Raw._DATATYPE.UNSIGNED_LONG_LONG,
                            comm);
                    }
                }
            }

            
            return result;
        }

        /// <summary>
        /// MPI-process with rank 0 gathers this int[] over all MPI-processes in the world-communicator.
        /// The length of the gathered int[] is specified by <paramref name="recvcount"/>
        /// </summary>
        /// <param name="recvcount">
        /// number of items to receive from each rank
        /// </param>
        /// <param name="send">
        /// data to send from current process to rank 0
        /// </param>
        static public int[] MPIGatherv(this int[] send, int[] recvcount) {
            return send.MPIGatherv(
                recvcount,
                root: 0,
                comm: csMPI.Raw._COMM.WORLD);
        }


        /// <summary>
        /// MPI-process with rank <paramref name="root"/> gathers this int[] of all MPI-processes in the
        /// <paramref name="comm"/>-communicator with variable length. The length of the gathered int[] is specified by <paramref name="recvcount"/>
        /// </summary>
        static public int[] MPIGatherv(this int[] send, int[] recvcounts, int root, MPI_Comm comm) {
            csMPI.Raw.Comm_Size(comm, out int size);
            csMPI.Raw.Comm_Rank(comm, out int rank);

            int rcs = recvcounts.Sum();
            int[] result = rank == root ? new int[Math.Max(1, rcs)] : null;
            

            unsafe {
                int* displs = stackalloc int[size];
                if (rank == root) {
                    for (int i = 1; i < size; i++) {
                        displs[i] = displs[i - 1] + recvcounts[i - 1];
                    }
                }

                fixed (int* pSend = send, pRcvcounts = recvcounts, pResult = result) {
                    Debug.Assert((rank == root) != (pResult == null));

                    csMPI.Raw.Gatherv(
                        (IntPtr)pSend,
                        send.Length,
                        csMPI.Raw._DATATYPE.INT,
                        (IntPtr)pResult,
                        (IntPtr)pRcvcounts,
                        (IntPtr)displs,
                        csMPI.Raw._DATATYPE.INT,
                        root,
                        comm);
                }
            }

<<<<<<< HEAD
            if(result.Length > rcs) {
=======
            if(result != null && result.Length > rcs) {
>>>>>>> f1f08da2
                Debug.Assert(rcs == 0);
                result = new int[0];
            }

            return result;
        }
        /// <summary>
        /// MPI-process with rank 0 gathers this ulong[] of all MPI-processes in the
        /// </summary>
        /// <param name="recvcount">
        /// number of items to receive from each sender
        /// </param>
        /// <param name="send">
        /// data to send
        /// </param>
        static public ulong[] MPIGatherv(this ulong[] send, int[] recvcount) {
            return send.MPIGatherv(
                recvcount,
                root: 0,
                comm: csMPI.Raw._COMM.WORLD);
        }
        /// <summary>
        /// MPI-process with rank <paramref name="root"/> gathers this ulong[] of all MPI-processes in the
        /// <paramref name="comm"/>-communicator with variable length. The length of the gathered long[] is specified by <paramref name="recvcount"/>
        /// </summary>
        /// <param name="recvcount">
        /// number of items to receive from each sender
        /// </param>
        /// <param name="send">
        /// data to send
        /// </param>
        /// <param name="comm"></param>
        /// <param name="root">rank of receiver process</param>
        static public ulong[] MPIGatherv(this ulong[] send, int[] recvcount, int root, MPI_Comm comm) {
            csMPI.Raw.Comm_Size(comm, out int size);
            csMPI.Raw.Comm_Rank(comm, out int rank);

            int rcs = recvcount.Sum();
            ulong[] result = rank == root ? new ulong[Math.Max(1, rcs)] : null;

            unsafe {
                int* displs = stackalloc int[size];
                if(rank == root)
                    for (int i = 1; i < size; i++) {
                        displs[i] = displs[i - 1] + recvcount[i - 1];
                    }
                //LONG_LONG for long of 64 bits in size
                fixed (ulong* pSend = send, pResult = result) {
                    fixed (int* pRcvcounts = recvcount) {
                        csMPI.Raw.Gatherv(
                            (IntPtr)pSend,
                            send.Length,
                            csMPI.Raw._DATATYPE.LONG_LONG,
                            (IntPtr)pResult,
                            (IntPtr)pRcvcounts,
                            (IntPtr)displs,
                            csMPI.Raw._DATATYPE.LONG_LONG,
                            root,
                            comm);
                    }
                }
            }

<<<<<<< HEAD
            if (result.Length > rcs) {
=======
            if (result != null && result.Length > rcs) {
>>>>>>> f1f08da2
                Debug.Assert(rcs == 0);
                result = new ulong[0];
            }

            return result;
        }

        /// <summary>
        /// Wrapper around <see cref="IMPIdriver.Gatherv"/>
        /// </summary>
        static public double[] MPIGatherv(this double[] send, int[] recvcounts) {
            return send.MPIGatherv(
                recvcounts,
                root: 0,
                comm: csMPI.Raw._COMM.WORLD);
        }

        /// <summary>
        /// Wrapper around <see cref="IMPIdriver.Gatherv"/>
        /// </summary>
        static public double[] MPIGatherv(this double[] send, int[] recvcounts, int root, MPI_Comm comm) {
            csMPI.Raw.Comm_Size(comm, out int size);
            csMPI.Raw.Comm_Rank(comm, out int rank);

            int rcs = recvcounts.Sum();
            double[] result = rank == root ? new double[Math.Max(1, rcs)] : null;


            unsafe {
                int* displs = stackalloc int[size];
                if(rank == root)
                    for (int i = 1; i < size; i++) {
                        displs[i] = displs[i - 1] + recvcounts[i - 1];
                    }

                fixed (int*  pRcvcounts = recvcounts) {
                    fixed (double* pSend = send, pResult = result) {
                        Debug.Assert((rank == root) != (pResult == null));

                        csMPI.Raw.Gatherv(
                            (IntPtr)pSend,
                            send.Length,
                            csMPI.Raw._DATATYPE.DOUBLE,
                            (IntPtr)pResult,
                            (IntPtr)pRcvcounts,
                            (IntPtr)displs,
                            csMPI.Raw._DATATYPE.DOUBLE,
                            root,
                            comm);
                    }
                }
            }

<<<<<<< HEAD
            if (result.Length > rcs) {
=======
            if (result != null && result.Length > rcs) {
>>>>>>> f1f08da2
                Debug.Assert(rcs == 0);
                result = new double[0];
            }

<<<<<<< HEAD
=======
           

>>>>>>> f1f08da2
            return result;
        }

        /// <summary>
        /// Wrapper around <see cref="IMPIdriver.Gatherv"/>
        /// </summary>
        static public byte[] MPIGatherv(this byte[] send, int[] recvcounts) {
            return send.MPIGatherv(
                recvcounts,
                root: 0,
                comm: csMPI.Raw._COMM.WORLD);
        }

        /// <summary>
        /// Wrapper around <see cref="IMPIdriver.Gatherv"/>
        /// </summary>
        static public byte[] MPIGatherv(this byte[] send, int[] recvcounts, int root, MPI_Comm comm) {
            csMPI.Raw.Comm_Size(comm, out int size);
            csMPI.Raw.Comm_Rank(comm, out int rank);

            int outsize;
            byte[] result;
            if(rank == root) {
                outsize = recvcounts.Sum();
                result = new byte[Math.Max(outsize, 1)]; // this is only because a 0-length array maps to unsafe null
            } else {
                result = null;
                outsize = 0;
            }
            
            unsafe {
                int* displs = stackalloc int[size];
                if(rank == root)
                    for (int i = 1; i < size; i++) {
                        displs[i] = displs[i - 1] + recvcounts[i - 1];
                    }

                fixed (int* pRcvcounts = recvcounts) {
                    int lsend = send.Length;
                    if (lsend <= 0)
                        send = new byte[0];
                    fixed (byte* pSend = send, pResult = result) {
                        Debug.Assert((rank == root) != (pResult == null));

                        csMPI.Raw.Gatherv(
                            (IntPtr)pSend,
                            lsend,
                            csMPI.Raw._DATATYPE.BYTE,
                            (IntPtr)pResult,
                            (IntPtr)pRcvcounts,
                            (IntPtr)displs,
                            csMPI.Raw._DATATYPE.BYTE,
                            root,
                            comm);
                    }
                }
            }

            if (outsize > 0) {
                Debug.Assert(outsize == result.Length);
                return result;
            } else {
                return new byte[0];
            }
        }


        /// <summary>
        /// Wrapper around <see cref="IMPIdriver.Scatterv"/>.
        /// </summary>
        static public int[] MPIScatterv(this int[] send, int[] sendcounts) {
            return send.MPIScatterv(
                sendcounts,
                root: 0,
                comm: csMPI.Raw._COMM.WORLD);
        }

        /// <summary>
        /// Wrapper around <see cref="IMPIdriver.Scatterv"/>.
        /// </summary>
        static public int[] MPIScatterv(this int[] send, int[] sendcounts, int root, MPI_Comm comm) {
            csMPI.Raw.Comm_Size(comm, out int size);
            csMPI.Raw.Comm_Rank(comm, out int rank);
            int[] result = new int[Math.Max(1, sendcounts[rank])];

            unsafe {
                int* displs = stackalloc int[size];
                if (rank == root) {
                    for (int i = 1; i < size; i++) {
                        displs[i] = displs[i - 1] + sendcounts[i - 1];
                    }
                    if (send.Length < displs[size - 1] + sendcounts[size - 1])
                        throw new ArgumentException("Mismatch between send counts and send buffer size.");
                }


                //if (send == null || send.Length == 0) {
                //    // Dummy to avoid null pointer exception
                //    send = new int[1];
                //}

                fixed (int* pSend = send, pSendcounts = sendcounts, pResult = result) {
                    csMPI.Raw.Scatterv(
                        (IntPtr)pSend,
                        (IntPtr)pSendcounts,
                        (IntPtr)displs,
                        csMPI.Raw._DATATYPE.INT,
                        (IntPtr)pResult,
                        sendcounts[rank],
                        csMPI.Raw._DATATYPE.INT,
                        root,
                        comm);
                }
            }

            if (result.Length != sendcounts[rank]) {
                Debug.Assert(result.Length == 1);
                Debug.Assert(sendcounts[rank] == 0);
                Array.Resize(ref result, 0);
            }

            return result;
        }

        /// <summary>
        /// Wrapper around <see cref="IMPIdriver.Scatterv(IntPtr, IntPtr, IntPtr, MPI_Datatype, IntPtr, int, MPI_Datatype, int, MPI_Comm)"/>.
        /// </summary>
        static public double[] MPIScatterv(this double[] send, int[] sendcounts) {
            return send.MPIScatterv(
                sendcounts,
                root: 0,
                comm: csMPI.Raw._COMM.WORLD);
        }

        /// <summary>
        /// Wrapper around <see cref="IMPIdriver.Scatterv(IntPtr, IntPtr, IntPtr, MPI_Datatype, IntPtr, int, MPI_Datatype, int, MPI_Comm)"/>.
        /// </summary>
        static public double[] MPIScatterv(this double[] send, int[] sendcounts, int root, MPI_Comm comm) {
            csMPI.Raw.Comm_Size(comm, out int size);
            csMPI.Raw.Comm_Rank(comm, out int rank);
            double[] result = new double[sendcounts[rank]];

            unsafe
            {
                int* displs = stackalloc int[size];
                for (int i = 1; i < size; i++) {
                    displs[i] = displs[i - 1] + sendcounts[i - 1];
                    //sum += sendcounts[i];
                }
                if(rank == root) {
                    if(send.Length < displs[size - 1] + sendcounts[size - 1])
                        throw new ArgumentException("Mismatch between send counts and send buffer size.");
                }

                //if (send == null || send.Length == 0) {
                //    // Dummy to avoid null pointer exception
                //    send = new double[1];
                //}

                fixed (int* pSendcounts = sendcounts) {
                    fixed (double* pSend = send, pResult = result) {
                        csMPI.Raw.Scatterv(
                            (IntPtr)pSend,
                            (IntPtr)pSendcounts,
                            (IntPtr)displs,
                            csMPI.Raw._DATATYPE.DOUBLE,
                            (IntPtr)pResult,
                            sendcounts[rank],
                            csMPI.Raw._DATATYPE.DOUBLE,
                            root,
                            comm);
                    }
                }
            }

            return result;
        }
    }
}<|MERGE_RESOLUTION|>--- conflicted
+++ resolved
@@ -822,11 +822,7 @@
                 }
             }
 
-<<<<<<< HEAD
-            if(result.Length > rcs) {
-=======
             if(result != null && result.Length > rcs) {
->>>>>>> f1f08da2
                 Debug.Assert(rcs == 0);
                 result = new int[0];
             }
@@ -890,11 +886,7 @@
                 }
             }
 
-<<<<<<< HEAD
-            if (result.Length > rcs) {
-=======
             if (result != null && result.Length > rcs) {
->>>>>>> f1f08da2
                 Debug.Assert(rcs == 0);
                 result = new ulong[0];
             }
@@ -948,20 +940,13 @@
                 }
             }
 
-<<<<<<< HEAD
-            if (result.Length > rcs) {
-=======
             if (result != null && result.Length > rcs) {
->>>>>>> f1f08da2
                 Debug.Assert(rcs == 0);
                 result = new double[0];
             }
 
-<<<<<<< HEAD
-=======
            
 
->>>>>>> f1f08da2
             return result;
         }
 
