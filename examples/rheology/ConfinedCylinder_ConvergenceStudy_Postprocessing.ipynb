--- conflicted
+++ resolved
@@ -249,23 +249,6 @@
     },
     "vscode": {
      "languageId": "polyglot-notebook"
-<<<<<<< HEAD
-    }
-   },
-   "outputs": [],
-   "source": []
-  },
-  {
-   "cell_type": "code",
-   "execution_count": null,
-   "metadata": {
-    "dotnet_interactive": {
-     "language": "csharp"
-    },
-    "vscode": {
-     "languageId": "polyglot-notebook"
-=======
->>>>>>> 2e7060c1
     }
    },
    "outputs": [],
@@ -605,25 +588,6 @@
     },
     "vscode": {
      "languageId": "polyglot-notebook"
-<<<<<<< HEAD
-    }
-   },
-   "outputs": [],
-   "source": [
-    "//ExpPlotS_strXX"
-   ]
-  },
-  {
-   "cell_type": "code",
-   "execution_count": null,
-   "metadata": {
-    "dotnet_interactive": {
-     "language": "csharp"
-    },
-    "vscode": {
-     "languageId": "polyglot-notebook"
-=======
->>>>>>> 2e7060c1
     }
    },
    "outputs": [],
@@ -723,23 +687,6 @@
     "Assert.LessOrEqual(reg.Single(tt => tt.Key.Contains(\"3\")).Value, -2.5, \"Stress convergence for k=3 failed\");\n",
     "Assert.LessOrEqual(reg.Single(tt => tt.Key.Contains(\"4\")).Value, -3.5, \"Stress convergence for k=4 failed\");"
    ]
-<<<<<<< HEAD
-  },
-  {
-   "cell_type": "code",
-   "execution_count": null,
-   "metadata": {
-    "dotnet_interactive": {
-     "language": "csharp"
-    },
-    "vscode": {
-     "languageId": "polyglot-notebook"
-    }
-   },
-   "outputs": [],
-   "source": []
-=======
->>>>>>> 2e7060c1
   }
  ],
  "metadata": {
